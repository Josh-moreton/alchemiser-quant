<<<<<<< HEAD
## [Unreleased]

## [2.20.7] - 2025-10-10

### Added
- **File review documentation**: Completed institutional-grade review of `enhanced_exceptions.py`
  - Created `docs/file_reviews/FILE_REVIEW_enhanced_exceptions.md` documenting file removal
  - Confirmed file was correctly removed in v2.10.1 (never used in production)
  - Documented current exception system architecture (`shared/errors/exceptions.py`)
  - Provided recommendations for review process improvements (file existence validation)
  - References existing exception documentation (`EXCEPTIONS_ANALYSIS.md`, `EXCEPTIONS_QUICK_REFERENCE.md`)
=======
## 2.21.0 - 2025-10-10

### Enhanced
- **RepegMonitoringService audit and improvements**: Institution-grade improvements to repeg monitoring
  - **Added typed error handling** - Created `RepegMonitoringError` extending `AlchemiserError` with context
  - **Added input validation** - phase_type now uses `Literal["SELL", "BUY"]`, config structure validated
  - **Added correlation tracking** - All methods now accept and propagate `correlation_id` for traceability
  - **Extracted magic numbers** - Created module constants (GRACE_WINDOW_SECONDS, EXTENDED_WAIT_MULTIPLIER, DEFAULT_MAX_REPEGS)
  - **Enhanced observability** - All log statements now include structured context with correlation_id
  - **Improved error handling** - Replaced generic Exception catches with specific typed exceptions
  - **Added safe attribute access** - Added guards for order_tracker and repeg_manager access
  - **Enhanced docstrings** - Added detailed documentation including Raises sections and usage examples
  - **Updated tests** - Added test coverage for new validation logic and error cases
  - **Created comprehensive audit report** - Full line-by-line review in `docs/file_reviews/FILE_REVIEW_repeg_monitoring_service.md`
>>>>>>> 9772af0a

## 2.16.5 - 2025-10-08

### Changed
- **SAM Build Architecture Improvement**: Optimized Lambda packaging following AWS best practices
  - **Changed CodeUri from `./` to `the_alchemiser/`** - SAM now only scans application directory
  - **Updated Handler path** - Now `lambda_handler.lambda_handler` (relative to CodeUri)
  - **Simplified exclusion patterns** - Moved from extensive root-level exclusions to minimal, focused patterns
  - **Added explicit includes** - Strategy files (*.clj) and config files (*.json) now explicitly included
  - **All exclusions in template.yaml** - BuildProperties now handles all exclusions including security (.env*, .aws/)
  - **Benefits**: Cleaner build process, easier maintenance, more aligned with AWS SAM documentation
  - **Documentation**: Created `docs/SAM_BUILD_ARCHITECTURE.md` with comprehensive build architecture guide

## 2.16.6 - 2025-10-09

### Fixed
- **Development workflow**: Aligned Makefile `format` target with pre-commit hooks to prevent double commits
  - Added trailing whitespace removal (matches pre-commit's `trailing-whitespace` hook)
  - Added end-of-file newline fixer (matches pre-commit's `end-of-file-fixer` hook)
  - Running `make format` now produces the same result as pre-commit hooks
  - Eliminates the need for two commits when using `make format && make type-check` before committing
  - Updated help text to reflect all formatting steps performed

## 2.16.1 - 2025-10-07

### Fixed
- **AWS Lambda deployment**: Fixed layer size exceeding 250MB unzipped limit and build failures
  - **Moved `pyarrow` from main to dev dependencies** - only needed for local backtest scripts, saves ~100MB
  - **Added `--use-container` flag to SAM build** - ensures Lambda-compatible wheel resolution for pandas/numpy
  - Enhanced `template.yaml` exclusions to prevent dev-only files from being packaged:
    - Excluded `scripts/` directory (backtest, stress_test - dev only)
    - Excluded data files (*.csv, *.parquet, data/ directory)
    - Excluded all Python cache artifacts (*.pyc, *.pyo, __pycache__)
    - Excluded documentation and configuration files not needed at runtime
  - Added Docker availability check in deployment script (required for container builds)
  - **Layer size reduced from ~287MB to ~149MB unzipped** (well under 250MB limit)
  - Changed pandas version constraint from `2.3.3` to `^2.2.0` for better wheel compatibility

## 2.20.2 - 2025-01-10

### Fixed
- **Mapper validation and observability**: Enhanced `execution_summary_mapping.py` with production-ready controls
  - **Added input validation** - All dict_to_* functions now validate dict inputs with TypeError on failure
  - **Added structured logging** - All conversions now log with correlation_id for traceability
  - **Fixed mode validation** - dict_to_execution_summary now validates mode is "paper" or "live" before DTO construction
  - **Fixed Decimal precision** - Replaced float defaults (0.0) with ZERO_DECIMAL constant to prevent precision loss
  - **Fixed idempotency issue** - dict_to_portfolio_state now accepts correlation_id/causation_id/timestamp as parameters
  - **Removed dead code** - Deleted unused allocation_comparison_to_dict function with silent error handling
  - **Added comprehensive docstrings** - All functions now document Args/Returns/Raises with field descriptions
  - **Added __all__ export** - Explicit API surface definition for public functions
  - **Added constants** - UNKNOWN_STRATEGY, DEFAULT_PORTFOLIO_ID, ZERO_DECIMAL for consistent defaults

### Added
- **Comprehensive test suite** - Created tests/shared/mappers/test_execution_summary_mapping.py
  - Tests for all dict_to_* functions with happy path, edge cases, and error conditions
  - Tests for Decimal precision preservation
  - Tests for default value handling
  - Tests for type validation
- **FILE_REVIEW documentation** - Created comprehensive line-by-line audit document
  - Identified 15 issues across Critical/High/Medium/Low severities
  - Documented all findings with severity labels and proposed fixes
  - Follows institution-grade review standards

## 2.16.1 - 2025-10-07

### Fixed
- **AWS Lambda deployment**: Fixed layer size exceeding 250MB unzipped limit and build failures
  - **Moved `pyarrow` from main to dev dependencies** - only needed for local backtest scripts, saves ~100MB
  - **Added `--use-container` flag to SAM build** - ensures Lambda-compatible wheel resolution for pandas/numpy
  - Enhanced `template.yaml` exclusions to prevent dev-only files from being packaged:
    - Excluded `scripts/` directory (backtest, stress_test - dev only)
    - Excluded data files (*.csv, *.parquet, data/ directory)
    - Excluded all Python cache artifacts (*.pyc, *.pyo, __pycache__)
    - Excluded documentation and configuration files not needed at runtime
  - Added Docker availability check in deployment script (required for container builds)
  - **Layer size reduced from ~287MB to ~149MB unzipped** (well under 250MB limit)
  - Changed pandas version constraint from `2.3.3` to `^2.2.0` for better wheel compatibility

## 2.5.16 - 2025-10-03

### Changed
- Stress test now supports dedicated `STRESS_TEST_KEY`/`STRESS_TEST_SECRET` environment variables. When present, these override standard Alpaca credentials for the session.
- The stress test unconditionally forces `ALPACA_ENDPOINT` to `https://paper-api.alpaca.markets/v2` to prevent accidental live trading during stress runs.

### Notes
- Docs updated in `scripts/STRESS_TEST_README.md` to explain the new env vars and paper-mode safety.

# Changelog

All notable changes to this project will be documented in this file.

The format is based on [Keep a Changelog](https://keepachangelog.com/en/1.0.0/),
and this project adheres to [Semantic Versioning](https://semver.org/spec/v2.0.0.html).

## [Unreleased]

## [2.21.0] - 2025-01-10

### Fixed
- **shared/notifications/config.py** - Comprehensive remediation of all findings from file review
  - **HIGH**: Replaced bare `except Exception` handlers with typed `ConfigurationError` from `shared.errors`
  - **HIGH**: Removed PII leakage - no longer logs email addresses in debug mode
  - **HIGH**: Converted all logging to structured format with explicit parameters (no f-strings)
  - **HIGH**: Changed return type from `Optional[EmailCredentials]` to `EmailCredentials` with proper error raising
  - **MEDIUM**: Added thread-safe singleton pattern with double-check locking for global instance
  - **MEDIUM**: Implemented caching for `neutral_mode` flag to avoid redundant config loads
  - **MEDIUM**: Updated business unit classification from "utilities" to "notifications"
  - **LOW**: Added comprehensive docstrings with examples, pre/post-conditions, and use cases
  - **LOW**: Added deprecation warnings to backward compatibility functions (`get_email_config`, `is_neutral_mode_enabled`)
  - **INFO**: Enhanced class docstring with thread safety notes and caching strategy documentation

### Added
- **tests/shared/notifications/test_config.py** - Comprehensive test suite (400+ lines)
  - Test successful configuration loading with all fields
  - Test caching behavior and cache invalidation
  - Test missing required fields raise `ConfigurationError`
  - Test default fallback behavior (to_email defaults to from_email)
  - Test neutral mode caching and error handling
  - Test thread safety of singleton pattern with concurrent access
  - Test backward compatibility functions with deprecation warnings
  - Test error wrapping as `ConfigurationError` with proper chaining
  - 100% coverage of public API methods

### Changed
- **shared/notifications/config.py** - API changes for better type safety
  - `EmailConfig.get_config()` now raises `ConfigurationError` instead of returning `None`
  - `EmailConfig.is_neutral_mode_enabled()` now raises `ConfigurationError` on errors instead of returning `False`
  - Backward compatibility functions maintain original behavior (return `None`/`False` on errors) but emit deprecation warnings
  - Added `MODULE_NAME` constant for consistent structured logging

### Added
- **docs/file_reviews/FILE_REVIEW_shared_notifications_config.md** - Comprehensive financial-grade line-by-line audit of email configuration module
  - Identified 4 High severity issues (bare exception handlers, PII logging, tuple-returning legacy function)
  - Identified 5 Medium severity issues (f-string logging, cache validation, global mutable state)
  - Identified 4 Low severity issues (import inconsistencies, missing test coverage, performance)
  - Provided detailed remediation plan with priority-ordered fixes
  - Included comprehensive testing recommendations and implementation checklist

### Fixed
- **performance.py notification templates** - Complete refactor to address institutional-grade standards
  - **HIGH**: Replaced `Any` type hints with typed DTOs (`OrderNotificationDTO`, `TradingSummaryDTO`, `StrategyDataDTO`)
  - **HIGH**: Converted all float formatting to use `Decimal` for monetary values
  - **MEDIUM**: Added comprehensive docstrings with pre/post-conditions, failure modes, and examples
  - **MEDIUM**: Added structured logging with context for debugging and observability
  - **MEDIUM**: Added order truncation warnings when >10 orders displayed
  - **MEDIUM**: Improved order categorization with enum-based logic
  - **MEDIUM**: Added input validation with proper error handling
  - **LOW**: Extracted color and styling logic to constants (DRY principle)
  - **LOW**: Fixed magic number (MAX_REASON_LENGTH = 100) with named constant
  - **LOW**: Improved reason text truncation safety

### Added
- **shared/schemas/notifications.py** - New DTOs for type-safe email templates
  - `OrderSide` enum for BUY/SELL operations
  - `OrderNotificationDTO` with Decimal quantity and optional estimated_value
  - `TradingSummaryDTO` with validated counts and Decimal monetary values
  - `StrategyDataDTO` with allocation bounds (0.0-1.0) validation
- **tests/shared/notifications/templates/test_performance.py** - Comprehensive test suite (100+ tests)
  - Tests for all public methods with valid and edge case inputs
  - Tests for DTO validation and type safety
  - Tests for HTML structure and content correctness
  - Tests for order truncation behavior
  - Tests for Decimal handling
- **tests/shared/schemas/test_notifications.py** - Extended with DTO tests
  - Tests for OrderSide enum
  - Tests for OrderNotificationDTO validation and immutability
  - Tests for TradingSummaryDTO bounds checking
  - Tests for StrategyDataDTO allocation validation (0.0-1.0)
## [2.20.0] - 2025-01-06

### Added
- **File review document** - Comprehensive institution-grade review of `shared/schemas/__init__.py`
  - 680+ lines of detailed analysis covering correctness, security, performance, and compliance
  - Line-by-line audit table with severity classifications
  - Identified 1 critical issue, 2 medium issues, 2 low issues
  - Documentation in `docs/file_reviews/FILE_REVIEW_shared_schemas_init.md`
- **Backward compatibility for ErrorContextData** - Deprecated import path now supported
  - `ErrorContextData` moved from `shared.schemas.errors` to `shared.errors.context` in v2.18.0
  - Added `__getattr__` hook to provide backward compatibility with deprecation warning
  - Warns users to update imports, scheduled for removal in v3.0.0
  - Prevents breaking existing code that imports from old location
- **Comprehensive test suite** - `tests/shared/schemas/test_init.py` with 15 tests
  - Verifies all 58 exports are importable
  - Tests backward compatibility and deprecation warnings
  - Validates alphabetical sorting of `__all__`
  - Checks module documentation and Pydantic model conformance
  - Verifies invalid attribute access raises proper errors

### Fixed
- **Critical: Broken ErrorContextData export** - Fixed `AttributeError` on import
  - `ErrorContextData` was listed in `__all__` but not imported (moved to different module)
  - Would cause runtime errors for any code importing it
  - Fixed with backward compatibility shim + deprecation warning
- **Medium: Unsorted __all__ exports** - Alphabetically sorted 58 exports for maintainability
  - Previously unordered, making it difficult to spot missing/duplicate entries
  - Now sorted A-Z for easy maintenance and code review
  - Consistent with best practices seen in other reviewed modules

### Changed
- **Schemas module version** - Bumped from 2.19.0 to 2.20.0 (MINOR version)
  - New backward compatibility feature (non-breaking change)
  - Follows semantic versioning guidelines from copilot-instructions.md

### Removed
- **reporting.py schema module** - Removed unused dashboard and reporting DTOs
  - `DashboardMetrics`, `ReportingData`, `EmailReportData`, `EmailSummary` (0 usages)
  - `BacktestResult`, `PerformanceMetrics` (only commented-out references)
  - `MonthlySummaryDTO` and monthly summary email infrastructure removed
  - Eliminates ~1000 lines of unused code (DTOs, tests, templates)
- **monthly.py email template** - Monthly summary email functionality removed for simplicity
- **test_reporting.py** - 31 tests for removed reporting DTOs
- **test_monthly_summary_email.py** - Tests for removed monthly email template

### Added
- **notifications.py schema module** - New focused schema for email infrastructure
  - Extracted `EmailCredentials` from reporting.py to appropriate location
  - Maintains SMTP configuration for email notification system
  - Includes comprehensive test suite (6 tests)

### Changed
- **email_facade.py** - Deprecated `monthly_financial_summary()` method
  - Returns deprecation notice instead of generating email
  - Monthly P&L analysis in `pnl_service.py` remains functional (separate from emails)
- **client.py, config.py** - Updated imports to use `shared.schemas.notifications`

## [2.13.1] - 2025-10-07

### Fixed
- **Schema consolidation**: Removed duplicate schema definitions in `shared/errors/error_types.py`
  - `ErrorDetailInfo`, `ErrorSummaryData`, `ErrorReportSummary`, `ErrorNotificationData` now re-exported from canonical location (`shared/schemas/errors`)
  - Eliminated field mismatch: `ErrorNotificationData` now consistently has 9 fields (added `success`, `email_sent`, `correlation_id`, `event_id` to canonical version)
  - Added explicit `__all__` exports for backward compatibility
  - All 147 tests pass, no type errors

## [2.13.0] - 2025-10-07

### Changed
- **BREAKING**: Completed TypedDict → Pydantic migration for runtime validation
  - Migrated `shared/schemas/errors.py`: ErrorDetailInfo, ErrorSummaryData, ErrorReportSummary, ErrorNotificationData, ErrorContextData
  - Migrated `shared/schemas/reporting.py`: DashboardMetrics, ReportingData, EmailReportData, EmailCredentials, EmailSummary, BacktestResult, PerformanceMetrics
  - Migrated `shared/schemas/cli.py`: CLIOptions, CLICommandResult, CLISignalData, CLIAccountDisplay, CLIPortfolioData, CLIOrderDisplay
  - **All schemas now use Pydantic BaseModel with `ConfigDict(strict=True, frozen=True)` for immutability and runtime validation**
  - **Breaking changes**:
    - Dict-style access (e.g., `credentials["host"]`) replaced with attribute access (e.g., `credentials.host`)
    - ErrorContextData construction now requires Pydantic kwargs (e.g., `ErrorNotificationData(error_type=..., message=...)`)
    - Empty dicts are now returned instead of None for optional dict fields (Pydantic default_factory behavior)
    - `.to_dict()` methods use `model_dump(exclude_none=True)` (None values omitted from dict)

### Added
- Unified `shared/errors/context.py` with canonical ErrorContextData implementation
  - Full event-driven architecture support: `correlation_id`, `causation_id` fields
  - Optional `operation`, `component`, `function_name` for error location tracking
  - Auto-generated ISO 8601 timestamps
  - Backward-compatible with legacy `module` and `function` fields
  - Immutable frozen model with strict validation

### Deprecated
- `shared/errors/error_types.py` classes (ErrorDetailInfo, ErrorSummaryData, etc.)
  - Use canonical versions from `shared.schemas.errors` instead
  - Deprecation warnings added with migration guidance

### Fixed
- Error handler Pydantic compatibility: Updated ErrorNotificationData construction from dict to Pydantic model instantiation
- Notification module Pydantic compatibility: EmailCredentials dict access → attribute access
- Test expectations updated to match Pydantic behavior (empty dict defaults, exclude_none serialization)

## [2.12.0] - 2025-10-07

### Changed
- **BREAKING**: Moved exception classes from `shared/types/` to `shared/errors/` directory
  - `shared/types/exceptions.py` → `shared/errors/exceptions.py` (375 lines, 25+ exception classes)
  - `shared/types/trading_errors.py` → `shared/errors/trading_errors.py` (111 lines, OrderError + helpers)
  - Updated ~68 import statements across production code, tests, scripts, and documentation
  - **Rationale**: Exceptions are error-handling constructs, not type definitions; semantically belong in errors/ module
  - **Migration**: Replace `from the_alchemiser.shared.types.exceptions import ...` with `from the_alchemiser.shared.errors.exceptions import ...`

### Fixed
- Resolved 5 mypy errors from missing EnhancedDataError/EnhancedAlchemiserError (deleted in PR #1976)
- Updated all internal module imports in errors/ directory for consistency

## [2.10.1] - 2025-01-XX

### Added
- Exception system documentation
  - Added `docs/EXCEPTIONS_ANALYSIS.md` with comprehensive documentation
  - Added `docs/EXCEPTIONS_QUICK_REFERENCE.md` for quick developer reference
  - Documents `shared/types/exceptions.py` as the single active exception system
  - Provides usage guidelines, best practices, and complete exception reference

### Removed
- Removed unused enhanced exception system
  - Removed `shared/errors/enhanced_exceptions.py` (never used in production)
  - Removed `tests/shared/errors/test_enhanced_exceptions.py`
  - Removed `create_enhanced_error()` helper function from error_handler.py
  - Cleaned up exports from `shared/errors/__init__.py`
  - This simplifies the codebase by removing unused experimental code

### Removed
- **BREAKING**: Removed deprecated `the_alchemiser.shared.dto` shim module; use `the_alchemiser.shared.schemas` instead
  - The compatibility layer that provided backward compatibility has been removed
  - All imports from `the_alchemiser.shared.dto` will now raise `ImportError`
  - **Migration**: Replace `from the_alchemiser.shared.dto import ...` with `from the_alchemiser.shared.schemas import ...`

### Changed
- Updated documentation to use `shared.schemas` terminology instead of `shared.dto`
- Added import-linter rule to forbid future imports from deprecated DTO paths
- Updated module docstrings to reference schemas instead of DTOs

### Added
- Defensive test to ensure `the_alchemiser.shared.dto` imports raise `ImportError`<|MERGE_RESOLUTION|>--- conflicted
+++ resolved
@@ -1,4 +1,3 @@
-<<<<<<< HEAD
 ## [Unreleased]
 
 ## [2.20.7] - 2025-10-10
@@ -10,7 +9,6 @@
   - Documented current exception system architecture (`shared/errors/exceptions.py`)
   - Provided recommendations for review process improvements (file existence validation)
   - References existing exception documentation (`EXCEPTIONS_ANALYSIS.md`, `EXCEPTIONS_QUICK_REFERENCE.md`)
-=======
 ## 2.21.0 - 2025-10-10
 
 ### Enhanced
@@ -25,7 +23,6 @@
   - **Enhanced docstrings** - Added detailed documentation including Raises sections and usage examples
   - **Updated tests** - Added test coverage for new validation logic and error cases
   - **Created comprehensive audit report** - Full line-by-line review in `docs/file_reviews/FILE_REVIEW_repeg_monitoring_service.md`
->>>>>>> 9772af0a
 
 ## 2.16.5 - 2025-10-08
 
