## 2.16.1 - 2025-10-07

### Fixed
- **AWS Lambda deployment**: Fixed layer size exceeding 250MB unzipped limit and build failures
  - **Moved `pyarrow` from main to dev dependencies** - only needed for local backtest scripts, saves ~100MB
  - **Added `--use-container` flag to SAM build** - ensures Lambda-compatible wheel resolution for pandas/numpy
  - Enhanced `template.yaml` exclusions to prevent dev-only files from being packaged:
    - Excluded `scripts/` directory (backtest, stress_test - dev only)
    - Excluded data files (*.csv, *.parquet, data/ directory)
    - Excluded all Python cache artifacts (*.pyc, *.pyo, __pycache__)
    - Excluded documentation and configuration files not needed at runtime
  - Added Docker availability check in deployment script (required for container builds)
  - **Layer size reduced from ~287MB to ~149MB unzipped** (well under 250MB limit)
  - Changed pandas version constraint from `2.3.3` to `^2.2.0` for better wheel compatibility

## 2.5.16 - 2025-10-03

### Changed
- Stress test now supports dedicated `STRESS_TEST_KEY`/`STRESS_TEST_SECRET` environment variables. When present, these override standard Alpaca credentials for the session.
- The stress test unconditionally forces `ALPACA_ENDPOINT` to `https://paper-api.alpaca.markets/v2` to prevent accidental live trading during stress runs.

### Notes
- Docs updated in `scripts/STRESS_TEST_README.md` to explain the new env vars and paper-mode safety.

# Changelog

All notable changes to this project will be documented in this file.

The format is based on [Keep a Changelog](https://keepachangelog.com/en/1.0.0/),
and this project adheres to [Semantic Versioning](https://semver.org/spec/v2.0.0.html).

## [Unreleased]

<<<<<<< HEAD
### Fixed
- **performance.py notification templates** - Complete refactor to address institutional-grade standards
  - **HIGH**: Replaced `Any` type hints with typed DTOs (`OrderNotificationDTO`, `TradingSummaryDTO`, `StrategyDataDTO`)
  - **HIGH**: Converted all float formatting to use `Decimal` for monetary values
  - **MEDIUM**: Added comprehensive docstrings with pre/post-conditions, failure modes, and examples
  - **MEDIUM**: Added structured logging with context for debugging and observability
  - **MEDIUM**: Added order truncation warnings when >10 orders displayed
  - **MEDIUM**: Improved order categorization with enum-based logic
  - **MEDIUM**: Added input validation with proper error handling
  - **LOW**: Extracted color and styling logic to constants (DRY principle)
  - **LOW**: Fixed magic number (MAX_REASON_LENGTH = 100) with named constant
  - **LOW**: Improved reason text truncation safety

### Added
- **shared/schemas/notifications.py** - New DTOs for type-safe email templates
  - `OrderSide` enum for BUY/SELL operations
  - `OrderNotificationDTO` with Decimal quantity and optional estimated_value
  - `TradingSummaryDTO` with validated counts and Decimal monetary values
  - `StrategyDataDTO` with allocation bounds (0.0-1.0) validation
- **tests/shared/notifications/templates/test_performance.py** - Comprehensive test suite (100+ tests)
  - Tests for all public methods with valid and edge case inputs
  - Tests for DTO validation and type safety
  - Tests for HTML structure and content correctness
  - Tests for order truncation behavior
  - Tests for Decimal handling
- **tests/shared/schemas/test_notifications.py** - Extended with DTO tests
  - Tests for OrderSide enum
  - Tests for OrderNotificationDTO validation and immutability
  - Tests for TradingSummaryDTO bounds checking
  - Tests for StrategyDataDTO allocation validation (0.0-1.0)
=======
## [2.20.0] - 2025-01-06

### Added
- **File review document** - Comprehensive institution-grade review of `shared/schemas/__init__.py`
  - 680+ lines of detailed analysis covering correctness, security, performance, and compliance
  - Line-by-line audit table with severity classifications
  - Identified 1 critical issue, 2 medium issues, 2 low issues
  - Documentation in `docs/file_reviews/FILE_REVIEW_shared_schemas_init.md`
- **Backward compatibility for ErrorContextData** - Deprecated import path now supported
  - `ErrorContextData` moved from `shared.schemas.errors` to `shared.errors.context` in v2.18.0
  - Added `__getattr__` hook to provide backward compatibility with deprecation warning
  - Warns users to update imports, scheduled for removal in v3.0.0
  - Prevents breaking existing code that imports from old location
- **Comprehensive test suite** - `tests/shared/schemas/test_init.py` with 15 tests
  - Verifies all 58 exports are importable
  - Tests backward compatibility and deprecation warnings
  - Validates alphabetical sorting of `__all__`
  - Checks module documentation and Pydantic model conformance
  - Verifies invalid attribute access raises proper errors

### Fixed
- **Critical: Broken ErrorContextData export** - Fixed `AttributeError` on import
  - `ErrorContextData` was listed in `__all__` but not imported (moved to different module)
  - Would cause runtime errors for any code importing it
  - Fixed with backward compatibility shim + deprecation warning
- **Medium: Unsorted __all__ exports** - Alphabetically sorted 58 exports for maintainability
  - Previously unordered, making it difficult to spot missing/duplicate entries
  - Now sorted A-Z for easy maintenance and code review
  - Consistent with best practices seen in other reviewed modules

### Changed
- **Schemas module version** - Bumped from 2.19.0 to 2.20.0 (MINOR version)
  - New backward compatibility feature (non-breaking change)
  - Follows semantic versioning guidelines from copilot-instructions.md
>>>>>>> 547c470a

### Removed
- **reporting.py schema module** - Removed unused dashboard and reporting DTOs
  - `DashboardMetrics`, `ReportingData`, `EmailReportData`, `EmailSummary` (0 usages)
  - `BacktestResult`, `PerformanceMetrics` (only commented-out references)
  - `MonthlySummaryDTO` and monthly summary email infrastructure removed
  - Eliminates ~1000 lines of unused code (DTOs, tests, templates)
- **monthly.py email template** - Monthly summary email functionality removed for simplicity
- **test_reporting.py** - 31 tests for removed reporting DTOs
- **test_monthly_summary_email.py** - Tests for removed monthly email template

### Added
- **notifications.py schema module** - New focused schema for email infrastructure
  - Extracted `EmailCredentials` from reporting.py to appropriate location
  - Maintains SMTP configuration for email notification system
  - Includes comprehensive test suite (6 tests)

### Changed
- **email_facade.py** - Deprecated `monthly_financial_summary()` method
  - Returns deprecation notice instead of generating email
  - Monthly P&L analysis in `pnl_service.py` remains functional (separate from emails)
- **client.py, config.py** - Updated imports to use `shared.schemas.notifications`

## [2.13.1] - 2025-10-07

### Fixed
- **Schema consolidation**: Removed duplicate schema definitions in `shared/errors/error_types.py`
  - `ErrorDetailInfo`, `ErrorSummaryData`, `ErrorReportSummary`, `ErrorNotificationData` now re-exported from canonical location (`shared/schemas/errors`)
  - Eliminated field mismatch: `ErrorNotificationData` now consistently has 9 fields (added `success`, `email_sent`, `correlation_id`, `event_id` to canonical version)
  - Added explicit `__all__` exports for backward compatibility
  - All 147 tests pass, no type errors

## [2.13.0] - 2025-10-07

### Changed
- **BREAKING**: Completed TypedDict → Pydantic migration for runtime validation
  - Migrated `shared/schemas/errors.py`: ErrorDetailInfo, ErrorSummaryData, ErrorReportSummary, ErrorNotificationData, ErrorContextData
  - Migrated `shared/schemas/reporting.py`: DashboardMetrics, ReportingData, EmailReportData, EmailCredentials, EmailSummary, BacktestResult, PerformanceMetrics
  - Migrated `shared/schemas/cli.py`: CLIOptions, CLICommandResult, CLISignalData, CLIAccountDisplay, CLIPortfolioData, CLIOrderDisplay
  - **All schemas now use Pydantic BaseModel with `ConfigDict(strict=True, frozen=True)` for immutability and runtime validation**
  - **Breaking changes**:
    - Dict-style access (e.g., `credentials["host"]`) replaced with attribute access (e.g., `credentials.host`)
    - ErrorContextData construction now requires Pydantic kwargs (e.g., `ErrorNotificationData(error_type=..., message=...)`)
    - Empty dicts are now returned instead of None for optional dict fields (Pydantic default_factory behavior)
    - `.to_dict()` methods use `model_dump(exclude_none=True)` (None values omitted from dict)

### Added
- Unified `shared/errors/context.py` with canonical ErrorContextData implementation
  - Full event-driven architecture support: `correlation_id`, `causation_id` fields
  - Optional `operation`, `component`, `function_name` for error location tracking
  - Auto-generated ISO 8601 timestamps
  - Backward-compatible with legacy `module` and `function` fields
  - Immutable frozen model with strict validation

### Deprecated
- `shared/errors/error_types.py` classes (ErrorDetailInfo, ErrorSummaryData, etc.)
  - Use canonical versions from `shared.schemas.errors` instead
  - Deprecation warnings added with migration guidance

### Fixed
- Error handler Pydantic compatibility: Updated ErrorNotificationData construction from dict to Pydantic model instantiation
- Notification module Pydantic compatibility: EmailCredentials dict access → attribute access
- Test expectations updated to match Pydantic behavior (empty dict defaults, exclude_none serialization)

## [2.12.0] - 2025-10-07

### Changed
- **BREAKING**: Moved exception classes from `shared/types/` to `shared/errors/` directory
  - `shared/types/exceptions.py` → `shared/errors/exceptions.py` (375 lines, 25+ exception classes)
  - `shared/types/trading_errors.py` → `shared/errors/trading_errors.py` (111 lines, OrderError + helpers)
  - Updated ~68 import statements across production code, tests, scripts, and documentation
  - **Rationale**: Exceptions are error-handling constructs, not type definitions; semantically belong in errors/ module
  - **Migration**: Replace `from the_alchemiser.shared.types.exceptions import ...` with `from the_alchemiser.shared.errors.exceptions import ...`

### Fixed
- Resolved 5 mypy errors from missing EnhancedDataError/EnhancedAlchemiserError (deleted in PR #1976)
- Updated all internal module imports in errors/ directory for consistency

## [2.10.1] - 2025-01-XX

### Added
- Exception system documentation
  - Added `docs/EXCEPTIONS_ANALYSIS.md` with comprehensive documentation
  - Added `docs/EXCEPTIONS_QUICK_REFERENCE.md` for quick developer reference
  - Documents `shared/types/exceptions.py` as the single active exception system
  - Provides usage guidelines, best practices, and complete exception reference

### Removed
- Removed unused enhanced exception system
  - Removed `shared/errors/enhanced_exceptions.py` (never used in production)
  - Removed `tests/shared/errors/test_enhanced_exceptions.py`
  - Removed `create_enhanced_error()` helper function from error_handler.py
  - Cleaned up exports from `shared/errors/__init__.py`
  - This simplifies the codebase by removing unused experimental code

### Removed
- **BREAKING**: Removed deprecated `the_alchemiser.shared.dto` shim module; use `the_alchemiser.shared.schemas` instead
  - The compatibility layer that provided backward compatibility has been removed
  - All imports from `the_alchemiser.shared.dto` will now raise `ImportError`
  - **Migration**: Replace `from the_alchemiser.shared.dto import ...` with `from the_alchemiser.shared.schemas import ...`

### Changed
- Updated documentation to use `shared.schemas` terminology instead of `shared.dto`
- Added import-linter rule to forbid future imports from deprecated DTO paths
- Updated module docstrings to reference schemas instead of DTOs

### Added
- Defensive test to ensure `the_alchemiser.shared.dto` imports raise `ImportError`<|MERGE_RESOLUTION|>--- conflicted
+++ resolved
@@ -31,7 +31,6 @@
 
 ## [Unreleased]
 
-<<<<<<< HEAD
 ### Fixed
 - **performance.py notification templates** - Complete refactor to address institutional-grade standards
   - **HIGH**: Replaced `Any` type hints with typed DTOs (`OrderNotificationDTO`, `TradingSummaryDTO`, `StrategyDataDTO`)
@@ -62,7 +61,6 @@
   - Tests for OrderNotificationDTO validation and immutability
   - Tests for TradingSummaryDTO bounds checking
   - Tests for StrategyDataDTO allocation validation (0.0-1.0)
-=======
 ## [2.20.0] - 2025-01-06
 
 ### Added
@@ -97,7 +95,6 @@
 - **Schemas module version** - Bumped from 2.19.0 to 2.20.0 (MINOR version)
   - New backward compatibility feature (non-breaking change)
   - Follows semantic versioning guidelines from copilot-instructions.md
->>>>>>> 547c470a
 
 ### Removed
 - **reporting.py schema module** - Removed unused dashboard and reporting DTOs
