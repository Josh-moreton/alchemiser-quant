--- conflicted
+++ resolved
@@ -254,35 +254,6 @@
           Arn: !GetAtt TradingSystemDLQ.Arn
       State: !If [ IsEphemeral, "DISABLED", "ENABLED" ]
 
-<<<<<<< HEAD
-=======
-  # Monthly summary scheduler: runs on the 1st of each month at 00:05 UTC
-  MonthlySummarySchedule:
-    Type: AWS::Scheduler::Schedule
-    Properties:
-      Name: !If
-        - UseStackNameForResources
-        - !Sub "${StackName}-monthly-summary"
-        - !Sub "the-alchemiser-monthly-summary-${Stage}"
-      Description: "Send monthly financial summary on the 1st (previous month)"
-      ScheduleExpression: "cron(5 0 1 * ? *)"  # 00:05 UTC on day 1
-      ScheduleExpressionTimezone: "UTC"
-      FlexibleTimeWindow:
-        Mode: "OFF"
-      Target:
-        Arn: !GetAtt TradingSystemFunction.Arn
-        RoleArn: !GetAtt SchedulerExecutionRole.Arn
-        Input: |
-          {
-            "action": "monthly_summary"
-          }
-        RetryPolicy:
-          MaximumRetryAttempts: 1
-        DeadLetterConfig:
-          Arn: !GetAtt TradingSystemDLQ.Arn
-      State: !If [ IsEphemeral, "DISABLED", "ENABLED" ]
-
->>>>>>> 01cb2bae
   # IAM Role for EventBridge Scheduler to invoke Lambda
   SchedulerExecutionRole:
     Type: AWS::IAM::Role
@@ -819,7 +790,6 @@
   DeploymentStage:
     Description: "Deployed stage"
     Value: !Ref Stage
-<<<<<<< HEAD
 
   # EventBridge Infrastructure Outputs
   EventBusName:
@@ -849,9 +819,7 @@
   AlarmTopicArn:
     Description: "SNS topic ARN for CloudWatch alarm notifications"
     Value: !Ref AlarmNotificationTopic
-=======
   
   StackNameUsed:
     Description: "Stack name used for resource naming"
-    Value: !If [ HasStackName, !Ref StackName, !Sub "the-alchemiser-v2-${Stage}" ]
->>>>>>> 01cb2bae
+    Value: !If [ HasStackName, !Ref StackName, !Sub "the-alchemiser-v2-${Stage}" ]