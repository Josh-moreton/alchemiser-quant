# Pre-commit hooks for The Alchemiser - Simplified, non-blocking workflow
# Philosophy: Catch obvious mistakes, don't block commits
# Run ruff/mypy manually with: make format, make type-check
# All tool configurations centralized in pyproject.toml

repos:
<<<<<<< HEAD
=======
  # Ruff - Fast Python linter and formatter
  - repo: https://github.com/astral-sh/ruff-pre-commit
    rev: v0.14.0
    hooks:
      - id: ruff
        name: Ruff linter (auto-fix)
        args: [--fix, --exit-non-zero-on-fix]
        types_or: [python, pyi]
      - id: ruff-format
        name: Ruff formatter
        types_or: [python, pyi]

>>>>>>> 405fb5a1
  # Basic file hygiene - fast, essential checks only
  - repo: https://github.com/pre-commit/pre-commit-hooks
    rev: v6.0.0
    hooks:
      - id: check-yaml
        name: Validate YAML syntax
        files: \.(yaml|yml)$
        exclude: ^template\.yaml$  # AWS SAM template uses CloudFormation intrinsics
      - id: check-toml
        name: Validate TOML syntax
        files: \.toml$
      - id: check-json
        name: Validate JSON syntax
        files: \.json$
        exclude: ^\.vscode/  # VS Code config may have comments (JSONC)
      - id: check-merge-conflict
        name: Check for merge conflict markers
      - id: check-added-large-files
        name: Prevent large files (>500KB)
        args: ['--maxkb=500']
      - id: end-of-file-fixer
        name: Ensure files end with newline
        files: ^the_alchemiser/.*\.py$

  # Security: Secret detection (baseline approach)
  - repo: https://github.com/Yelp/detect-secrets
    rev: v1.5.0
    hooks:
      - id: detect-secrets
        name: Secret Scanning
        args: ['--baseline', '.secrets.baseline']
        exclude: |
          (?x)^(
              .*\.lock$|
              .*\.min\.js$|
              coverage\.xml$
<<<<<<< HEAD
          )$
=======
          )$
>>>>>>> 405fb5a1
<|MERGE_RESOLUTION|>--- conflicted
+++ resolved
@@ -4,22 +4,7 @@
 # All tool configurations centralized in pyproject.toml
 
 repos:
-<<<<<<< HEAD
-=======
-  # Ruff - Fast Python linter and formatter
-  - repo: https://github.com/astral-sh/ruff-pre-commit
-    rev: v0.14.0
-    hooks:
-      - id: ruff
-        name: Ruff linter (auto-fix)
-        args: [--fix, --exit-non-zero-on-fix]
-        types_or: [python, pyi]
-      - id: ruff-format
-        name: Ruff formatter
-        types_or: [python, pyi]
-
->>>>>>> 405fb5a1
-  # Basic file hygiene - fast, essential checks only
+  # Basic file hygiene - foundational checks that don't overlap with Ruff
   - repo: https://github.com/pre-commit/pre-commit-hooks
     rev: v6.0.0
     hooks:
@@ -55,8 +40,80 @@
               .*\.lock$|
               .*\.min\.js$|
               coverage\.xml$
-<<<<<<< HEAD
           )$
-=======
-          )$
->>>>>>> 405fb5a1
+
+  # Code Quality: Ruff (formatting, linting, import sorting)
+  - repo: local
+    hooks:
+      # Step 1: Format code (includes whitespace normalization)
+      - id: ruff-format
+        name: Ruff Format (whitespace, style)
+        entry: poetry run ruff format
+        language: system
+        types: [python]
+        files: ^the_alchemiser/
+        pass_filenames: true
+        stages: [pre-commit]
+
+      # Step 2: Auto-fix lint violations
+      - id: ruff-fix
+        name: Ruff Auto-fix (safe fixes)
+        entry: poetry run ruff check --fix
+        language: system
+        types: [python]
+        files: ^the_alchemiser/
+        pass_filenames: true
+        stages: [pre-commit]
+
+  # Type Safety: MyPy strict type checking
+  # NOTE: Temporarily disabled due to duplicate module issue in codebase
+  # both execution_v2/core/smart_execution_strategy.py AND
+  # execution_v2/core/smart_execution_strategy/__init__.py exist
+  # Run manually: poetry run mypy the_alchemiser/ --config-file=pyproject.toml
+  # - repo: local
+  #   hooks:
+  #     - id: mypy
+  #       name: MyPy Type Check (strict mode)
+  #       entry: poetry run mypy the_alchemiser/ --config-file=pyproject.toml
+  #       language: system
+  #       types: [python]
+  #       files: ^the_alchemiser/
+  #       pass_filenames: false
+  #       require_serial: true  # MyPy cache not thread-safe
+  #       stages: [pre-commit]
+
+  # Architecture: Import boundary enforcement
+  - repo: local
+    hooks:
+      - id: import-linter
+        name: Import Linter (architecture boundaries)
+        entry: bash -c 'poetry run lint-imports --config pyproject.toml || poetry run python -m importlinter --config pyproject.toml'
+        language: system
+        types: [python]
+        files: ^the_alchemiser/
+        pass_filenames: false  # Analyzes entire module graph
+        stages: [pre-commit]
+
+  # Security: Bandit (security issue detection)
+  - repo: local
+    hooks:
+      - id: bandit
+        name: Bandit Security Scan
+        entry: poetry run bandit -c pyproject.toml -r the_alchemiser/
+        language: system
+        types: [python]
+        files: ^the_alchemiser/
+        pass_filenames: false
+        stages: [pre-commit]
+
+  # Code Quality: Vulture (dead code detection) - advisory only
+  - repo: local
+    hooks:
+      - id: vulture
+        name: Vulture Dead Code Detection (advisory)
+        entry: poetry run vulture the_alchemiser/ --min-confidence 80
+        language: system
+        types: [python]
+        files: ^the_alchemiser/
+        pass_filenames: false
+        stages: [manual]  # Run manually: pre-commit run vulture --hook-stage manual