--- conflicted
+++ resolved
@@ -327,13 +327,10 @@
 
         """
         try:
-<<<<<<< HEAD
-            # Generate market snapshot ID from the signal data
+            # Log final summary and generate market snapshot ID from the signal data
+            self._log_final_signal_summary(strategy_signals, consolidated_portfolio)
             dsl_signals = self._generate_signals_from_portfolio(consolidated_portfolio)
             market_snapshot_id = generate_market_snapshot_id(dsl_signals)
-=======
-            self._log_final_signal_summary(strategy_signals, consolidated_portfolio)
->>>>>>> 54149eca
 
             event = SignalGenerated(
                 correlation_id=correlation_id,
