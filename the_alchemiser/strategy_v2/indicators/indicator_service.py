--- conflicted
+++ resolved
@@ -195,7 +195,6 @@
 
         latest_ma = float(ma_series.iloc[-1]) if len(ma_series) > 0 else None
         if latest_ma is None or pd.isna(latest_ma):
-<<<<<<< HEAD
             logger.error(
                 "Moving average computation failed",
                 module="strategy_v2.indicators",
@@ -212,11 +211,6 @@
             ma_value=latest_ma,
         )
 
-=======
-            raise DslEvaluationError(
-                f"No moving average available for {symbol} window={window} (need {window} bars, have {len(prices)})"
-            )
->>>>>>> 6e9b45ad
         return TechnicalIndicator(
             symbol=symbol,
             timestamp=datetime.now(UTC),
@@ -252,7 +246,6 @@
 
         latest = float(mar_series.iloc[-1]) if len(mar_series) > 0 else None
         if latest is None or pd.isna(latest):
-<<<<<<< HEAD
             logger.error(
                 "Moving average return computation failed",
                 module="strategy_v2.indicators",
@@ -269,11 +262,6 @@
             value=latest,
         )
 
-=======
-            raise DslEvaluationError(
-                f"No moving average return for {symbol} window={window}"
-            )
->>>>>>> 6e9b45ad
         return TechnicalIndicator(
             symbol=symbol,
             timestamp=datetime.now(UTC),
@@ -305,7 +293,6 @@
 
         latest = float(cum_series.iloc[-1]) if len(cum_series) > 0 else None
         if latest is None or pd.isna(latest):
-<<<<<<< HEAD
             logger.error(
                 "Cumulative return computation failed",
                 module="strategy_v2.indicators",
@@ -322,11 +309,6 @@
             value=latest,
         )
 
-=======
-            raise DslEvaluationError(
-                f"No cumulative return for {symbol} window={window}"
-            )
->>>>>>> 6e9b45ad
         return TechnicalIndicator(
             symbol=symbol,
             timestamp=datetime.now(UTC),
@@ -433,7 +415,6 @@
             metadata={"value": latest, "window": window},
         )
 
-<<<<<<< HEAD
     def _required_bars(self, ind_type: str, params: dict[str, int | float | str]) -> int:
         """Compute required bars based on indicator type and parameters.
 
@@ -450,12 +431,6 @@
             warm-up requirements.
 
         """
-=======
-    def _required_bars(
-        self, ind_type: str, params: dict[str, int | float | str]
-    ) -> int:
-        """Compute required bars based on indicator type and parameters."""
->>>>>>> 6e9b45ad
         window = int(params.get("window", 0)) if params else 0
         if ind_type in {
             "moving_average",
@@ -478,7 +453,6 @@
         return 252  # sensible default (~1Y)
 
     def _period_for_bars(self, required_bars: int) -> str:
-<<<<<<< HEAD
         """Convert required trading bars to calendar period string.
 
         Args:
@@ -495,15 +469,6 @@
         # Use years granularity to avoid weekend/holiday gaps; add 10% safety margin
         bars_with_buffer = math.ceil(required_bars * 1.1)
         years = max(1, math.ceil(bars_with_buffer / 252))
-=======
-        """Convert required trading bars to calendar period string."""
-        # Use years granularity to avoid weekend/holiday gaps; add 50% safety margin
-        # for backtesting to ensure we have sufficient historical data before the backtest period
-        bars_with_buffer = math.ceil(required_bars * 1.5)
-        years = max(
-            2, math.ceil(bars_with_buffer / 252)
-        )  # Minimum 2 years for reliable indicators
->>>>>>> 6e9b45ad
         return f"{years}Y"
 
     def _compute_max_drawdown(
@@ -619,7 +584,6 @@
             )
 
             if not bars:
-<<<<<<< HEAD
                 logger.error(
                     "No market data available",
                     module="strategy_v2.indicators",
@@ -639,11 +603,6 @@
                 bars_count=len(bars),
                 correlation_id=correlation_id,
             )
-=======
-                raise DslEvaluationError(
-                    f"No market data available for symbol {symbol}"
-                )
->>>>>>> 6e9b45ad
 
             # Convert bars to pandas Series for technical indicators
             prices = pd.Series([float(bar.close) for bar in bars])
