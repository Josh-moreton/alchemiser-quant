"""Business Unit: strategy | Status: current.

KLM Strategy Engine.

Simplified KLM strategy implementing the StrategyEngine protocol.
Directly implements the original CLJ specification without variant abstractions.

This implements the exact "Simons KMLM switcher (single pops)" logic
with exact parity to the original Clojure specification.
"""

from __future__ import annotations

import decimal
import logging
import math
from datetime import UTC, datetime
from decimal import Decimal

import pandas as pd

from the_alchemiser.shared.config.confidence_config import ConfidenceConfig
from the_alchemiser.shared.dto.technical_indicators_dto import TechnicalIndicatorDTO
from the_alchemiser.shared.math.math_utils import (
    calculate_moving_average_return,
    calculate_stdev_returns,
)
from the_alchemiser.shared.types import Confidence, StrategyEngine, StrategySignal
from the_alchemiser.shared.types.exceptions import StrategyExecutionError
from the_alchemiser.shared.types.market_data import bars_to_dataframe
from the_alchemiser.shared.types.market_data_port import MarketDataPort
from the_alchemiser.shared.types.percentage import Percentage
from the_alchemiser.shared.utils.common import ActionType
from the_alchemiser.shared.value_objects.core_types import KLMDecision
from the_alchemiser.shared.value_objects.symbol import Symbol
from the_alchemiser.strategy_v2.indicators.indicator_utils import safe_get_indicator
from the_alchemiser.strategy_v2.indicators.indicators import TechnicalIndicators

<<<<<<< HEAD
from .base_variant import BaseKLMVariant
from .variants import (
    KlmVariant52022,
)
from .variants import (
    KLMVariant530_18 as KlmVariant53018,
)
from .variants import (
    KlmVariant41038,
    KlmVariant50638,
    KlmVariant83021,
    KlmVariant120028,
    KlmVariant128026,
    KLMVariantNova,
)
from .variants import KlmVariantOriginal

if TYPE_CHECKING:
    from the_alchemiser.shared.value_objects.core_types import KLMDecision

    # Type alias for KLM result formats - static type checking
    KLMResult = tuple[str | dict[str, float], str, str] | KLMDecision
else:
    # Runtime type alias - no forward references
    KLMResult = tuple[str | dict[str, float], str, str] | object

=======
>>>>>>> 677e5439

class KLMEngine(StrategyEngine):
    """KLM Strategy Engine implementing StrategyEngine protocol.

    Directly implements the Original CLJ strategy specification:
    "Simons KMLM switcher (single pops) | BT 4/13/22 = A.R. 466% / D.D. 22% V2"
    
    Implements exact nested if-else structure:
    1. UVXY guard-rail path (11-step overbought detection)
    2. Combined Pop Bot (oversold rotations)
    3. KMLM switcher (XLK vs KMLM comparison)
    """

    def __init__(self, market_data_port: MarketDataPort) -> None:
        """Initialize KLM strategy engine."""
        self.market_data_port = market_data_port
        self.strategy_name = "KLM_Original"
        self.logger = logging.getLogger(f"Strategy.{self.strategy_name}")
        self.indicators = TechnicalIndicators()
        self.confidence_config = ConfidenceConfig.default()

        # Required symbols from CLJ specification
        self.required_symbols = [
            # Overbought detection
            "QQQE", "VTV", "VOX", "TECL", "VOOG", "VOOV", "XLP", "TQQQ", "XLY", "FAS", "SPY",
            # Hedge symbol
            "UVXY",
            # Combined Pop Bot
            "SOXL", "SPXL", "LABU",
            # KMLM Switcher
            "XLK", "KMLM", "SVIX", "SQQQ", "TLT",
        ]

        self.logger.info("KLM Engine initialized for Original CLJ strategy")

    def get_required_symbols(self) -> list[str]:
        """Return all symbols required by the KLM strategy."""
        return self.required_symbols

    def generate_signals(
        self,
        now_or_port: datetime | MarketDataPort,
        maybe_now: datetime | None = None,
    ) -> list[StrategySignal]:
        """Generate typed trading signals from KLM strategy evaluation.

        Supports two calling conventions for backward compatibility:
        - generate_signals(now)
        - generate_signals(market_data_port, now)
        """
        try:
            # Resolve parameters to support both call styles
            if isinstance(now_or_port, MarketDataPort):
                market_data_port_override: MarketDataPort | None = now_or_port
                if maybe_now is None:
                    raise StrategyExecutionError(
                        "Timestamp 'now' must be provided when passing a MarketDataPort override"
                    )
                now: datetime = maybe_now
            else:
                market_data_port_override = None
                now = now_or_port

            # Fetch market data using typed port
            market_data = self._get_market_data(market_data_port_override)
            if not market_data:
                self.logger.warning("No market data available, returning hold signal")
                return self._create_hold_signal("No market data available", now)

            # Calculate indicators
            indicators = self._calculate_indicators(market_data)
            if not indicators:
                self.logger.warning("No indicators calculated, returning hold signal")
                return self._create_hold_signal("No indicators available", now)

            # Evaluate CLJ strategy directly
            decision = self._evaluate_klm_strategy(indicators)

            # Convert to typed StrategySignal
            return self._convert_to_strategy_signals(decision, now)

        except Exception as e:
            self.logger.error(f"Error generating KLM signals: {e}")
            raise StrategyExecutionError(
                f"KLM strategy signal generation failed: {e}",
                strategy_name=self.strategy_name,
            ) from e

    def _evaluate_klm_strategy(self, indicators: dict[str, TechnicalIndicatorDTO]) -> KLMDecision:
        """Evaluate KLM strategy - EXACT match to CLJ specification.

        Implements the exact nested if-else structure from 'klm original.clj':
        1. UVXY guard-rail path (11-step overbought detection)
        2. Combined Pop Bot (oversold rotations including LABU)
        3. KMLM switcher (XLK vs KMLM comparison)
        """
        # Step 1: UVXY Guard-rail Path (11-step overbought detection)
        overbought_result = self._check_overbought_conditions(indicators)
        if overbought_result is not None:
            return overbought_result

        # Step 2: Combined Pop Bot (exact CLJ sequence including LABU)
        pop_bot_result = self._evaluate_combined_pop_bot(indicators)
        if pop_bot_result is not None:
            return pop_bot_result

        # Step 3: KMLM Switcher (XLK vs KMLM RSI comparison)
        return self._evaluate_kmlm_switcher(indicators)

    def _check_overbought_conditions(
        self, indicators: dict[str, TechnicalIndicatorDTO]
    ) -> KLMDecision | None:
        """Complete 11-step overbought detection chain from CLJ.

        Sequence: QQQE → VTV → VOX → TECL → VOOG → VOOV → XLP → TQQQ → XLY → FAS → SPY
        Returns KLMDecision if overbought condition met, None otherwise.
        """
        # Step 1: QQQE RSI(10) > 79
        if "QQQE" in indicators and (indicators["QQQE"].rsi_10 or 0) > 79:
            return self._create_klm_decision("UVXY", "BUY", "QQQE RSI(10) > 79 → UVXY")

        # Step 2: VTV RSI(10) > 79
        if "VTV" in indicators and (indicators["VTV"].rsi_10 or 0) > 79:
            return self._create_klm_decision("UVXY", "BUY", "VTV RSI(10) > 79 → UVXY")

        # Step 3: VOX RSI(10) > 79
        if "VOX" in indicators and (indicators["VOX"].rsi_10 or 0) > 79:
            return self._create_klm_decision("UVXY", "BUY", "VOX RSI(10) > 79 → UVXY")

        # Step 4: TECL RSI(10) > 79
        if "TECL" in indicators and (indicators["TECL"].rsi_10 or 0) > 79:
            return self._create_klm_decision("UVXY", "BUY", "TECL RSI(10) > 79 → UVXY")

        # Step 5: VOOG RSI(10) > 79
        if "VOOG" in indicators and (indicators["VOOG"].rsi_10 or 0) > 79:
            return self._create_klm_decision("UVXY", "BUY", "VOOG RSI(10) > 79 → UVXY")

        # Step 6: VOOV RSI(10) > 79
        if "VOOV" in indicators and (indicators["VOOV"].rsi_10 or 0) > 79:
            return self._create_klm_decision("UVXY", "BUY", "VOOV RSI(10) > 79 → UVXY")

        # Step 7: XLP RSI(10) > 75 (different threshold!)
        if "XLP" in indicators and (indicators["XLP"].rsi_10 or 0) > 75:
            return self._create_klm_decision("UVXY", "BUY", "XLP RSI(10) > 75 → UVXY")

        # Step 8: TQQQ RSI(10) > 79
        if "TQQQ" in indicators and (indicators["TQQQ"].rsi_10 or 0) > 79:
            return self._create_klm_decision("UVXY", "BUY", "TQQQ RSI(10) > 79 → UVXY")

        # Step 9: XLY RSI(10) > 80 (different threshold!)
        if "XLY" in indicators and (indicators["XLY"].rsi_10 or 0) > 80:
            return self._create_klm_decision("UVXY", "BUY", "XLY RSI(10) > 80 → UVXY")

        # Step 10: FAS RSI(10) > 80
        if "FAS" in indicators and (indicators["FAS"].rsi_10 or 0) > 80:
            return self._create_klm_decision("UVXY", "BUY", "FAS RSI(10) > 80 → UVXY")

        # Step 11: SPY RSI(10) > 80
        if "SPY" in indicators and (indicators["SPY"].rsi_10 or 0) > 80:
            return self._create_klm_decision("UVXY", "BUY", "SPY RSI(10) > 80 → UVXY")

        # No overbought conditions met
        return None

    def _evaluate_combined_pop_bot(
        self, indicators: dict[str, TechnicalIndicatorDTO]
    ) -> KLMDecision | None:
        """Evaluate Combined Pop Bot with EXACT CLJ sequence including LABU.

        CLJ sequence:
        1. TQQQ RSI(10) < 30 → TECL
        2. SOXL RSI(10) < 30 → SOXL
        3. SPXL RSI(10) < 30 → SPXL
        4. LABU RSI(10) < 25 → LABU (different threshold!)
        """
        # Priority 1: TQQQ oversold check
        if "TQQQ" in indicators:
            tqqq_rsi = indicators["TQQQ"].rsi_10 or 50
            if tqqq_rsi < 30:
                return self._create_klm_decision(
                    "TECL",
                    ActionType.BUY.value,
                    f"Pop Bot: TQQQ RSI(10) {tqqq_rsi:.1f} < 30 → TECL",
                )

        # Priority 2: SOXL oversold check
        if "SOXL" in indicators:
            soxl_rsi = indicators["SOXL"].rsi_10 or 50
            if soxl_rsi < 30:
                return self._create_klm_decision(
                    "SOXL",
                    ActionType.BUY.value,
                    f"Pop Bot: SOXL RSI(10) {soxl_rsi:.1f} < 30 → SOXL",
                )

        # Priority 3: SPXL oversold check
        if "SPXL" in indicators:
            spxl_rsi = indicators["SPXL"].rsi_10 or 50
            if spxl_rsi < 30:
                return self._create_klm_decision(
                    "SPXL",
                    ActionType.BUY.value,
                    f"Pop Bot: SPXL RSI(10) {spxl_rsi:.1f} < 30 → SPXL",
                )

        # Priority 4: LABU oversold check (threshold 25, not 30!)
        if "LABU" in indicators:
            labu_rsi = indicators["LABU"].rsi_10 or 50
            if labu_rsi < 25:
                return self._create_klm_decision(
                    "LABU",
                    ActionType.BUY.value,
                    f"Pop Bot: LABU RSI(10) {labu_rsi:.1f} < 25 → LABU",
                )

        # No oversold conditions met
        return None

    def _evaluate_kmlm_switcher(
        self, indicators: dict[str, TechnicalIndicatorDTO]
    ) -> KLMDecision:
        """KMLM Switcher - exact CLJ implementation.

        Logic from CLJ:
        - Compare RSI(XLK) vs RSI(KMLM) (both window 10)
        - If XLK RSI > KMLM RSI:
          - filter by RSI, select-bottom 2 from [TECL, SOXL, SVIX]
          - weight-equal across selected two
        - Else (L/S Rotator):
          - filter by RSI, select-top 1 from [SQQQ, TLT]
          - 100% weight to selected one
        """
        # Get RSI values for comparison
        xlk_rsi = indicators["XLK"].rsi_10 if "XLK" in indicators else 50
        kmlm_rsi = indicators["KMLM"].rsi_10 if "KMLM" in indicators else 50

        if xlk_rsi > kmlm_rsi:
            # Tech branch: select-bottom 2 from [TECL, SOXL, SVIX]
            tech_symbols = ["TECL", "SOXL", "SVIX"]
            selected_symbols = self._filter_and_select_by_rsi(
                tech_symbols, indicators, "bottom", 2
            )

            if selected_symbols:
                # weight-equal across selected symbols
                equal_weight = 1.0 / len(selected_symbols)
                allocation = dict.fromkeys(selected_symbols, equal_weight)
                reasoning = (
                    f"KMLM Switcher: XLK RSI({xlk_rsi:.1f}) > KMLM RSI({kmlm_rsi:.1f}) "
                    f"→ Tech branch, selected {selected_symbols}"
                )
                return self._create_klm_decision(allocation, ActionType.BUY.value, reasoning)
            # Fallback if no tech symbols available
            return self._create_klm_decision(
                "TECL",
                ActionType.BUY.value,
                f"KMLM Switcher: XLK RSI({xlk_rsi:.1f}) > KMLM RSI({kmlm_rsi:.1f}) → TECL (fallback)",
            )
        # L/S Rotator: select-top 1 from [SQQQ, TLT]
        ls_symbols = ["SQQQ", "TLT"]
        selected_symbols = self._filter_and_select_by_rsi(
            ls_symbols, indicators, "top", 1
        )

        if selected_symbols:
            # 100% weight to selected symbol
            selected_symbol = selected_symbols[0]
            reasoning = (
                f"KMLM Switcher: XLK RSI({xlk_rsi:.1f}) ≤ KMLM RSI({kmlm_rsi:.1f}) "
                f"→ L/S Rotator, selected {selected_symbol}"
            )
            return self._create_klm_decision(selected_symbol, ActionType.BUY.value, reasoning)
        # Fallback if no L/S symbols available
        return self._create_klm_decision(
            "TLT",
            ActionType.BUY.value,
            f"KMLM Switcher: XLK RSI({xlk_rsi:.1f}) ≤ KMLM RSI({kmlm_rsi:.1f}) → TLT (fallback)",
        )

    def _filter_and_select_by_rsi(
        self,
        candidates: list[str],
        indicators: dict[str, TechnicalIndicatorDTO],
        selection_type: str,
        count: int,
    ) -> list[str]:
        """Filter candidates by RSI and select top/bottom N.

        Implements the exact filter/select logic from CLJ:
        - filter by RSI (window 10) - only include symbols with valid RSI
        - select-bottom N or select-top N based on RSI values
        - Deterministic tie-breaking using symbol name (alphabetical)
        """
        # Filter to only symbols with valid RSI data
        valid_candidates = []
        for symbol in candidates:
            if symbol in indicators:
                rsi_value = indicators[symbol].rsi_10
                if rsi_value is not None and 0 <= rsi_value <= 100:
                    valid_candidates.append((symbol, rsi_value))

        if not valid_candidates:
            return []

        # Sort by RSI value, then by symbol name for deterministic tie-breaking
        if selection_type == "bottom":
            # Sort ascending (lowest RSI first), then alphabetically
            sorted_candidates = sorted(valid_candidates, key=lambda x: (x[1], x[0]))
        else:  # "top"
            # Sort descending (highest RSI first), then alphabetically
            sorted_candidates = sorted(valid_candidates, key=lambda x: (-x[1], x[0]))

        # Select top N
        selected = sorted_candidates[:count]
        return [symbol for symbol, _ in selected]

    def _create_klm_decision(
        self, symbol_or_allocation: str | dict[str, float], action: str, reasoning: str
    ) -> KLMDecision:
        """Create a KLMDecision object."""
        return {
            "symbol": symbol_or_allocation,
            "action": action,  # type: ignore[typeddict-item]
            "reasoning": reasoning,
        }

    def _get_market_data(
        self, market_data_port: MarketDataPort | None = None
    ) -> dict[str, pd.DataFrame]:
        """Fetch market data for all required symbols using typed port."""
        def symbol_str_to_symbol(symbol_str: str) -> Symbol:
            from the_alchemiser.shared.value_objects.symbol import Symbol
            return Symbol(symbol_str)

        market_data = {}
        port = market_data_port or self.market_data_port
        for symbol in self.required_symbols:
            try:
                symbol_obj = symbol_str_to_symbol(symbol)
                bars = port.get_bars(symbol_obj, period="1y", timeframe="1day")
                data = bars_to_dataframe(bars)
                if not data.empty:
                    market_data[symbol] = data
                else:
                    self.logger.debug(f"No data available for {symbol}")
            except Exception as e:
                self.logger.debug(f"Could not fetch data for {symbol}: {e}")

        self.logger.info(f"Fetched data for {len(market_data)} symbols")
        return market_data

    def _calculate_indicators(
        self, market_data: dict[str, pd.DataFrame]
    ) -> dict[str, TechnicalIndicatorDTO]:
        """Calculate technical indicators for all symbols with data."""
        indicators: dict[str, TechnicalIndicatorDTO] = {}
        for symbol, data in market_data.items():
            try:
                # Always operate on the Close price series
                if data.empty or "Close" not in data.columns:
                    continue
                close = data["Close"]

                # Calculate RSI indicators
                rsi_10 = safe_get_indicator(close, self.indicators.rsi, window=10)
                rsi_14 = safe_get_indicator(close, self.indicators.rsi, window=14)
                rsi_21 = safe_get_indicator(close, self.indicators.rsi, window=21)

                # Calculate moving averages
                ma_200 = safe_get_indicator(
                    close, self.indicators.moving_average, window=200
                )

                # Calculate returns
                ma_return_90 = calculate_moving_average_return(close, 90)
                stdev_return_6 = calculate_stdev_returns(close, 6)

                # Create TechnicalIndicatorDTO
                indicators[symbol] = TechnicalIndicatorDTO(
                    symbol=symbol,
                    timestamp=datetime.now(UTC),
                    current_price=Decimal(str(close.iloc[-1])),
                    rsi_10=rsi_10,
                    rsi_14=rsi_14,
                    rsi_21=rsi_21,
                    ma_200=ma_200,
                    ma_return_90=ma_return_90,
                    stdev_return_6=stdev_return_6,
                    metadata={},
                    data_source="klm_engine",
                )

            except Exception as e:
                self.logger.debug(f"Error calculating indicators for {symbol}: {e}")

        return indicators

    def _convert_to_strategy_signals(
        self, decision: KLMDecision, now: datetime
    ) -> list[StrategySignal]:
        """Convert KLM decision to typed StrategySignal objects."""
        signals = []
        symbol_or_allocation = decision["symbol"]
        action = decision["action"]
        reasoning = decision["reasoning"]

        if isinstance(symbol_or_allocation, dict):
            # Multi-asset allocation - create signal for each asset
            for symbol_str, weight in symbol_or_allocation.items():
                try:
                    # Validate weight is a valid number
                    if (
                        weight is None
                        or not isinstance(weight, int | float)
                        or math.isnan(weight)
                    ):
                        self.logger.warning(
                            f"Invalid weight for {symbol_str}: {weight}, skipping"
                        )
                        continue

                    symbol = Symbol(symbol_str)
                    target_allocation = Percentage(Decimal(str(weight)))
                    confidence = self._calculate_confidence(action, weight)

                    signal = StrategySignal(
                        symbol=symbol,
                        action=action,
                        confidence=confidence,
                        target_allocation=target_allocation,
                        reasoning=f"{reasoning} (Weight: {weight:.1%})",
                        timestamp=now,
                    )
                    signals.append(signal)

                except (ValueError, TypeError, decimal.InvalidOperation) as e:
                    self.logger.warning(
                        f"Skipping invalid symbol {symbol_str} with weight {weight}: {e}"
                    )
                    continue

        else:
            # Single symbol allocation
            try:
                symbol = Symbol(str(symbol_or_allocation))
                # For single symbol, use full allocation if action is BUY, zero if HOLD/SELL
                allocation_pct = 1.0 if action == "BUY" else 0.0
                target_allocation = Percentage(Decimal(str(allocation_pct)))
                confidence = self._calculate_confidence(action, allocation_pct)

                signal = StrategySignal(
                    symbol=symbol,
                    action=action,
                    confidence=confidence,
                    target_allocation=target_allocation,
                    reasoning=reasoning,
                    timestamp=now,
                )
                signals.append(signal)

            except (ValueError, TypeError, decimal.InvalidOperation) as e:
                self.logger.error(
                    f"Error creating signal for {symbol_or_allocation} with action {action}: {e}"
                )
                # Return hold signal as fallback
                return self._create_hold_signal(
                    f"Invalid symbol: {symbol_or_allocation}", now
                )

        return (
            signals
            if signals
            else self._create_hold_signal("No valid signals generated", now)
        )

    def _calculate_confidence(self, action: str, weight: float) -> Confidence:
        """Calculate confidence based on action and allocation weight."""
        config = self.confidence_config.klm

        # Validate weight is a valid number
        if weight is None or not isinstance(weight, int | float) or math.isnan(weight):
            self.logger.warning(
                f"Invalid weight for confidence calculation: {weight}, using default"
            )
            weight = 0.0

        if action == "BUY":
            # Start with base confidence and apply weight adjustment
            confidence_value = float(config.base_confidence)

            # Apply weight adjustment
            weight_adjustment = weight * float(config.weight_adjustment_factor)
            confidence_value += weight_adjustment

            # Boost for high-weight positions
            if weight >= float(config.high_weight_threshold):
                confidence_value += float(config.high_weight_boost)

            # Clamp to valid range
            confidence_value = max(
                float(config.min_confidence),
                min(float(config.max_confidence), confidence_value),
            )

        elif action == "SELL":
            # Sell signals have moderate confidence
            confidence_value = float(config.sell_confidence)
        else:  # HOLD
            # Hold signals have moderate confidence
            confidence_value = float(config.hold_confidence)

        # Ensure confidence_value is valid before Decimal conversion
        if (
            confidence_value is None
            or not isinstance(confidence_value, int | float)
            or math.isnan(confidence_value)
        ):
            self.logger.warning(
                f"Invalid confidence value: {confidence_value}, using default 0.5"
            )
            confidence_value = 0.5

        try:
            return Confidence(Decimal(str(confidence_value)))
        except (decimal.InvalidOperation, ValueError) as e:
            self.logger.warning(
                f"Failed to convert confidence value {confidence_value} to Decimal: {e}, using default"
            )
            return Confidence(Decimal("0.5"))

    def _create_hold_signal(self, reason: str, now: datetime) -> list[StrategySignal]:
        """Create a default hold signal for BIL."""
        config = self.confidence_config.klm
        signal = StrategySignal(
            symbol=Symbol("BIL"),
            action="HOLD",
            confidence=Confidence(config.hold_confidence),
            target_allocation=Percentage(Decimal("1.0")),
            reasoning=f"KLM Strategy: {reason}",
            timestamp=now,
        )
        return [signal]

    def validate_signals(self, signals: list[StrategySignal]) -> None:
        """Validate generated signals.

        Args:
            signals: List of signals to validate

        Raises:
            ValueError: If signals are invalid

        """
        for signal in signals:
            if not isinstance(signal, StrategySignal):
                raise ValueError(f"Invalid signal type: {type(signal)}")
            if signal.confidence.value < 0 or signal.confidence.value > 1:
                raise ValueError(f"Invalid confidence value: {signal.confidence.value}")<|MERGE_RESOLUTION|>--- conflicted
+++ resolved
@@ -36,42 +36,13 @@
 from the_alchemiser.strategy_v2.indicators.indicator_utils import safe_get_indicator
 from the_alchemiser.strategy_v2.indicators.indicators import TechnicalIndicators
 
-<<<<<<< HEAD
-from .base_variant import BaseKLMVariant
-from .variants import (
-    KlmVariant52022,
-)
-from .variants import (
-    KLMVariant530_18 as KlmVariant53018,
-)
-from .variants import (
-    KlmVariant41038,
-    KlmVariant50638,
-    KlmVariant83021,
-    KlmVariant120028,
-    KlmVariant128026,
-    KLMVariantNova,
-)
-from .variants import KlmVariantOriginal
-
-if TYPE_CHECKING:
-    from the_alchemiser.shared.value_objects.core_types import KLMDecision
-
-    # Type alias for KLM result formats - static type checking
-    KLMResult = tuple[str | dict[str, float], str, str] | KLMDecision
-else:
-    # Runtime type alias - no forward references
-    KLMResult = tuple[str | dict[str, float], str, str] | object
-
-=======
->>>>>>> 677e5439
 
 class KLMEngine(StrategyEngine):
     """KLM Strategy Engine implementing StrategyEngine protocol.
 
     Directly implements the Original CLJ strategy specification:
     "Simons KMLM switcher (single pops) | BT 4/13/22 = A.R. 466% / D.D. 22% V2"
-    
+
     Implements exact nested if-else structure:
     1. UVXY guard-rail path (11-step overbought detection)
     2. Combined Pop Bot (oversold rotations)
@@ -89,13 +60,29 @@
         # Required symbols from CLJ specification
         self.required_symbols = [
             # Overbought detection
-            "QQQE", "VTV", "VOX", "TECL", "VOOG", "VOOV", "XLP", "TQQQ", "XLY", "FAS", "SPY",
+            "QQQE",
+            "VTV",
+            "VOX",
+            "TECL",
+            "VOOG",
+            "VOOV",
+            "XLP",
+            "TQQQ",
+            "XLY",
+            "FAS",
+            "SPY",
             # Hedge symbol
             "UVXY",
             # Combined Pop Bot
-            "SOXL", "SPXL", "LABU",
+            "SOXL",
+            "SPXL",
+            "LABU",
             # KMLM Switcher
-            "XLK", "KMLM", "SVIX", "SQQQ", "TLT",
+            "XLK",
+            "KMLM",
+            "SVIX",
+            "SQQQ",
+            "TLT",
         ]
 
         self.logger.info("KLM Engine initialized for Original CLJ strategy")
@@ -153,7 +140,9 @@
                 strategy_name=self.strategy_name,
             ) from e
 
-    def _evaluate_klm_strategy(self, indicators: dict[str, TechnicalIndicatorDTO]) -> KLMDecision:
+    def _evaluate_klm_strategy(
+        self, indicators: dict[str, TechnicalIndicatorDTO]
+    ) -> KLMDecision:
         """Evaluate KLM strategy - EXACT match to CLJ specification.
 
         Implements the exact nested if-else structure from 'klm original.clj':
@@ -316,7 +305,9 @@
                     f"KMLM Switcher: XLK RSI({xlk_rsi:.1f}) > KMLM RSI({kmlm_rsi:.1f}) "
                     f"→ Tech branch, selected {selected_symbols}"
                 )
-                return self._create_klm_decision(allocation, ActionType.BUY.value, reasoning)
+                return self._create_klm_decision(
+                    allocation, ActionType.BUY.value, reasoning
+                )
             # Fallback if no tech symbols available
             return self._create_klm_decision(
                 "TECL",
@@ -336,7 +327,9 @@
                 f"KMLM Switcher: XLK RSI({xlk_rsi:.1f}) ≤ KMLM RSI({kmlm_rsi:.1f}) "
                 f"→ L/S Rotator, selected {selected_symbol}"
             )
-            return self._create_klm_decision(selected_symbol, ActionType.BUY.value, reasoning)
+            return self._create_klm_decision(
+                selected_symbol, ActionType.BUY.value, reasoning
+            )
         # Fallback if no L/S symbols available
         return self._create_klm_decision(
             "TLT",
@@ -395,8 +388,10 @@
         self, market_data_port: MarketDataPort | None = None
     ) -> dict[str, pd.DataFrame]:
         """Fetch market data for all required symbols using typed port."""
+
         def symbol_str_to_symbol(symbol_str: str) -> Symbol:
             from the_alchemiser.shared.value_objects.symbol import Symbol
+
             return Symbol(symbol_str)
 
         market_data = {}
