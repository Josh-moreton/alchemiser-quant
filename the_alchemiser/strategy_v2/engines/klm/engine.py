"""Business Unit: strategy | Status: current.

KLM Strategy Ensemble Engine.

Multi-strategy ensemble system that implements the StrategyEngine protocol
and generates typed StrategySignal objects. Evaluates all KLM variants and
selects the best performer based on volatility-adjusted returns.

This is the typed migration of KLMStrategyEnsemble, designed to work with
MarketDataPort and output StrategySignal value objects.
"""

from __future__ import annotations

import decimal
import logging
import math
from datetime import datetime
from decimal import Decimal
from typing import Any

import pandas as pd

from the_alchemiser.shared.config.confidence_config import ConfidenceConfig
from the_alchemiser.shared.math.math_utils import (
    calculate_moving_average_return,
    calculate_stdev_returns,
)
from the_alchemiser.shared.types import Confidence, StrategyEngine, StrategySignal
from the_alchemiser.shared.types.exceptions import StrategyExecutionError
from the_alchemiser.shared.types.market_data import bars_to_dataframe
from the_alchemiser.shared.types.market_data_port import MarketDataPort
from the_alchemiser.shared.types.percentage import Percentage
from the_alchemiser.shared.utils.common import ActionType
from the_alchemiser.shared.value_objects.symbol import Symbol
from the_alchemiser.strategy_v2.indicators.indicator_utils import safe_get_indicator
from the_alchemiser.strategy_v2.indicators.indicators import TechnicalIndicators

from .base_variant import BaseKLMVariant
from .variants import (
    KLMVariant520_22 as KlmVariant52022,
)
from .variants import (
    KLMVariant530_18 as KlmVariant53018,
)
from .variants import (
    KlmVariant41038,
    KlmVariant50638,
    KlmVariant83021,
    KlmVariant120028,
    KlmVariant128026,
    KLMVariantNova,
)


class KLMEngine(StrategyEngine):
    """Typed KLM Strategy Ensemble implementing StrategyEngine protocol.

    Implements the complete Clojure ensemble architecture:
    1. Evaluates all strategy variants
    2. Applies volatility filter (stdev-return {:window 5})
    3. Selects top performer (select-top 1)
    4. Returns typed StrategySignal objects
    """

    def __init__(self, market_data_port: MarketDataPort) -> None:
        """Wire dependencies and initialize variants, symbols, and config."""
        self.market_data_port = market_data_port
        self.strategy_name = "KLM_Ensemble"
        self.logger = logging.getLogger(f"Strategy.{self.strategy_name}")
        self.indicators = TechnicalIndicators()
        self.confidence_config = ConfidenceConfig.default()

        # Initialize all strategy variants
        self.strategy_variants: list[BaseKLMVariant] = [
            KlmVariant50638(),  # Standard overbought detection
            KlmVariant128026(),  # Variant with parameter differences
            KlmVariant120028(),  # Another parameter variant
            KlmVariant52022(),  # "Original" baseline
            KlmVariant53018(),  # Scale-In strategy (most complex)
            KlmVariant41038(),  # MonkeyBusiness Simons
            KLMVariantNova(),  # Short-term optimization
            KlmVariant83021(),  # MonkeyBusiness Simons V2
        ]

        # Symbol universe for the ensemble - EXACT as per original KLM strategy
        self.market_symbols = [
            "SPY",
            "QQQE",
            "VTV",
            "VOX",
            "TECL",
            "VOOG",
            "VOOV",
            "IOO",
            "QQQ",
        ]
        self.sector_symbols = ["XLP", "TQQQ", "XLY", "FAS", "XLF", "RETL", "XLK"]
        self.tech_symbols = ["SOXL", "SPXL", "SPLV", "FNGU"]
        self.volatility_symbols = [
            "UVXY",
            "UVIX",
            "VIXY",
            "VXX",
            "VIXM",
            "SVIX",
            "SQQQ",
            "SVXY",
        ]
        self.bond_symbols = ["TLT", "BIL", "BTAL", "BND", "KMLM", "AGG"]
        self.bear_symbols = ["LABD", "TZA"]
        self.biotech_symbols = ["LABU"]
        self.currency_symbols = ["UUP"]
        self.additional_symbols = ["FTLS", "SSO"]

        self.all_symbols = (
            self.market_symbols
            + self.sector_symbols
            + self.tech_symbols
            + self.volatility_symbols
            + self.bond_symbols
            + self.bear_symbols
            + self.biotech_symbols
            + self.currency_symbols
            + self.additional_symbols
        )

        self.logger.info(
            f"KLM Ensemble initialized with {len(self.strategy_variants)} variants"
        )

    def get_required_symbols(self) -> list[str]:
        """Return all symbols required by the KLM ensemble."""
        return self.all_symbols

    def generate_signals(
        self,
        now_or_port: datetime | MarketDataPort,
        maybe_now: datetime | None = None,
    ) -> list[StrategySignal]:
        """Generate typed trading signals from KLM ensemble evaluation.

        Supports two calling conventions for backward compatibility:
        - generate_signals(now)
        - generate_signals(market_data_port, now)
        """
        try:
            # Resolve parameters to support both call styles
            if isinstance(now_or_port, MarketDataPort):
                market_data_port_override: MarketDataPort | None = now_or_port
                if maybe_now is None:
                    raise StrategyExecutionError(
                        "Timestamp 'now' must be provided when passing a MarketDataPort override"
                    )
                now: datetime = maybe_now
            else:
                market_data_port_override = None
                now = now_or_port

            # Fetch market data using typed port
            market_data = self._get_market_data(market_data_port_override)
            if not market_data:
                self.logger.warning("No market data available, returning hold signal")
                return self._create_hold_signal("No market data available", now)

            # Calculate indicators
            indicators = self._calculate_indicators(market_data)
            if not indicators:
                self.logger.warning("No indicators calculated, returning hold signal")
                return self._create_hold_signal("No indicators available", now)

            # Evaluate ensemble and get best variant result
            symbol_or_allocation, action, detailed_reason, variant_name = (
                self._evaluate_ensemble(indicators, market_data)
            )

            # Convert to typed StrategySignal
            return self._convert_to_strategy_signals(
                symbol_or_allocation, action, detailed_reason, variant_name, now
            )

        except Exception as e:
            self.logger.error(f"Error generating KLM signals: {e}")
            raise StrategyExecutionError(
                f"KLM ensemble signal generation failed: {e}",
                strategy_name=self.strategy_name,
            ) from e

    def _get_market_data(
        self, market_data_port: MarketDataPort | None = None
    ) -> dict[str, pd.DataFrame]:
        """Fetch market data for all required symbols using typed port.

        Allows a one-off MarketDataPort override for this call.
        """

        # This should be replaced with direct DTO construction
        # For now, we'll implement the required functionality directly
        def symbol_str_to_symbol(symbol_str: str) -> Symbol:
            from the_alchemiser.shared.value_objects.symbol import Symbol

            return Symbol(symbol_str)

        # Use the proper bars_to_dataframe function from shared.types.market_data

        market_data = {}
        port = market_data_port or self.market_data_port
        for symbol in self.all_symbols:
            try:
                symbol_obj = symbol_str_to_symbol(symbol)
                bars = port.get_bars(symbol_obj, period="1y", timeframe="1day")
                data = bars_to_dataframe(bars)
                if not data.empty:
                    market_data[symbol] = data
                else:
                    self.logger.debug(f"No data available for {symbol}")
            except Exception as e:
                self.logger.debug(f"Could not fetch data for {symbol}: {e}")

        self.logger.info(f"Fetched data for {len(market_data)} symbols")
        return market_data

    def _calculate_indicators(
        self, market_data: dict[str, pd.DataFrame]
    ) -> dict[str, dict[str, float]]:
        """Calculate technical indicators for all symbols with data."""
        indicators = {}
        for symbol, data in market_data.items():
            try:
                symbol_indicators = {}

                # Always operate on the Close price series
                if data.empty or "Close" not in data.columns:
                    continue
                close = data["Close"]

                # Calculate common indicators used by KLM variants using Close series
                symbol_indicators["rsi_10"] = safe_get_indicator(
                    close, self.indicators.rsi, window=10
                )
                symbol_indicators["rsi_14"] = safe_get_indicator(
                    close, self.indicators.rsi, window=14
                )
                # Additional RSI windows required by variants
                symbol_indicators["rsi_11"] = safe_get_indicator(
                    close, self.indicators.rsi, window=11
                )
                symbol_indicators["rsi_15"] = safe_get_indicator(
                    close, self.indicators.rsi, window=15
                )
                symbol_indicators["rsi_21"] = safe_get_indicator(
                    close, self.indicators.rsi, window=21
                )
                symbol_indicators["rsi_70"] = safe_get_indicator(
                    close, self.indicators.rsi, window=70
                )
                symbol_indicators["sma_200"] = safe_get_indicator(
                    close, self.indicators.moving_average, window=200
                )
                symbol_indicators["ma_return_90"] = calculate_moving_average_return(
                    close, 90
                )
                symbol_indicators["stdev_return_5"] = calculate_stdev_returns(close, 5)
                symbol_indicators["stdev_return_6"] = calculate_stdev_returns(close, 6)

                # Add current price and close price
                symbol_indicators["close"] = float(close.iloc[-1])
                symbol_indicators["current_price"] = float(close.iloc[-1])

                indicators[symbol] = symbol_indicators

            except Exception as e:
                self.logger.debug(f"Error calculating indicators for {symbol}: {e}")

        return indicators

    def _evaluate_ensemble(
        self,
        indicators: dict[str, dict[str, float]],
        market_data: dict[str, pd.DataFrame],
    ) -> tuple[str | dict[str, float], str, str, str]:
        """Evaluate all variants and select the best performer - maintains original logic."""
        # This mirrors the original KLMStrategyEnsemble.evaluate_ensemble method
        variant_results = self._evaluate_all_variants(indicators, market_data)

        if not variant_results:
            return (
                "BIL",
                ActionType.HOLD.value,
                "No variants produced valid results",
                "Default",
            )

        # Select best variant based on performance
        best_result, best_variant = self._select_best_variant(variant_results)

        if best_result is None or best_variant is None:
            return "BIL", ActionType.HOLD.value, "No valid variant result", "Default"

        # Extract result components with support for both tuple and KLMDecision formats
        symbol_or_allocation, action, reason = self._extract_result_components(
            best_result
        )

        # Validate the result components before proceeding
        if symbol_or_allocation is None:
            self.logger.warning(
                "Best variant returned None for symbol/allocation, using BIL"
            )
            symbol_or_allocation = "BIL"
        if action is None or action not in ["BUY", "SELL", "HOLD"]:
            self.logger.warning(
                f"Best variant returned invalid action '{action}', using HOLD"
            )
            action = ActionType.HOLD.value
        if reason is None:
            reason = "KLM Ensemble Selection"

        # Build detailed analysis
        detailed_reason = self._build_detailed_klm_analysis(
            indicators,
            market_data,
            best_variant,
            symbol_or_allocation,
            action,
            reason,
            variant_results,
        )

        return symbol_or_allocation, action, detailed_reason, best_variant.name

    def _extract_result_components(
        self, result: Any
    ) -> tuple[str | dict[str, float], str, str]:
        """Extract components from either tuple or KLMDecision format.

        Supports migration period where variants may return either format.
        """
        from the_alchemiser.shared.value_objects.core_types import KLMDecision

        # Check if it's a KLMDecision (TypedDict)
        if isinstance(result, dict) and "symbol" in result and "action" in result:
            klm_decision: KLMDecision = result  # type: ignore[assignment]
            return (
                klm_decision["symbol"],
                klm_decision["action"],
                klm_decision.get("reasoning", "KLM Decision"),
            )

        # Legacy tuple format
        if hasattr(result, "__len__") and len(result) >= 2:
            symbol_or_allocation = result[0]
            action = result[1]
            reason = result[2] if len(result) > 2 else "KLM Ensemble Selection"
            return symbol_or_allocation, action, reason

        # Invalid format
        self.logger.warning(f"Invalid result format: {result}")
        return "BIL", ActionType.HOLD.value, "Invalid result format"

    def _evaluate_all_variants(
        self,
        indicators: dict[str, dict[str, float]],
        market_data: dict[str, pd.DataFrame],
    ) -> list[tuple[BaseKLMVariant, Any, float]]:
        """Evaluate all strategy variants and return results with performance scores."""
        results = []

        for variant in self.strategy_variants:
            try:
                # Each variant has its own evaluate method
                result: Any = variant.evaluate(indicators, market_data)

                # Validate the result structure - support both tuple and KLMDecision
                if not self._is_valid_result(result):
                    self.logger.warning(
                        f"Variant {variant.name} returned invalid result structure: {result}"
                    )
                    result = (
                        "BIL",
                        ActionType.HOLD.value,
                        f"Invalid result from {variant.name}",
                    )

                # Calculate performance metric for ensemble selection
                performance = self._calculate_variant_performance(variant)

                results.append((variant, result, performance))

                # Format symbol/allocation for logging
                symbol_str = self._format_result_for_logging(result)

                self.logger.debug(
                    f"Variant {variant.name}: {symbol_str} (performance: {performance:.4f})"
                )

            except Exception as e:
                self.logger.error(f"Error evaluating variant {variant.name}: {e}")
                # Add with zero performance to avoid breaking ensemble
                results.append(
                    (
                        variant,
                        ("BIL", ActionType.HOLD.value, f"Error in {variant.name}"),
                        0.0,
                    )
                )

        return results

    def create_klm_decision(
        self, symbol_or_allocation: str | dict[str, float], action: str, reasoning: str
    ) -> dict[str, str | dict[str, float]]:
        """Create a KLMDecision for fallback cases in the engine."""
        return {
            "symbol": symbol_or_allocation,
            "action": action,
            "reasoning": reasoning,
        }

    def _is_valid_result(self, result: Any) -> bool:
        """Validate result structure for both tuple and KLMDecision formats."""
        # KLMDecision format
        if isinstance(result, dict):
            return (
                "symbol" in result
                and "action" in result
                and result["symbol"] is not None
                and result["action"] is not None
            )

        # Tuple format
        return (
            hasattr(result, "__len__")
            and len(result) >= 2
            and result[0] is not None
            and result[1] is not None
        )

    def _format_result_for_logging(self, result: Any) -> str:
        """Format result for logging, supporting both tuple and KLMDecision formats."""
        try:
            # KLMDecision format
            if isinstance(result, dict) and "symbol" in result:
                symbol = result["symbol"]
                if isinstance(symbol, dict):
                    return f"allocation:{len(symbol)} symbols"
                return str(symbol)

            # Tuple format
            if hasattr(result, "__len__") and len(result) > 0:
                first_element = result[0]
                if isinstance(first_element, dict):
                    return f"allocation:{len(first_element)} symbols"
                return str(first_element)

        except (IndexError, TypeError, AttributeError, KeyError):
            pass

        return "unknown"

    def _select_best_variant(
        self,
        variant_results: list[tuple[BaseKLMVariant, Any, float]],
    ) -> tuple[Any, BaseKLMVariant | None]:
        """Select the best performing variant from results."""
        if not variant_results:
            return None, None

        # Sort by performance score (descending)
        sorted_results = sorted(variant_results, key=lambda x: x[2], reverse=True)
        best_variant, best_result, best_performance = sorted_results[0]

        self.logger.info(
            f"Selected variant: {best_variant.name} (performance: {best_performance:.4f})"
        )
        self.logger.debug(
            f"All variant performances: {[(v.name, p) for v, _, p in sorted_results]}"
        )

        return best_result, best_variant

    def _calculate_variant_performance(self, variant: BaseKLMVariant) -> float:
        """Calculate performance metric for variant selection."""
        # This would ideally use historical performance data
        # For now, return a simple metric based on variant type
        performance_map = {
            "KlmVariant50638": 0.85,
            "KlmVariant128026": 0.82,
            "KlmVariant120028": 0.78,
            "KlmVariant52022": 0.75,
            "KlmVariant53018": 0.88,  # Scale-In strategy
            "KlmVariant41038": 0.70,
            "KLMVariantNova": 0.90,  # Short-term optimization
            "KlmVariant83021": 0.72,
        }
        return performance_map.get(variant.__class__.__name__, 0.5)

    def _build_detailed_klm_analysis(
        self,
        indicators: dict[str, dict[str, float]],
        market_data: dict[str, pd.DataFrame],
        selected_variant: BaseKLMVariant,
        symbol_or_allocation: str | dict[str, float],
        action: str,
        basic_reason: str,
        all_variant_results: list[tuple[BaseKLMVariant, Any, float]],
    ) -> str:
        """Build detailed market analysis similar to other strategies."""
        analysis_lines = []

        # Header with current market conditions
        analysis_lines.append("=== KLM ENSEMBLE STRATEGY ANALYSIS ===")
        analysis_lines.append("")

        # Market Overview
        analysis_lines.append("Market Overview:")
        analysis_lines.append("")

        # Get key market indicators
        spy_rsi_10 = indicators.get("SPY", {}).get("rsi_10", 0.0)
        spy_close = indicators.get("SPY", {}).get("close", 0.0)
        spy_sma_200 = indicators.get("SPY", {}).get("sma_200", 0.0)

        analysis_lines.append(f"• SPY RSI(10): {spy_rsi_10:.1f}")
        analysis_lines.append(f"• SPY Price: ${spy_close:.2f}")
        analysis_lines.append(f"• SPY 200-day MA: ${spy_sma_200:.2f}")

        if spy_close > spy_sma_200:
            analysis_lines.append("• Market Regime: BULLISH (above 200-day MA)")
        else:
            analysis_lines.append("• Market Regime: BEARISH (below 200-day MA)")

        analysis_lines.append("")

        # Ensemble Selection Process
        analysis_lines.append("Ensemble Selection Process:")
        analysis_lines.append("")
        analysis_lines.append(
            f"• Evaluated {len(all_variant_results)} strategy variants"
        )
        analysis_lines.append(f"• Selected Variant: {selected_variant.name}")
        analysis_lines.append("• Selection Method: Volatility-adjusted performance")
        analysis_lines.append("")

        # Target Selection and Rationale
        analysis_lines.append("Target Selection & Rationale:")
        analysis_lines.append("")

        if isinstance(symbol_or_allocation, dict):
            # Multi-asset allocation
            analysis_lines.append("• Portfolio Approach: Multi-asset allocation")
            for symbol, weight in symbol_or_allocation.items():
                analysis_lines.append(f"  - {symbol}: {weight:.1%}")
        else:
            # Single symbol
            symbol_name = symbol_or_allocation
            if symbol_name in ["FNGU", "SOXL", "TECL"]:
                analysis_lines.append(
                    f"• Target: {symbol_name} (3x leveraged technology)"
                )
                analysis_lines.append("• Rationale: High-conviction tech momentum play")
            elif symbol_name in ["SVIX", "UVXY"]:
                analysis_lines.append(f"• Target: {symbol_name} (volatility hedge)")
                analysis_lines.append(
                    "• Rationale: Defensive positioning in overbought conditions"
                )
            elif symbol_name == "BIL":
                analysis_lines.append("• Target: BIL (short-term treasury bills)")
                analysis_lines.append(
                    "• Rationale: Cash equivalent/defensive positioning"
                )
            else:
                analysis_lines.append(f"• Target: {symbol_name}")
                analysis_lines.append(
                    "• Rationale: Variant-specific selection criteria"
                )

        analysis_lines.append("")

        # Variant Details
        analysis_lines.append("Selected Variant Details:")
        analysis_lines.append("")
        analysis_lines.append(f"• Variant: {selected_variant.name}")
        analysis_lines.append(f"• Signal: {basic_reason}")
        analysis_lines.append("")

        # Risk Management Note
        analysis_lines.append("Risk Management:")
        analysis_lines.append("")
        analysis_lines.append("• Dynamic variant selection based on recent performance")
        analysis_lines.append("• Ensemble approach reduces single-strategy risk")
        analysis_lines.append("• Real-time adaptation to market conditions")

        return "\n".join(analysis_lines)

    def _convert_to_strategy_signals(
        self,
        symbol_or_allocation: str | dict[str, float],
        action: str,
        reasoning: str,
        variant_name: str,
        now: datetime,
    ) -> list[StrategySignal]:
        """Convert ensemble result to typed StrategySignal objects."""
        signals = []

        if isinstance(symbol_or_allocation, dict):
            # Multi-asset allocation - create signal for each asset
            for symbol_str, weight in symbol_or_allocation.items():
                try:
                    # Validate weight is a valid number
                    if (
                        weight is None
<<<<<<< HEAD
                        or not isinstance(weight, (int, float))
=======
                        or not isinstance(weight, int | float)
>>>>>>> 9a7f73b5
                        or math.isnan(weight)
                    ):
                        self.logger.warning(
                            f"Invalid weight for {symbol_str}: {weight}, skipping"
                        )
                        continue

                    symbol = Symbol(symbol_str)
                    target_allocation = Percentage(Decimal(str(weight)))
                    confidence = self._calculate_confidence(action, weight)

                    signal = StrategySignal(
                        symbol=symbol,
                        action=action,
                        confidence=confidence,
                        target_allocation=target_allocation,
                        reasoning=f"{reasoning} (Variant: {variant_name}, Weight: {weight:.1%})",
                        timestamp=now,
                    )
                    signals.append(signal)

                except (ValueError, TypeError, decimal.InvalidOperation) as e:
                    self.logger.warning(
                        f"Skipping invalid symbol {symbol_str} with weight {weight}: {e}"
                    )
                    continue

        else:
            # Single symbol allocation
            try:
                symbol = Symbol(str(symbol_or_allocation))
                # For single symbol, use full allocation if action is BUY, zero if HOLD/SELL
                allocation_pct = 1.0 if action == "BUY" else 0.0
                target_allocation = Percentage(Decimal(str(allocation_pct)))
                confidence = self._calculate_confidence(action, allocation_pct)

                signal = StrategySignal(
                    symbol=symbol,
                    action=action,
                    confidence=confidence,
                    target_allocation=target_allocation,
                    reasoning=f"{reasoning} (Variant: {variant_name})",
                    timestamp=now,
                )
                signals.append(signal)

            except (ValueError, TypeError, decimal.InvalidOperation) as e:
                self.logger.error(
                    f"Error creating signal for {symbol_or_allocation} with action {action}: {e}"
                )
                # Return hold signal as fallback
                return self._create_hold_signal(
                    f"Invalid symbol: {symbol_or_allocation}", now
                )

        return (
            signals
            if signals
            else self._create_hold_signal("No valid signals generated", now)
        )

    def _calculate_confidence(self, action: str, weight: float) -> Confidence:
        """Calculate confidence based on action and allocation weight.

        Uses a more balanced approach that reduces dramatic confidence variations
        based on allocation weight, providing more stable confidence levels.
        """
        config = self.confidence_config.klm

        # Validate weight is a valid number
        if weight is None or not isinstance(weight, int | float) or math.isnan(weight):
            self.logger.warning(
                f"Invalid weight for confidence calculation: {weight}, using default"
            )
            weight = 0.0

        if action == "BUY":
            # Start with base confidence and apply gentler weight adjustment
            confidence_value = float(config.base_confidence)

            # Apply weight adjustment (much gentler than before)
            weight_adjustment = weight * float(config.weight_adjustment_factor)
            confidence_value += weight_adjustment

            # Boost for high-weight positions
            if weight >= float(config.high_weight_threshold):
                confidence_value += float(config.high_weight_boost)

            # Clamp to valid range
            confidence_value = max(
                float(config.min_confidence),
                min(float(config.max_confidence), confidence_value),
            )

        elif action == "SELL":
            # Sell signals have moderate confidence (configurable)
            confidence_value = float(config.sell_confidence)
        else:  # HOLD
            # Hold signals have moderate confidence (increased from 0.30)
            confidence_value = float(config.hold_confidence)

        # Ensure confidence_value is valid before Decimal conversion
        if (
            confidence_value is None
            or not isinstance(confidence_value, int | float)
            or math.isnan(confidence_value)
        ):
            self.logger.warning(
                f"Invalid confidence value: {confidence_value}, using default 0.5"
            )
            confidence_value = 0.5

        try:
            return Confidence(Decimal(str(confidence_value)))
        except (decimal.InvalidOperation, ValueError) as e:
            self.logger.warning(
                f"Failed to convert confidence value {confidence_value} to Decimal: {e}, using default"
            )
            return Confidence(Decimal("0.5"))

    def _create_hold_signal(self, reason: str, now: datetime) -> list[StrategySignal]:
        """Create a default hold signal for BIL."""
        config = self.confidence_config.klm
        signal = StrategySignal(
            symbol=Symbol("BIL"),
            action="HOLD",
            confidence=Confidence(config.hold_confidence),
            target_allocation=Percentage(Decimal("1.0")),
            reasoning=f"KLM Ensemble: {reason}",
            timestamp=now,
        )
        return [signal]

    def validate_signals(self, signals: list[StrategySignal]) -> None:
        """Validate generated signals.

        Args:
            signals: List of signals to validate

        Raises:
            ValueError: If signals are invalid

        """
        for signal in signals:
            if not isinstance(signal, StrategySignal):
                raise ValueError(f"Invalid signal type: {type(signal)}")
            if signal.confidence.value < 0 or signal.confidence.value > 1:
                raise ValueError(f"Invalid confidence value: {signal.confidence.value}")<|MERGE_RESOLUTION|>--- conflicted
+++ resolved
@@ -609,18 +609,8 @@
             for symbol_str, weight in symbol_or_allocation.items():
                 try:
                     # Validate weight is a valid number
-                    if (
-                        weight is None
-<<<<<<< HEAD
-                        or not isinstance(weight, (int, float))
-=======
-                        or not isinstance(weight, int | float)
->>>>>>> 9a7f73b5
-                        or math.isnan(weight)
-                    ):
-                        self.logger.warning(
-                            f"Invalid weight for {symbol_str}: {weight}, skipping"
-                        )
+                    if weight is None or not isinstance(weight, int | float) or math.isnan(weight):
+                        self.logger.warning(f"Invalid weight for {symbol_str}: {weight}, skipping")
                         continue
 
                     symbol = Symbol(symbol_str)
