#!/usr/bin/env python3
"""
Execution Configuration

Configuration settings for the professional execution system.
Loads settings from the global application configuration.
"""

import logging
<<<<<<< HEAD
import os
=======
>>>>>>> bc4f7a17
from dataclasses import dataclass
from typing import List, Optional
from the_alchemiser.core.config import load_settings


import yaml


@dataclass
class ExecutionConfig:
    """Configuration for professional execution system."""

    # Risk management settings
    max_slippage_bps: float = 20.0
    aggressive_timeout_seconds: float = 2.5
    max_repegs: int = 2

    # Market timing settings
    enable_premarket_assessment: bool = True
    market_open_fast_execution: bool = True

    # Spread thresholds (in cents)
    tight_spread_threshold: float = 3.0
    wide_spread_threshold: float = 5.0

    # Symbol classification
    leveraged_etf_symbols: Optional[List[str]] = None
    high_volume_etfs: Optional[List[str]] = None

    @classmethod
<<<<<<< HEAD
    def from_config_file(cls):
        """Load configuration from config.yaml file."""
        # Find config file in common locations
        config_paths = [
            "config.yaml",
            "the_alchemiser/config.yaml",
            "../config.yaml",
            "../../config.yaml",
        ]

        config_path = None
        for path in config_paths:
            if os.path.exists(path):
                config_path = path
                break

        if not config_path or not os.path.exists(config_path):
            logging.warning("Config file not found, using default execution settings")
            return cls()

        try:
            with open(config_path) as f:
                yaml_config = yaml.safe_load(f)

            execution_config = yaml_config.get("execution", {})

            return cls(
                max_slippage_bps=float(execution_config.get("max_slippage_bps", 20.0)),
                aggressive_timeout_seconds=float(
                    execution_config.get("aggressive_timeout_seconds", 2.5)
                ),
                max_repegs=int(execution_config.get("max_repegs", 2)),
                enable_premarket_assessment=execution_config.get(
                    "enable_premarket_assessment", True
                ),
                market_open_fast_execution=execution_config.get("market_open_fast_execution", True),
                tight_spread_threshold=float(execution_config.get("tight_spread_threshold", 3.0)),
                wide_spread_threshold=float(execution_config.get("wide_spread_threshold", 5.0)),
                leveraged_etf_symbols=execution_config.get("leveraged_etf_symbols"),
                high_volume_etfs=execution_config.get("high_volume_etfs"),
            )

=======
    def from_settings(cls):
        """Load configuration from application settings."""
        try:
            execution = load_settings().execution
            return cls(
                max_slippage_bps=execution.max_slippage_bps,
                aggressive_timeout_seconds=execution.aggressive_timeout_seconds,
                max_repegs=execution.max_repegs,
                enable_premarket_assessment=execution.enable_premarket_assessment,
                market_open_fast_execution=execution.market_open_fast_execution,
                tight_spread_threshold=execution.tight_spread_threshold,
                wide_spread_threshold=execution.wide_spread_threshold,
                leveraged_etf_symbols=execution.leveraged_etf_symbols,
                high_volume_etfs=execution.high_volume_etfs,
            )
>>>>>>> bc4f7a17
        except Exception as e:
            logging.error(f"Error loading execution config: {e}")
            return cls()

    def get_slippage_tolerance(self, symbol: str) -> float:
        """
        Get slippage tolerance for a symbol.

        Args:
            symbol: The symbol to check

        Returns:
            float: Slippage tolerance in basis points
        """
        # Use standard slippage for all symbols
        return self.max_slippage_bps

    def is_leveraged_etf(self, symbol: str) -> bool:
        """Check if symbol is a leveraged ETF."""
        return bool(self.leveraged_etf_symbols and symbol in self.leveraged_etf_symbols)

    def is_high_volume_etf(self, symbol: str) -> bool:
        """Check if symbol is a high-volume ETF."""
        return bool(self.high_volume_etfs and symbol in self.high_volume_etfs)


# Global config instance
_config_instance = None


def get_execution_config() -> ExecutionConfig:
    """Get the global execution configuration."""
    global _config_instance
    if _config_instance is None:
        _config_instance = ExecutionConfig.from_settings()
    return _config_instance


def reload_execution_config():
    """Reload the execution configuration from settings."""
    global _config_instance
    _config_instance = ExecutionConfig.from_settings()<|MERGE_RESOLUTION|>--- conflicted
+++ resolved
@@ -7,17 +7,10 @@
 """
 
 import logging
-<<<<<<< HEAD
-import os
-=======
->>>>>>> bc4f7a17
 from dataclasses import dataclass
-from typing import List, Optional
+from typing import Optional
+
 from the_alchemiser.core.config import load_settings
-
-
-import yaml
-
 
 @dataclass
 class ExecutionConfig:
@@ -37,54 +30,10 @@
     wide_spread_threshold: float = 5.0
 
     # Symbol classification
-    leveraged_etf_symbols: Optional[List[str]] = None
-    high_volume_etfs: Optional[List[str]] = None
+    leveraged_etf_symbols: Optional[list[str]] = None
+    high_volume_etfs: Optional[list[str]] = None
 
     @classmethod
-<<<<<<< HEAD
-    def from_config_file(cls):
-        """Load configuration from config.yaml file."""
-        # Find config file in common locations
-        config_paths = [
-            "config.yaml",
-            "the_alchemiser/config.yaml",
-            "../config.yaml",
-            "../../config.yaml",
-        ]
-
-        config_path = None
-        for path in config_paths:
-            if os.path.exists(path):
-                config_path = path
-                break
-
-        if not config_path or not os.path.exists(config_path):
-            logging.warning("Config file not found, using default execution settings")
-            return cls()
-
-        try:
-            with open(config_path) as f:
-                yaml_config = yaml.safe_load(f)
-
-            execution_config = yaml_config.get("execution", {})
-
-            return cls(
-                max_slippage_bps=float(execution_config.get("max_slippage_bps", 20.0)),
-                aggressive_timeout_seconds=float(
-                    execution_config.get("aggressive_timeout_seconds", 2.5)
-                ),
-                max_repegs=int(execution_config.get("max_repegs", 2)),
-                enable_premarket_assessment=execution_config.get(
-                    "enable_premarket_assessment", True
-                ),
-                market_open_fast_execution=execution_config.get("market_open_fast_execution", True),
-                tight_spread_threshold=float(execution_config.get("tight_spread_threshold", 3.0)),
-                wide_spread_threshold=float(execution_config.get("wide_spread_threshold", 5.0)),
-                leveraged_etf_symbols=execution_config.get("leveraged_etf_symbols"),
-                high_volume_etfs=execution_config.get("high_volume_etfs"),
-            )
-
-=======
     def from_settings(cls):
         """Load configuration from application settings."""
         try:
@@ -100,7 +49,6 @@
                 leveraged_etf_symbols=execution.leveraged_etf_symbols,
                 high_volume_etfs=execution.high_volume_etfs,
             )
->>>>>>> bc4f7a17
         except Exception as e:
             logging.error(f"Error loading execution config: {e}")
             return cls()
@@ -128,7 +76,7 @@
 
 
 # Global config instance
-_config_instance = None
+_config_instance: Optional[ExecutionConfig] = None
 
 
 def get_execution_config() -> ExecutionConfig:
