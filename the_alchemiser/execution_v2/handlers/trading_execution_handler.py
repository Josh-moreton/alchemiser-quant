--- conflicted
+++ resolved
@@ -17,21 +17,16 @@
 if TYPE_CHECKING:
     from the_alchemiser.shared.config.container import ApplicationContainer
 
-<<<<<<< HEAD
 from the_alchemiser.execution_v2.adapters.alpaca_execution_adapter import AlpacaExecutionAdapter
-from the_alchemiser.execution_v2.models.execution_result import ExecutionResultDTO
+from the_alchemiser.execution_v2.models.execution_result import (
+    ExecutionResultDTO,
+    ExecutionStatus,
+)
 from the_alchemiser.execution_v2.utils.execution_idempotency import (
     ExecutionIdempotencyStore,
     generate_execution_plan_hash,
 )
-from the_alchemiser.shared.constants import DECIMAL_ZERO
-=======
-from the_alchemiser.execution_v2.models.execution_result import (
-    ExecutionResultDTO,
-    ExecutionStatus,
-)
 from the_alchemiser.shared.constants import DECIMAL_ZERO, EXECUTION_HANDLERS_MODULE
->>>>>>> 54149eca
 from the_alchemiser.shared.events import (
     BaseEvent,
     EventBus,
@@ -139,15 +134,11 @@
             # Handle no-trade scenario
             if not event.trades_required or not rebalance_plan_data.items:
                 self.logger.info(
-<<<<<<< HEAD
                     "📊 No significant trades needed - portfolio already balanced",
                     extra={
                         "correlation_id": event.correlation_id,
                         "module": "execution_v2.handlers",
                     }
-=======
-                    "📊 No significant trades needed - portfolio already balanced"
->>>>>>> 54149eca
                 )
 
                 # Create empty execution result
@@ -222,26 +213,13 @@
             # Log execution results
             self.logger.info(
                 f"✅ Trade execution completed: {execution_result.orders_succeeded}/"
-<<<<<<< HEAD
-                f"{execution_result.orders_placed} orders succeeded",
+                f"{execution_result.orders_placed} orders succeeded (status: {execution_result.status.value})",
                 extra={
                     "correlation_id": event.correlation_id,
                     "execution_plan_hash": execution_plan_hash,
                     "success": execution_result.success,
                     "module": "execution_v2.handlers",
                 }
-            )
-
-            # Determine if execution was successful
-            execution_success = execution_result.success and (
-                execution_result.orders_placed == 0
-                or execution_result.orders_succeeded == execution_result.orders_placed
-            )
-
-            # Emit TradeExecuted event with enriched metadata
-            self._emit_trade_executed_event(execution_result, execution_plan_hash, success=execution_success)
-=======
-                f"{execution_result.orders_placed} orders succeeded (status: {execution_result.status.value})"
             )
 
             # Determine workflow success based on execution status
@@ -260,9 +238,10 @@
             else:  # ExecutionStatus.FAILURE
                 execution_success = False
 
-            # Emit TradeExecuted event with execution status information
-            self._emit_trade_executed_event(execution_result, success=execution_success)
->>>>>>> 54149eca
+            # Emit TradeExecuted event with enriched metadata
+            self._emit_trade_executed_event(
+                execution_result, execution_plan_hash, success=execution_success
+            )
 
             # Emit WorkflowCompleted event if successful
             if execution_success:
@@ -385,14 +364,12 @@
 
         """
         try:
-<<<<<<< HEAD
-=======
-            # Calculate workflow duration using workflow start timestamp from execution_result
+            # Calculate workflow duration using workflow start timestamp from execution_result if available
             if (
                 hasattr(execution_result, "workflow_start_timestamp")
-                and execution_result.workflow_start_timestamp
+                and execution_result.workflow_start_timestamp  # type: ignore[attr-defined]
             ):
-                workflow_start = execution_result.workflow_start_timestamp
+                workflow_start = execution_result.workflow_start_timestamp  # type: ignore[attr-defined]
             else:
                 # Fallback: use execution_timestamp if workflow_start_timestamp is not available
                 workflow_start = execution_result.execution_timestamp
@@ -400,22 +377,15 @@
             workflow_duration_ms = int(
                 (workflow_end - workflow_start).total_seconds() * 1000
             )
-
->>>>>>> 54149eca
             event = WorkflowCompleted(
                 correlation_id=correlation_id,
                 causation_id=correlation_id,
                 event_id=f"workflow-completed-{uuid.uuid4()}",
-<<<<<<< HEAD
-                timestamp=datetime.now(UTC),
-                source_module="execution_v2.handlers",
-=======
                 timestamp=workflow_end,
                 source_module=EXECUTION_HANDLERS_MODULE,
->>>>>>> 54149eca
                 source_component="TradingExecutionHandler",
                 workflow_type="trade_execution",
-                workflow_duration_ms=0,  # Could be enhanced with actual timing
+                workflow_duration_ms=workflow_duration_ms,
                 success=True,
                 summary={
                     "orders_placed": execution_result.orders_placed,
@@ -446,15 +416,10 @@
                 }
             )
 
-<<<<<<< HEAD
-    def _emit_workflow_failure(self, original_event: RebalancePlanned, error_message: str) -> None:
-        """Emit WorkflowFailed event.
-=======
     def _emit_workflow_failure(
         self, original_event: BaseEvent, error_message: str
     ) -> None:
         """Emit WorkflowFailed event when trade execution fails.
->>>>>>> 54149eca
 
         Args:
             original_event: The original event that triggered the workflow
@@ -491,7 +456,6 @@
             )
 
         except Exception as e:
-<<<<<<< HEAD
             self.logger.error(
                 f"Failed to emit WorkflowFailed event: {e}",
                 extra={
@@ -500,8 +464,6 @@
                     "module": "execution_v2.handlers",
                 }
             )
-=======
-            self.logger.error(f"Failed to emit WorkflowFailed event: {e}")
 
     def _build_failure_reason(self, execution_result: ExecutionResultDTO) -> str:
         """Build detailed failure reason based on execution status.
@@ -527,5 +489,4 @@
             if execution_result.orders_placed == 0:
                 return "Trade execution failed: No orders were placed"
             return f"Trade execution failed: 0/{execution_result.orders_placed} orders succeeded"
-        return f"Trade execution failed with status: {execution_result.status.value}"
->>>>>>> 54149eca
+        return f"Trade execution failed with status: {execution_result.status.value}"