--- conflicted
+++ resolved
@@ -119,10 +119,14 @@
             rebalance_plan = RebalancePlanDTO.model_validate(rebalance_plan_data)
 
             # Generate execution plan hash for idempotency
-            execution_plan_hash = generate_execution_plan_hash(rebalance_plan, event.correlation_id)
+            execution_plan_hash = generate_execution_plan_hash(
+                rebalance_plan, event.correlation_id
+            )
 
             # Check if this execution has already been attempted
-            if self._idempotency_store.has_been_executed(event.correlation_id, execution_plan_hash):
+            if self._idempotency_store.has_been_executed(
+                event.correlation_id, execution_plan_hash
+            ):
                 self.logger.info(
                     "⏭️ Execution already attempted - skipping duplicate",
                     extra={
@@ -135,7 +139,6 @@
 
             # Handle no-trade scenario
             if not event.trades_required or not rebalance_plan_data.items:
-<<<<<<< HEAD
                 self.logger.info(
                     "📊 No significant trades needed - portfolio already balanced",
                     extra={
@@ -143,9 +146,6 @@
                         "module": "execution_v2.handlers",
                     },
                 )
-=======
-                self.logger.info("📊 No significant trades needed - portfolio already balanced")
->>>>>>> 3f66a3d6
 
                 # Create empty execution result
                 execution_result = ExecutionResultDTO(
@@ -173,10 +173,14 @@
                 )
 
                 # Emit successful trade executed event
-                self._emit_trade_executed_event(execution_result, execution_plan_hash, success=True)
+                self._emit_trade_executed_event(
+                    execution_result, execution_plan_hash, success=True
+                )
 
                 # Emit workflow completed event
-                self._emit_workflow_completed_event(event.correlation_id, execution_result)
+                self._emit_workflow_completed_event(
+                    event.correlation_id, execution_result
+                )
 
                 return
 
@@ -252,7 +256,9 @@
 
             # Emit WorkflowCompleted event if successful
             if execution_success:
-                self._emit_workflow_completed_event(event.correlation_id, execution_result)
+                self._emit_workflow_completed_event(
+                    event.correlation_id, execution_result
+                )
             else:
                 # Emit failure with detailed status information
                 failure_reason = self._build_failure_reason(execution_result)
@@ -301,7 +307,8 @@
                 "settlement_type": "immediate",  # Assuming immediate settlement
                 "total_orders": execution_result.orders_placed,
                 "successful_orders": execution_result.orders_succeeded,
-                "failed_orders": execution_result.orders_placed - execution_result.orders_succeeded,
+                "failed_orders": execution_result.orders_placed
+                - execution_result.orders_succeeded,
                 "total_settled_value": str(execution_result.total_trade_value),
             }
 
@@ -379,11 +386,10 @@
                 # Fallback: use execution_timestamp if workflow_start_timestamp is not available
                 workflow_start = execution_result.execution_timestamp
             workflow_end = datetime.now(UTC)
-            workflow_duration_ms = int((workflow_end - workflow_start).total_seconds() * 1000)
-<<<<<<< HEAD
-=======
-
->>>>>>> 3f66a3d6
+            workflow_duration_ms = int(
+                (workflow_end - workflow_start).total_seconds() * 1000
+            )
+
             event = WorkflowCompleted(
                 correlation_id=correlation_id,
                 causation_id=correlation_id,
@@ -423,7 +429,9 @@
                 },
             )
 
-    def _emit_workflow_failure(self, original_event: BaseEvent, error_message: str) -> None:
+    def _emit_workflow_failure(
+        self, original_event: BaseEvent, error_message: str
+    ) -> None:
         """Emit WorkflowFailed event when trade execution fails.
 
         Args:
@@ -445,7 +453,9 @@
                 error_details={
                     "original_event_type": original_event.event_type,
                     "plan_id": getattr(
-                        getattr(original_event, "rebalance_plan", None), "plan_id", "unknown"
+                        getattr(original_event, "rebalance_plan", None),
+                        "plan_id",
+                        "unknown",
                     ),
                 },
             )
@@ -483,7 +493,9 @@
 
         """
         if execution_result.status == ExecutionStatus.PARTIAL_SUCCESS:
-            failed_orders = [order for order in execution_result.orders if not order.success]
+            failed_orders = [
+                order for order in execution_result.orders if not order.success
+            ]
             failed_symbols = [order.symbol for order in failed_orders]
             return (
                 f"Trade execution partially failed: {execution_result.orders_succeeded}/"
