--- conflicted
+++ resolved
@@ -537,13 +537,7 @@
         try:
             if self.execution_config is not None:
                 max_repegs = getattr(self.execution_config, "max_repegs_per_order", 5)
-<<<<<<< HEAD
-                fill_wait_seconds = int(
-                    getattr(self.execution_config, "fill_wait_seconds", 15)
-                )
-=======
                 fill_wait_seconds = int(getattr(self.execution_config, "fill_wait_seconds", 15))
->>>>>>> 7c097922
                 wait_between_checks = max(
                     1, min(fill_wait_seconds // 5, 5)
                 )  # Check 5x per fill_wait period
@@ -581,24 +575,9 @@
 
             if repeg_results:
                 last_repeg_action_time = time.time()
-                escalations = sum(
-<<<<<<< HEAD
-                    1
-                    for r in repeg_results
-                    if "escalation" in getattr(r, "execution_strategy", "")
-                )
-                repegs = sum(
-                    1
-                    for r in repeg_results
-                    if "repeg" in getattr(r, "execution_strategy", "")
-=======
-                    1 for r in repeg_results if "escalation" in getattr(r, "execution_strategy", "")
-                )
-                repegs = sum(
-                    1 for r in repeg_results if "repeg" in getattr(r, "execution_strategy", "")
->>>>>>> 7c097922
-                )
-
+                escalations = sum(1 for r in repeg_results if "escalation" in getattr(r, "execution_strategy", ""))
+                repegs = sum(1 for r in repeg_results if "repeg" in getattr(r, "execution_strategy", ""))
+                
                 logger.info(
                     f"📊 {phase_type} phase: {len(repeg_results)} orders processed "
                     f"(repegs: {repegs}, escalations: {escalations}) at {elapsed_total:.1f}s"
@@ -606,14 +585,8 @@
 
                 # Log escalations prominently
                 if escalations > 0:
-<<<<<<< HEAD
-                    logger.info(
-                        f"🚨 {phase_type} phase: {escalations} orders ESCALATED TO MARKET"
-                    )
-=======
                     logger.info(f"🚨 {phase_type} phase: {escalations} orders ESCALATED TO MARKET")
->>>>>>> 7c097922
-
+                
                 replacement_map = self._build_replacement_map_from_repeg_results(
                     phase_type, repeg_results
                 )
@@ -624,15 +597,7 @@
                     )
             else:
                 # Enhanced logging to show why no re-pegging occurred
-                active_orders = (
-<<<<<<< HEAD
-                    self.smart_strategy.get_active_order_count()
-                    if self.smart_strategy
-                    else 0
-=======
-                    self.smart_strategy.get_active_order_count() if self.smart_strategy else 0
->>>>>>> 7c097922
-                )
+                active_orders = self.smart_strategy.get_active_order_count() if self.smart_strategy else 0
                 logger.debug(
                     f"📊 {phase_type} phase: No re-pegging needed "
                     f"(attempt {attempts + 1}, {elapsed_total:.1f}s elapsed, {active_orders} active orders)"
