"""Business Unit: execution | Status: current.

Core executor for order placement and smart execution.
"""

from __future__ import annotations

from datetime import UTC, datetime
from decimal import Decimal
from typing import TYPE_CHECKING, Literal, TypedDict, cast

import structlog

from the_alchemiser.execution_v2.core.market_order_executor import MarketOrderExecutor
from the_alchemiser.execution_v2.core.order_finalizer import OrderFinalizer
from the_alchemiser.execution_v2.core.order_monitor import OrderMonitor
from the_alchemiser.execution_v2.core.phase_executor import PhaseExecutor
from the_alchemiser.execution_v2.core.settlement_monitor import SettlementMonitor
from the_alchemiser.execution_v2.core.smart_execution_strategy import (
    SmartExecutionStrategy,
    SmartOrderRequest,
)
from the_alchemiser.execution_v2.models.execution_result import (
    ExecutionResult,
    ExecutionStatus,
    OrderResult,
)
from the_alchemiser.execution_v2.services.trade_ledger import TradeLedgerService
from the_alchemiser.execution_v2.utils.execution_validator import (
    ExecutionValidator,
)
from the_alchemiser.execution_v2.utils.position_utils import PositionUtils
from the_alchemiser.shared.brokers.alpaca_manager import AlpacaManager
from the_alchemiser.shared.logging import get_logger, log_order_flow
from the_alchemiser.shared.schemas.rebalance_plan import (
    RebalancePlan,
    RebalancePlanItem,
)
from the_alchemiser.shared.services.buying_power_service import BuyingPowerService
from the_alchemiser.shared.services.real_time_pricing import RealTimePricingService
from the_alchemiser.shared.services.websocket_manager import WebSocketConnectionManager

if TYPE_CHECKING:
    from the_alchemiser.execution_v2.core.smart_execution_strategy import (
        ExecutionConfig,
    )

logger: structlog.stdlib.BoundLogger = get_logger(__name__)


class ExecutionStats(TypedDict):
    """Statistics for execution phase results."""

    placed: int
    succeeded: int
    trade_value: Decimal


class Executor:
    """Core executor for order placement and smart execution.

    This class provides the core execution engine for placing orders with:
    - Smart execution using real-time pricing and limit orders
    - Graceful fallback to market orders if smart execution fails
    - Settlement-aware sell-first, buy-second workflow
    - Comprehensive order monitoring and re-pegging
    - Trade ledger recording with S3 persistence

    Attributes:
        alpaca_manager: Alpaca broker manager for API access
        execution_config: Optional smart execution configuration
        validator: Execution validator for preflight checks
        buying_power_service: Service for buying power verification
        pricing_service: Real-time pricing service (via WebSocket)
        smart_strategy: Smart execution strategy (if enabled)
        websocket_manager: WebSocket connection manager
        enable_smart_execution: Flag indicating smart execution availability
        trade_ledger: Trade ledger service for audit trail

    Smart Execution:
        When enabled, orders use real-time pricing and limit orders with:
        - Best bid/ask price discovery
        - Automatic order re-pegging if not filled
        - Configurable urgency levels
        - Fallback to market orders if smart execution fails

    Settlement Monitoring:
        For rebalance plans with sells followed by buys:
        - Monitors sell order settlement
        - Tracks buying power release
        - Verifies sufficient funds before executing buys

    Failure Modes:
        - Smart execution initialization failure: Falls back to market orders
        - Order placement failure: Returns OrderResult with success=False
        - Settlement timeout: Proceeds with buy phase after warning
        - Resource cleanup failure: Logged but not raised (in __del__)

    """

    def __init__(
        self,
        alpaca_manager: AlpacaManager,
        execution_config: ExecutionConfig | None = None,
    ) -> None:
        """Initialize the executor.

        Args:
            alpaca_manager: Alpaca broker manager
            execution_config: Execution configuration

        Raises:
            ValueError: If alpaca_manager is None

        """
        if alpaca_manager is None:
            raise ValueError("alpaca_manager cannot be None")

        self.alpaca_manager = alpaca_manager
        self.execution_config = execution_config

        # Initialize execution validator for preflight checks
        self.validator = ExecutionValidator(alpaca_manager)

        # Initialize buying power service for verification
        self.buying_power_service = BuyingPowerService(alpaca_manager)

        # Initialize pricing service for smart execution
        self.pricing_service: RealTimePricingService | None = None
        self.smart_strategy: SmartExecutionStrategy | None = None
        self.websocket_manager = None
        self.enable_smart_execution = True

        # Initialize extracted helper modules (will be set in _initialize_helper_modules)
        # These are assigned in _initialize_helper_modules() before first use

        # Initialize trade ledger service
        self.trade_ledger = TradeLedgerService()

        # Initialize idempotency cache for duplicate execution protection
        self._execution_cache: dict[str, ExecutionResult] = {}

        # Initialize smart execution if enabled
        try:
            logger.info(
                "🚀 Initializing smart execution with shared WebSocket connection",
                extra={
                    "api_key_present": bool(alpaca_manager.api_key),
                    "paper_trading": alpaca_manager.is_paper_trading,
                },
            )

            # Use shared WebSocket connection manager to prevent connection limits
            self.websocket_manager = WebSocketConnectionManager(
                api_key=alpaca_manager.api_key,
                secret_key=alpaca_manager.secret_key,
                paper_trading=alpaca_manager.is_paper_trading,
            )

            # Get shared pricing service
            self.pricing_service = self.websocket_manager.get_pricing_service()
            logger.info("✅ Using shared real-time pricing service")

            # Create smart execution strategy with shared service
            self.smart_strategy = SmartExecutionStrategy(
                alpaca_manager=alpaca_manager,
                pricing_service=self.pricing_service,
                config=execution_config,
            )
            logger.info("✅ Smart execution strategy initialized with shared WebSocket")

            # Initialize helper modules for cleaner separation of concerns
            self._initialize_helper_modules()

        except OSError as e:
            # Network-related errors that shouldn't stop execution
            # OSError covers ConnectionError and TimeoutError
            logger.warning(
                "Smart execution initialization failed (non-critical network error)",
                extra={
                    "error": str(e),
                    "error_type": type(e).__name__,
                },
            )
            self.enable_smart_execution = False
            self.pricing_service = None
            self.smart_strategy = None
            self.websocket_manager = None
            # Initialize fallback modules
            self._initialize_helper_modules()
        except ValueError as e:
            # Configuration errors
            logger.error(
                "Smart execution initialization failed due to configuration error",
                extra={
                    "error": str(e),
                    "error_type": type(e).__name__,
                },
                exc_info=True,
            )
            self.enable_smart_execution = False
            self.pricing_service = None
            self.smart_strategy = None
            self.websocket_manager = None
            # Initialize fallback modules
            self._initialize_helper_modules()
        except Exception as e:
            # Unexpected errors - log with full stack trace
            logger.error(
                "Unexpected error in smart execution initialization",
                extra={
                    "error": str(e),
                    "error_type": type(e).__name__,
                },
                exc_info=True,
            )
            self.enable_smart_execution = False
            self.pricing_service = None
            self.smart_strategy = None
            self.websocket_manager = None
            # Initialize fallback modules
            self._initialize_helper_modules()

    def _initialize_helper_modules(self) -> None:
        """Initialize extracted helper modules."""
        self._market_order_executor = MarketOrderExecutor(
            self.alpaca_manager, self.validator, self.buying_power_service
        )
        self._order_monitor = OrderMonitor(self.smart_strategy, self.execution_config)
        self._order_finalizer = OrderFinalizer(self.alpaca_manager, self.execution_config)
        self._position_utils = PositionUtils(
            self.alpaca_manager,
            self.pricing_service,
            enable_smart_execution=self.enable_smart_execution,
        )
        self._phase_executor = PhaseExecutor(
            self.alpaca_manager,
            self._position_utils,
            self.smart_strategy,
            self.execution_config,
            enable_smart_execution=self.enable_smart_execution,
        )
        logger.debug("✅ Helper modules initialized")

    def __del__(self) -> None:
        """Clean up WebSocket connection when executor is destroyed.

        Note: Best-effort cleanup. Errors are logged but not raised since
        finalizers cannot propagate exceptions.
        """
        if hasattr(self, "websocket_manager") and self.websocket_manager is not None:
            try:
                self.websocket_manager.release_pricing_service()
            except OSError as e:
                # Expected cleanup errors - log at debug level
                # OSError covers ConnectionError and TimeoutError
                logger.debug(
                    "WebSocket manager cleanup encountered network error (expected)",
                    extra={"error": str(e), "error_type": type(e).__name__},
                )
            except Exception as e:
                # Unexpected errors - log at warning level
                logger.warning(
                    "Unexpected error releasing WebSocket manager during cleanup",
                    extra={"error": str(e), "error_type": type(e).__name__},
                )

    async def execute_order(
        self,
        symbol: str,
        side: str,
        quantity: Decimal,
        correlation_id: str | None = None,
    ) -> OrderResult:
        """Execute an order with smart execution if enabled.

        Args:
            symbol: Stock symbol
            side: "buy" or "sell"
            quantity: Number of shares
            correlation_id: Correlation ID for tracking

        Returns:
            OrderResult with order details. Falls back to market order if smart execution fails.

        """
        # Try smart execution first if enabled
        if self.enable_smart_execution and self.smart_strategy:
            try:
                logger.info(
                    "🎯 Attempting smart execution for symbol",
                    extra={
                        "symbol": symbol,
                        "side": side,
                        "quantity": str(quantity),
                        "correlation_id": correlation_id,
                    },
                )

<<<<<<< HEAD
                # Cast side to Literal type after uppercasing
                side_upper = cast(Literal["BUY", "SELL"], side.upper())

                request = SmartOrderRequest(
                    symbol=symbol,
                    side=side_upper,
=======
                # Normalize side to uppercase and cast to Literal type
                normalized_side = side.upper()
                if normalized_side not in ("BUY", "SELL"):
                    raise ValueError(f"Invalid side: {side}. Must be 'buy' or 'sell'")

                request = SmartOrderRequest(
                    symbol=symbol,
                    side=cast(Literal["BUY", "SELL"], normalized_side),
>>>>>>> 47e5183e
                    quantity=Decimal(str(quantity)),
                    correlation_id=correlation_id or "",
                    urgency="NORMAL",
                )

                result = await self.smart_strategy.place_smart_order(request)

                if result.success:
                    # Success here means order was placed; fill will be checked later
                    log_order_flow(
                        logger,
                        stage="submission",
                        symbol=symbol,
                        quantity=Decimal(str(quantity)),
                        price=result.final_price,
                        order_id=result.order_id,
                        execution_strategy="smart_limit",
                    )
                    # Validate and cast side to proper type
                    side_normalized = side.upper()
                    if side_normalized not in ("BUY", "SELL"):
                        side_normalized = "BUY"  # Fallback to BUY if invalid
                    side_typed = cast(Literal["BUY", "SELL"], side_normalized)

                    return OrderResult(
                        symbol=symbol,
                        action=side_typed,
                        trade_amount=abs(
                            Decimal(str(quantity)) * (result.final_price or Decimal("0"))
                        ),
                        shares=Decimal(str(quantity)),
                        price=(result.final_price if result.final_price else None),
                        order_id=result.order_id,
                        success=True,
                        error_message=None,
                        timestamp=datetime.now(UTC),
                        order_type="LIMIT",  # Smart execution uses LIMIT orders
                        filled_at=result.placement_timestamp,  # Use placement timestamp from smart result
                    )
                logger.warning(
                    "⚠️ Smart execution failed for symbol",
                    extra={
                        "symbol": symbol,
                        "error": result.error_message,
                    },
                )

            except Exception as e:
                logger.error(
                    "❌ Smart execution failed for symbol",
                    extra={
                        "symbol": symbol,
                        "error": str(e),
                        "error_type": type(e).__name__,
                    },
                    exc_info=True,
                )

        # Fallback to regular market order
        logger.info("📈 Using standard market order for symbol", extra={"symbol": symbol})
        return self._execute_market_order(symbol, side, Decimal(str(quantity)))

    def _execute_market_order(self, symbol: str, side: str, quantity: Decimal) -> OrderResult:
        """Execute a standard market order with preflight validation.

        Args:
            symbol: Stock symbol
            side: "buy" or "sell"
            quantity: Number of shares

        Returns:
            ExecutionResult with order details

        """
        return self._market_order_executor.execute_market_order(symbol, side, quantity)

    async def execute_rebalance_plan(self, plan: RebalancePlan) -> ExecutionResult:
        """Execute a rebalance plan with settlement-aware sell-first, buy-second workflow.

        This method is idempotent - repeated calls with the same plan_id will return
        the cached result without re-executing orders.

        Enhanced execution flow:
        1. Extract and bulk-subscribe to all symbols upfront
        2. Execute SELL orders in parallel where possible
        3. Monitor settlement and buying power release
        4. Execute BUY orders once sufficient buying power is available

        Args:
            plan: RebalancePlan containing the rebalance plan

        Returns:
            ExecutionResult with execution results

        Raises:
            ValueError: If plan is None
            asyncio.TimeoutError: If execution exceeds timeout (default 900 seconds)

        """
        if plan is None:
            raise ValueError("plan cannot be None")

        # Idempotency check
        if plan.plan_id in self._execution_cache:
            logger.info(
                "⏭️ Skipping duplicate execution of plan (idempotent)",
                extra={
                    "plan_id": plan.plan_id,
                    "correlation_id": plan.correlation_id,
                    "cached": True,
                },
            )
            return self._execution_cache[plan.plan_id]

        logger.info(
            "🚀 Executing rebalance plan with items (enhanced settlement-aware)",
            extra={
                "plan_id": plan.plan_id,
                "num_items": len(plan.items),
                "correlation_id": plan.correlation_id,
            },
        )

        # Cancel all orders to ensure clean order book at start
        logger.info("🧹 Cancelling all open orders to ensure clean order book...")
        cancel_success = self.alpaca_manager.cancel_all_orders()

        if cancel_success:
            logger.info("✅ All open orders cancelled successfully")
        else:
            logger.warning("⚠️ Failed to cancel all orders")

        # Extract all symbols upfront for bulk subscription
        all_symbols = self._extract_all_symbols(plan)

        # Bulk subscribe to all symbols for efficient pricing
        self._bulk_subscribe_symbols(all_symbols)

        # Separate orders by type
        sell_items = [item for item in plan.items if item.action == "SELL"]
        buy_items = [item for item in plan.items if item.action == "BUY"]
        hold_items = [item for item in plan.items if item.action == "HOLD"]

        logger.info(
            f"📊 Execution plan: {len(sell_items)} SELLs, {len(buy_items)} BUYs, "
            f"{len(hold_items)} HOLDs"
        )

        orders: list[OrderResult] = []
        orders_placed = 0
        orders_succeeded = 0
        total_trade_value = Decimal("0")

        # Phase 1: Execute SELL orders and monitor settlement
        sell_order_ids: list[str] = []
        if sell_items:
            logger.info("🔄 Phase 1: Executing SELL orders with settlement monitoring...")

            sell_orders, sell_stats = await self._execute_sell_phase(
                sell_items, plan.correlation_id
            )
            orders.extend(sell_orders)
            orders_placed += sell_stats["placed"]
            orders_succeeded += sell_stats["succeeded"]
            total_trade_value += sell_stats["trade_value"]

            # Collect successful sell order IDs for settlement monitoring
            sell_order_ids = [
                order.order_id for order in sell_orders if order.success and order.order_id
            ]

        # Phase 2: Monitor settlement and execute BUY orders
        if buy_items and sell_order_ids:
            logger.info("🔄 Phase 2: Monitoring settlement and executing BUY orders...")

            # Wait for settlement and then execute buys
            buy_orders, buy_stats = await self._execute_buy_phase_with_settlement_monitoring(
                buy_items, sell_order_ids, plan.correlation_id, plan.plan_id
            )

            orders.extend(buy_orders)
            orders_placed += buy_stats["placed"]
            orders_succeeded += buy_stats["succeeded"]
            total_trade_value += buy_stats["trade_value"]

        elif buy_items:
            # No sells to wait for, execute buys immediately
            logger.info("🔄 Phase 2: Executing BUY orders (no settlement monitoring needed)...")

            buy_orders, buy_stats = await self._execute_buy_phase(buy_items, plan.correlation_id)
            orders.extend(buy_orders)
            orders_placed += buy_stats["placed"]
            orders_succeeded += buy_stats["succeeded"]
            total_trade_value += buy_stats["trade_value"]

        # Log HOLD items
        for item in hold_items:
            logger.info(f"⏸️ Holding {item.symbol} - no action required")

        # Clean up subscriptions after execution
        self._cleanup_subscriptions(all_symbols)

        # Record filled orders to trade ledger
        self._record_orders_to_ledger(orders, plan)

        # Classify execution status
        success, status = ExecutionResult.classify_execution_status(orders_placed, orders_succeeded)

        # Create execution result
        execution_result = ExecutionResult(
            success=success,
            status=status,
            plan_id=plan.plan_id,
            correlation_id=plan.correlation_id,
            orders=orders,
            orders_placed=orders_placed,
            orders_succeeded=orders_succeeded,
            total_trade_value=total_trade_value,
            execution_timestamp=datetime.now(UTC),
            metadata={},
        )

        # Enhanced logging with status classification
        if status == ExecutionStatus.SUCCESS:
            status_emoji = "✅"
        elif status == ExecutionStatus.PARTIAL_SUCCESS:
            status_emoji = "⚠️"
        else:
            status_emoji = "❌"
        logger.info(
            f"{status_emoji} Rebalance plan {plan.plan_id} completed: "
            f"{orders_succeeded}/{orders_placed} orders succeeded (status: {status.value})"
        )

        # Additional logging for partial success to aid in debugging
        if status == ExecutionStatus.PARTIAL_SUCCESS:
            failed_orders = [order for order in orders if not order.success]
            failed_symbols = [order.symbol for order in failed_orders]
            logger.warning(
                f"⚠️ Partial execution: {len(failed_orders)} orders failed for symbols: {failed_symbols}"
            )

        # Persist trade ledger to S3
        self.trade_ledger.persist_to_s3(correlation_id=plan.correlation_id)

        # Cache result for idempotency
        self._execution_cache[plan.plan_id] = execution_result

        return execution_result

    def _extract_all_symbols(self, plan: RebalancePlan) -> list[str]:
        """Extract all symbols from the rebalance plan."""
        return self._position_utils.extract_all_symbols(plan)

    def _bulk_subscribe_symbols(self, symbols: list[str]) -> dict[str, bool]:
        """Bulk subscribe to all symbols for efficient real-time pricing."""
        return self._position_utils.bulk_subscribe_symbols(symbols)

    async def _execute_sell_phase(
        self, sell_items: list[RebalancePlanItem], correlation_id: str | None = None
    ) -> tuple[list[OrderResult], ExecutionStats]:
        """Execute sell orders phase with integrated re-pegging monitoring."""
        return await self._phase_executor.execute_sell_phase(
            sell_items,
            correlation_id,
            execute_order_callback=self._execute_single_item,
            monitor_orders_callback=self._monitor_and_repeg_phase_orders,
            finalize_orders_callback=self._finalize_phase_orders,
        )

    async def _execute_buy_phase_with_settlement_monitoring(
        self,
        buy_items: list[RebalancePlanItem],
        sell_order_ids: list[str],
        correlation_id: str,
        plan_id: str,
    ) -> tuple[list[OrderResult], ExecutionStats]:
        """Execute buy phase with settlement monitoring.

        Args:
            buy_items: List of buy order items
            sell_order_ids: List of sell order IDs to monitor
            correlation_id: Correlation ID for tracking
            plan_id: Execution plan ID

        Returns:
            Tuple of (order results, execution statistics)

        """
        # Initialize settlement monitor
        settlement_monitor = SettlementMonitor(
            alpaca_manager=self.alpaca_manager,
            event_bus=None,  # Could integrate with event bus later
            polling_interval_seconds=0.5,
            max_wait_seconds=60,
        )

        # Monitor sell order settlements
        logger.info(
            "👀 Monitoring settlement of sell orders",
            extra={
                "num_orders": len(sell_order_ids),
                "correlation_id": correlation_id,
            },
        )
        settlement_result = await settlement_monitor.monitor_sell_orders_settlement(
            sell_order_ids, correlation_id, plan_id
        )

        logger.info(
            "💰 Settlement complete with buying power released",
            extra={
                "buying_power_released": str(settlement_result.total_buying_power_released),
                "correlation_id": correlation_id,
            },
        )

        # Verify buying power is actually available before proceeding with BUY orders
        # This addresses the Alpaca account state synchronization lag
        (
            buying_power_available,
            actual_buying_power,
        ) = await settlement_monitor.verify_buying_power_available_after_settlement(
            settlement_result.total_buying_power_released,
            correlation_id,
            max_wait_seconds=30,
        )

        if not buying_power_available:
            logger.warning(
                f"⚠️ Proceeding with BUY phase despite buying power shortfall: "
                f"${actual_buying_power} available vs ${settlement_result.total_buying_power_released} expected"
            )
        else:
            logger.info("✅ Buying power verified, proceeding with BUY phase")

        # Now execute buy orders with released buying power
        return await self._execute_buy_phase(buy_items, correlation_id)

    async def _execute_buy_phase(
        self, buy_items: list[RebalancePlanItem], correlation_id: str | None = None
    ) -> tuple[list[OrderResult], ExecutionStats]:
        """Execute buy orders phase with integrated re-pegging monitoring."""
        return await self._phase_executor.execute_buy_phase(
            buy_items,
            correlation_id,
            execute_order_callback=self._execute_single_item,
            monitor_orders_callback=self._monitor_and_repeg_phase_orders,
            finalize_orders_callback=self._finalize_phase_orders,
        )

    async def _monitor_and_repeg_phase_orders(
        self,
        phase_type: str,
        orders: list[OrderResult],
        correlation_id: str | None = None,
    ) -> list[OrderResult]:
        """Monitor and re-peg orders from a specific execution phase."""
        return await self._order_monitor.monitor_and_repeg_phase_orders(
            phase_type, orders, correlation_id
        )

    def _cleanup_subscriptions(self, symbols: list[str]) -> None:
        """Clean up pricing subscriptions after execution."""
        self._position_utils.cleanup_subscriptions(symbols)

    def _calculate_shares_for_item(self, item: RebalancePlanItem) -> Decimal:
        """Calculate shares to trade for a rebalance plan item.

        Args:
            item: RebalancePlanItem to calculate shares for

        Returns:
            Number of shares to trade (adjusted for fractionability)

        """
        MIN_PRICE_THRESHOLD = Decimal("0.001")  # $0.001 minimum price threshold

        # For liquidation (0% target), use actual position quantity
        action = item.action.upper()
        if action == "SELL" and item.target_weight == Decimal("0.0"):
            raw_shares = self._position_utils.get_position_quantity(item.symbol)
            shares = self._position_utils.adjust_quantity_for_fractionability(
                item.symbol, raw_shares
            )
            logger.info(
                "📊 Liquidating symbol: selling shares (full position)",
                extra={
                    "symbol": item.symbol,
                    "shares": str(shares),
                    "action": item.action,
                },
            )
            return shares

        # Estimate shares from trade amount using best available price
        price = self._position_utils.get_price_for_estimation(item.symbol)
        if price is None or price <= MIN_PRICE_THRESHOLD:
            # Safety fallback to 1 share if price discovery fails
            logger.warning(
                "⚠️ Price below minimum threshold for symbol; defaulting to 1 share",
                extra={
                    "symbol": item.symbol,
                    "price": str(price) if price else None,
                    "min_threshold": str(MIN_PRICE_THRESHOLD),
                    "default_shares": "1",
                },
            )
            return Decimal("1")

        # Normal case: calculate shares from trade amount
        raw_shares = abs(item.trade_amount) / price
        shares = self._position_utils.adjust_quantity_for_fractionability(item.symbol, raw_shares)

        amount_fmt = Decimal(str(abs(item.trade_amount))).quantize(Decimal("0.01"))
        logger.info(
            "📊 Executing action for symbol",
            extra={
                "action": item.action,
                "symbol": item.symbol,
                "trade_amount": str(amount_fmt),
                "estimated_shares": str(shares),
            },
        )
        return shares

    def _create_error_order_result(self, item: RebalancePlanItem, error: Exception) -> OrderResult:
        """Create an OrderResult for a failed order.

        Args:
            item: RebalancePlanItem that failed
            error: Exception that occurred

        Returns:
            OrderResult representing the failure

        """
        action = item.action.upper()
        if action not in ("BUY", "SELL"):
            action = "BUY"  # Fallback to BUY if invalid

        return OrderResult(
            symbol=item.symbol,
            action=action,  # type: ignore[arg-type]
            trade_amount=abs(item.trade_amount),
            shares=Decimal("0"),
            price=None,
            order_id=None,
            success=False,
            error_message=str(error),
            timestamp=datetime.now(UTC),
            order_type="MARKET",  # Default to MARKET for error cases
            filled_at=None,  # Not filled due to error
        )

    async def _execute_single_item(self, item: RebalancePlanItem) -> OrderResult:
        """Execute a single rebalance plan item.

        Args:
            item: RebalancePlanItem to execute

        Returns:
            OrderResult with execution results

        Raises:
            ValueError: If item.symbol is None or empty

        """
        # Validate symbol
        if not item.symbol or not item.symbol.strip():
            raise ValueError(f"Invalid symbol in rebalance plan item: {item.symbol!r}")

        try:
            side = "buy" if item.action == "BUY" else "sell"

            # Calculate shares to trade
            shares = self._calculate_shares_for_item(item)

            # Construct correlation_id safely (symbol already validated)
            correlation_id = f"rebalance-{item.symbol.strip()}"

            # Use smart execution with async context
            order_result = await self.execute_order(
                symbol=item.symbol,
                side=side,
                quantity=shares,
                correlation_id=correlation_id,
            )

            # Log result
            if order_result.success:
                logger.info(
                    "✅ Order placed successfully",
                    extra={
                        "action": item.action,
                        "symbol": item.symbol,
                        "order_id": order_result.order_id,
                    },
                )
            else:
                logger.error(
                    "❌ Failed to place order",
                    extra={
                        "action": item.action,
                        "symbol": item.symbol,
                        "error": order_result.error_message,
                    },
                )

            return order_result

        except Exception as e:
            logger.error(
                "❌ Error executing order for symbol",
                extra={
                    "action": item.action,
                    "symbol": item.symbol,
                    "error": str(e),
                    "error_type": type(e).__name__,
                },
                exc_info=True,
            )
            return self._create_error_order_result(item, e)

    def _finalize_phase_orders(
        self,
        *,
        phase_type: str,
        orders: list[OrderResult],
        items: list[RebalancePlanItem],
    ) -> tuple[list[OrderResult], int, Decimal]:
        """Wait for placed orders to complete and rebuild results based on final status."""
        return self._order_finalizer.finalize_phase_orders(orders, items, phase_type)

    def _record_orders_to_ledger(self, orders: list[OrderResult], plan: RebalancePlan) -> None:
        """Record filled orders to trade ledger.

        Args:
            orders: List of order results to record
            plan: Rebalance plan with strategy attribution metadata

        """
        for order in orders:
            if order.success and order.order_id:
                # Attempt to fetch quote data for more complete trade records
                quote_at_fill = None
                if self.pricing_service:
                    try:
                        market_quote = self.pricing_service.get_quote_data(order.symbol)
                        if market_quote:
                            # Enhanced QuoteModel is already in the correct format
                            quote_at_fill = market_quote
                    except Exception as e:
                        logger.debug(
                            "Could not fetch quote for symbol",
                            extra={
                                "symbol": order.symbol,
                                "error": str(e),
                                "error_type": type(e).__name__,
                            },
                        )

                # Record order to ledger with quote data when available
                self.trade_ledger.record_filled_order(
                    order_result=order,
                    correlation_id=plan.correlation_id,
                    rebalance_plan=plan,
                    quote_at_fill=quote_at_fill,
                )

    def shutdown(self) -> None:
        """Shutdown the executor and cleanup resources.

        Note: Pricing service cleanup is handled by WebSocketConnectionManager
        when release_pricing_service() is called in __del__. The pricing service
        stop() method is async and cannot be called from this sync method.
        """
        # Pricing service is managed by WebSocketConnectionManager
        # Cleanup happens via websocket_manager.release_pricing_service() in __del__
        if self.pricing_service:
            logger.debug(
                "Pricing service will be cleaned up by WebSocketConnectionManager",
                extra={"pricing_service_active": True},
            )

        # Clear execution cache to free memory
        if hasattr(self, "_execution_cache"):
            cache_size = len(self._execution_cache)
            self._execution_cache.clear()
            logger.debug("Execution cache cleared", extra={"cache_entries_cleared": cache_size})<|MERGE_RESOLUTION|>--- conflicted
+++ resolved
@@ -297,14 +297,6 @@
                     },
                 )
 
-<<<<<<< HEAD
-                # Cast side to Literal type after uppercasing
-                side_upper = cast(Literal["BUY", "SELL"], side.upper())
-
-                request = SmartOrderRequest(
-                    symbol=symbol,
-                    side=side_upper,
-=======
                 # Normalize side to uppercase and cast to Literal type
                 normalized_side = side.upper()
                 if normalized_side not in ("BUY", "SELL"):
@@ -313,7 +305,6 @@
                 request = SmartOrderRequest(
                     symbol=symbol,
                     side=cast(Literal["BUY", "SELL"], normalized_side),
->>>>>>> 47e5183e
                     quantity=Decimal(str(quantity)),
                     correlation_id=correlation_id or "",
                     urgency="NORMAL",
