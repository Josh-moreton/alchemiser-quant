"""Business Unit: execution | Status: current.

Phase execution functionality for sell and buy phases extracted from the main executor.
"""

from __future__ import annotations

import asyncio
from datetime import UTC, datetime
from decimal import ROUND_DOWN, Decimal
from typing import TYPE_CHECKING, Protocol

import structlog

from the_alchemiser.execution_v2.models.execution_result import OrderResult
from the_alchemiser.shared.brokers.alpaca_manager import AlpacaManager
from the_alchemiser.shared.logging import get_logger
from the_alchemiser.shared.schemas.rebalance_plan import RebalancePlanItem

if TYPE_CHECKING:
    from the_alchemiser.execution_v2.core.executor import ExecutionStats
    from the_alchemiser.execution_v2.core.smart_execution_strategy import (
        ExecutionConfig,
        SmartExecutionStrategy,
    )
    from the_alchemiser.execution_v2.utils.position_utils import PositionUtils

logger: structlog.stdlib.BoundLogger = get_logger(__name__)


# Callback Protocol Definitions for Type Safety
class OrderExecutionCallback(Protocol):
    """Protocol for order execution callbacks.

    Defines the contract for callbacks that execute individual orders.
    """

    async def __call__(self, item: RebalancePlanItem) -> OrderResult:
        """Execute an order for the given rebalance plan item.

        Args:
            item: The rebalance plan item to execute

        Returns:
            OrderResult containing execution details

        """
        ...


class OrderMonitorCallback(Protocol):
    """Protocol for order monitoring callbacks.

    Defines the contract for callbacks that monitor and potentially repeg orders.
    """

    async def __call__(
        self,
        phase_type: str,
        orders: list[OrderResult],
        correlation_id: str | None,
    ) -> list[OrderResult]:
        """Monitor and potentially repeg orders.

        Args:
            phase_type: Type of phase (SELL or BUY)
            orders: List of orders to monitor
            correlation_id: Optional correlation ID for tracking

        Returns:
            Updated list of order results

        """
        ...


class OrderFinalizerCallback(Protocol):
    """Protocol for order finalization callbacks.

    Defines the contract for callbacks that finalize order statuses.
    """

    def __call__(
        self,
        *,
        phase_type: str,
        orders: list[OrderResult],
        items: list[RebalancePlanItem],
    ) -> tuple[list[OrderResult], int, Decimal]:
        """Finalize order statuses and calculate metrics.

        Args:
            phase_type: Type of phase (SELL or BUY)
            orders: List of orders to finalize
            items: Original rebalance plan items

        Returns:
            Tuple of (finalized orders, succeeded count, trade value)

        """
        ...


class PhaseExecutor:
    """Handles execution of sell and buy phases with smart execution.

    This class orchestrates the execution of portfolio rebalancing orders in two phases:
    1. SELL phase: Liquidates positions to free up capital
    2. BUY phase: Allocates freed capital to new/increased positions

    Pre-conditions:
        - AlpacaManager must be initialized and authenticated
        - RebalancePlanItems must have valid symbols and trade amounts
        - Callbacks (if provided) must be async-compatible

    Post-conditions:
        - Returns OrderResults for all executed/attempted orders
        - ExecutionStats reflect actual order placement and success counts
        - Failed orders are logged with error context

    Invariants:
        - SELL phase always executes before BUY phase (enforced by caller)
        - All monetary values use Decimal for precision
        - Order execution is idempotent within a single phase invocation

    Idempotency:
        - Each phase invocation maintains an execution context
        - Duplicate items within same phase are detected and skipped
        - Cross-invocation idempotency relies on correlation_id uniqueness
        - Callers should use unique correlation_id per rebalance cycle

    Thread-safety: Not thread-safe - designed for single-thread async execution
    """

    def __init__(
        self,
        alpaca_manager: AlpacaManager,
        position_utils: PositionUtils | None,
        smart_strategy: SmartExecutionStrategy | None,
        execution_config: ExecutionConfig | None,
        *,
        enable_smart_execution: bool = True,
    ) -> None:
        """Initialize the phase executor.

        Args:
            alpaca_manager: Alpaca broker manager
            position_utils: Position utilities for price and quantity calculations
            smart_strategy: Smart execution strategy
            execution_config: Execution configuration
            enable_smart_execution: Whether smart execution is enabled

        """
        self.alpaca_manager = alpaca_manager
        self.position_utils = position_utils
        self.smart_strategy = smart_strategy
        self.execution_config = execution_config
        self.enable_smart_execution = enable_smart_execution

        # Idempotency tracking: tracks executed items within current session
        # Key: (symbol, action, trade_amount_str)
        # Value: OrderResult
        self._execution_cache: dict[tuple[str, str, str], OrderResult] = {}

    def _get_idempotency_key(self, item: RebalancePlanItem) -> tuple[str, str, str]:
        """Generate idempotency key for a rebalance item.

        Creates a unique key based on symbol, action, and trade amount to detect
        duplicate execution requests within the same phase.

        Args:
            item: RebalancePlanItem to generate key for

        Returns:
            Tuple of (symbol, action, trade_amount_str) as idempotency key

        """
        # Use string representation of Decimal to ensure exact matching
        return (item.symbol, item.action, str(item.trade_amount))

    def _check_duplicate_execution(
        self,
        item: RebalancePlanItem,
        bound_logger: structlog.stdlib.BoundLogger,
    ) -> OrderResult | None:
        """Check if item has already been executed in this phase.

        Implements idempotency protection by tracking executed items.
        If a duplicate is detected, returns the cached result instead
        of re-executing.

        Args:
            item: RebalancePlanItem to check
            bound_logger: Logger instance with bound context

        Returns:
            Cached OrderResult if duplicate detected, None otherwise

        """
        idempotency_key = self._get_idempotency_key(item)

        if idempotency_key in self._execution_cache:
            cached_result = self._execution_cache[idempotency_key]
            bound_logger.warning(
                f"🔁 Duplicate execution detected for {item.symbol} {item.action}, "
                f"returning cached result",
                extra={
                    "symbol": item.symbol,
                    "action": item.action,
                    "trade_amount": float(item.trade_amount),
                    "cached_order_id": cached_result.order_id,
                    "reason": "duplicate_execution_prevented",
                },
            )
            return cached_result

        return None

    def _cache_execution_result(
        self, item: RebalancePlanItem, result: OrderResult
    ) -> None:
        """Cache execution result for idempotency tracking.

        Stores the result in the execution cache to prevent duplicate
        execution of the same item within this phase.

        Args:
            item: RebalancePlanItem that was executed
            result: OrderResult from execution

        """
        idempotency_key = self._get_idempotency_key(item)
        self._execution_cache[idempotency_key] = result

    def clear_execution_cache(self) -> None:
        """Clear the execution cache.

        Should be called between different rebalance cycles to allow
        the same items to be executed again in a new context.
        Typically called by the parent Executor between plan executions.

        """
        self._execution_cache.clear()

    async def execute_sell_phase(
        self,
        sell_items: list[RebalancePlanItem],
        correlation_id: str | None = None,
        execute_order_callback: OrderExecutionCallback | None = None,
        monitor_orders_callback: OrderMonitorCallback | None = None,
        finalize_orders_callback: OrderFinalizerCallback | None = None,
    ) -> tuple[list[OrderResult], ExecutionStats]:
        """Execute sell orders phase with integrated re-pegging monitoring.

        Args:
            sell_items: List of sell order items
            correlation_id: Optional correlation ID for tracking
            execute_order_callback: Callback to execute individual orders
            monitor_orders_callback: Callback to monitor and repeg orders
            finalize_orders_callback: Callback to finalize orders

        Returns:
            Tuple of (order results, execution statistics)

        """
        # Bind correlation_id to logger context for observability
        bound_logger = logger.bind(correlation_id=correlation_id) if correlation_id else logger

        orders = []
        placed = 0
        succeeded = 0

        # Execute all sell orders first (placement only)
        for item in sell_items:
            # Check for duplicate execution (idempotency)
            duplicate_result = self._check_duplicate_execution(item, bound_logger)
            if duplicate_result:
                orders.append(duplicate_result)
                continue  # Skip execution, use cached result

            if execute_order_callback:
                order_result = await execute_order_callback(item)
            else:
                order_result = await self._execute_single_item(item, bound_logger)

            # Cache result for idempotency
            self._cache_execution_result(item, order_result)

            orders.append(order_result)
            placed += 1

            if order_result.order_id:
                bound_logger.info(f"🧾 SELL {item.symbol} order placed (ID: {order_result.order_id})")
            elif not order_result.success:
                bound_logger.error(
                    f"❌ SELL {item.symbol} placement failed: {order_result.error_message}"
                )

        # Monitor and re-peg sell orders that haven't filled and await completion
        if monitor_orders_callback and self.smart_strategy and self.enable_smart_execution:
            bound_logger.info("🔄 Monitoring SELL orders for re-pegging opportunities...")
            orders = await monitor_orders_callback("SELL", orders, correlation_id)

        # Await completion and finalize statuses
        if finalize_orders_callback:
            orders, succeeded, trade_value = finalize_orders_callback(
                phase_type="SELL", orders=orders, items=sell_items
            )

        return orders, {
            "placed": placed,
            "succeeded": succeeded,
            "trade_value": trade_value if finalize_orders_callback else Decimal("0"),
        }

    async def execute_buy_phase(
        self,
        buy_items: list[RebalancePlanItem],
        correlation_id: str | None = None,
        execute_order_callback: OrderExecutionCallback | None = None,
        monitor_orders_callback: OrderMonitorCallback | None = None,
        finalize_orders_callback: OrderFinalizerCallback | None = None,
    ) -> tuple[list[OrderResult], ExecutionStats]:
        """Execute buy orders phase with integrated re-pegging monitoring.

        Args:
            buy_items: List of buy order items
            correlation_id: Optional correlation ID for tracking
            execute_order_callback: Callback to execute individual orders
            monitor_orders_callback: Callback to monitor and repeg orders
            finalize_orders_callback: Callback to finalize orders

        Returns:
            Tuple of (order results, execution statistics)

        """
        # Bind correlation_id to logger context for observability
        bound_logger = logger.bind(correlation_id=correlation_id) if correlation_id else logger

        orders = []
        placed = 0
        succeeded = 0

        # Execute all buy orders first (placement only)
        for item in buy_items:
            # Check for duplicate execution (idempotency)
            duplicate_result = self._check_duplicate_execution(item, bound_logger)
            if duplicate_result:
                orders.append(duplicate_result)
                continue  # Skip execution, use cached result

            # Pre-check for micro orders that will be rejected by broker constraints
            skip_result = self._check_micro_order_skip(item, bound_logger)
            if skip_result:
                self._cache_execution_result(item, skip_result)  # Cache skip results too
                orders.append(skip_result)
                continue

            if execute_order_callback:
                order_result = await execute_order_callback(item)
            else:
                order_result = await self._execute_single_item(item, bound_logger)

            # Cache result for idempotency
            self._cache_execution_result(item, order_result)

            orders.append(order_result)
            placed += 1

            if order_result.order_id:
                bound_logger.info(f"🧾 BUY {item.symbol} order placed (ID: {order_result.order_id})")
            elif not order_result.success:
                bound_logger.error(f"❌ BUY {item.symbol} placement failed: {order_result.error_message}")

        # Monitor and re-peg buy orders that haven't filled and await completion
        if monitor_orders_callback and self.smart_strategy and self.enable_smart_execution:
            bound_logger.info("🔄 Monitoring BUY orders for re-pegging opportunities...")
            orders = await monitor_orders_callback("BUY", orders, correlation_id)

        # Await completion and finalize statuses
        if finalize_orders_callback:
            orders, succeeded, trade_value = finalize_orders_callback(
                phase_type="BUY", orders=orders, items=buy_items
            )

        return orders, {
            "placed": placed,
            "succeeded": succeeded,
            "trade_value": trade_value if finalize_orders_callback else Decimal("0"),
        }

    def _check_micro_order_skip(
        self, item: RebalancePlanItem, bound_logger: structlog.stdlib.BoundLogger
    ) -> OrderResult | None:
        """Check if order should be skipped due to micro-order constraints.

        This method validates that the order meets minimum notional value requirements
        for fractional shares. Orders below the minimum are skipped to avoid broker rejection.

        Args:
            item: RebalancePlanItem to validate
            bound_logger: Logger instance with bound context

        Returns:
            OrderResult if order should be skipped, None otherwise

        Raises:
            AlpacaAPIError: If asset info retrieval fails
            ValueError: If price estimation fails critically

        """
        if self.execution_config is None:
            return None

        try:
            # Get minimum notional threshold from config
            if hasattr(self.execution_config, "min_fractional_notional_usd"):
                min_notional = self.execution_config.min_fractional_notional_usd
            else:
                min_notional = Decimal("1.00")  # Safe default

            asset_info = self.alpaca_manager.get_asset_info(item.symbol)

            # Estimate shares and notional for skip logic
            est_price = (
                self.position_utils.get_price_for_estimation(item.symbol)
                if self.position_utils
                else Decimal("0")
            ) or Decimal("0")

            if est_price <= Decimal("0"):
                # Can't validate without price, let order proceed
                return None

            est_shares = abs(item.trade_amount) / est_price

            # Only check for fractional assets
            if asset_info and asset_info.fractionable:
                est_notional = (est_shares * est_price).quantize(Decimal("0.01"))
                if est_notional < min_notional:
                    bound_logger.warning(
                        f"❌ Skipping BUY {item.symbol}: estimated notional "
                        f"${est_notional} < ${min_notional} (fractional min)",
                        extra={
                            "symbol": item.symbol,
                            "estimated_notional": float(est_notional),
                            "min_notional": float(min_notional),
                            "reason": "below_minimum_notional",
                        },
                    )
                    return self._create_skipped_order_result(item)
        except ValueError as exc:
            # Critical calculation error - log and let order proceed
            bound_logger.warning(
                f"Price estimation failed for {item.symbol}, skipping validation: {exc}",
                exc_info=True,
                extra={"symbol": item.symbol, "error_type": "price_estimation_failed"},
            )
        except Exception as exc:
            # Unexpected error - log with full context but don't block order
            bound_logger.warning(
                f"Error checking micro order for {item.symbol}: {exc}",
                exc_info=True,
                extra={"symbol": item.symbol, "error_type": type(exc).__name__},
            )

        return None

    def _should_skip_micro_order(self, item: RebalancePlanItem) -> bool:
        """Check if order should be skipped due to micro order constraints.

        DEPRECATED: Use _check_micro_order_skip instead for better error handling.
        Kept for backward compatibility.
        """
        result = self._check_micro_order_skip(item, logger)
        return result is not None

    def _create_skipped_order_result(self, item: RebalancePlanItem) -> OrderResult:
        """Create an OrderResult for a skipped order."""
<<<<<<< HEAD
=======
        from datetime import UTC, datetime

        action = item.action.upper()
        if action not in ("BUY", "SELL"):
            action = "BUY"  # Fallback to BUY if invalid
>>>>>>> 55aecca5
        return OrderResult(
            symbol=item.symbol,
            action=action,  # type: ignore[arg-type]
            trade_amount=Decimal("0"),
            shares=Decimal("0"),
            price=None,
            order_id=None,
            success=False,
            error_message="Skipped: estimated notional below minimum",
            timestamp=datetime.now(UTC),
            order_type="MARKET",  # Default to MARKET for skipped orders
            filled_at=None,  # Not filled since order was skipped
        )

    def _calculate_liquidation_shares(self, symbol: str) -> Decimal:
        """Calculate shares for liquidation (full position sell).

        For liquidation, we MUST sell the exact position quantity regardless
        of fractionability rules. This is critical because:
        1. We need to close out the position completely
        2. Brokers accept fractional sells even for non-fractionable assets
        3. Rounding down would leave orphaned fractional positions

        Args:
            symbol: Stock symbol

        Returns:
            Number of shares to sell (exact position quantity)

        """
        if not self.position_utils:
            return Decimal("0")

        # For liquidation, return the EXACT position quantity without rounding
        # Fractionability rules only apply to NEW purchases, not position closes
        return self.position_utils.get_position_quantity(symbol)

    def _calculate_shares_from_amount(self, symbol: str, trade_amount: Decimal) -> Decimal:
        """Calculate shares from trade amount using estimated price.

        Args:
            symbol: Stock symbol
            trade_amount: Dollar amount to trade

        Returns:
            Number of shares to trade

        """
        price = (
            self.position_utils.get_price_for_estimation(symbol) if self.position_utils else None
        )

        if price is None or price <= Decimal("0"):
            logger.warning(f"⚠️ Price unavailable for {symbol}; defaulting to 1 share")
            return Decimal("1")

        raw_shares = abs(trade_amount) / price
        if self.position_utils:
            return self.position_utils.adjust_quantity_for_fractionability(symbol, raw_shares)
        return raw_shares.quantize(Decimal("1"), rounding=ROUND_DOWN)

    def _determine_shares_to_trade(self, item: RebalancePlanItem) -> Decimal:
        """Determine the number of shares to trade for a given item.

        Args:
            item: RebalancePlanItem to process

        Returns:
            Number of shares to trade

        """
        if item.action == "SELL" and item.target_weight == Decimal("0.0"):
            shares = self._calculate_liquidation_shares(item.symbol)
            logger.info(f"📊 Liquidating {item.symbol}: selling {shares} shares (full position)")
        else:
            shares = self._calculate_shares_from_amount(item.symbol, item.trade_amount)
            amount_fmt = Decimal(str(abs(item.trade_amount))).quantize(Decimal("0.01"))
            logger.info(
                f"📊 Executing {item.action} for {item.symbol}: "
                f"${amount_fmt} (estimated {shares} shares)"
            )
        return shares

    async def _execute_single_item(
        self, item: RebalancePlanItem, bound_logger: structlog.stdlib.BoundLogger
    ) -> OrderResult:
        """Execute a single rebalance plan item.

        Args:
            item: RebalancePlanItem to execute
            bound_logger: Logger instance with bound context

        Returns:
            OrderResult with execution results

        """
        try:
            # Yield control to event loop for proper async behavior
            await asyncio.sleep(0)

            # Determine quantity (shares) to trade
            shares = self._determine_shares_to_trade(item)

            # This would need to be passed in as a callback in real usage
            # For now, create a simple fallback result
<<<<<<< HEAD
            bound_logger.error(
                f"⚠️ No order execution callback provided for {item.symbol}",
                extra={
                    "symbol": item.symbol,
                    "action": item.action,
                    "shares": float(shares),
                    "reason": "missing_callback",
                },
            )
=======
            logger.warning(f"⚠️ No order execution callback provided for {item.symbol}")
            action = item.action.upper()
            if action not in ("BUY", "SELL"):
                action = "BUY"  # Fallback to BUY if invalid
>>>>>>> 55aecca5
            return OrderResult(
                symbol=item.symbol,
                action=action,  # type: ignore[arg-type]
                trade_amount=abs(item.trade_amount),
                shares=shares,
                price=None,
                order_id=None,
                success=False,
                error_message="No execution callback provided",
                timestamp=datetime.now(UTC),
                order_type="MARKET",  # Default to MARKET for fallback
                filled_at=None,  # Not filled due to missing callback
            )

        except ValueError as e:
            # Specific handling for value/calculation errors
            bound_logger.error(
                f"❌ Value error executing {item.action} for {item.symbol}: {e}",
                exc_info=True,
                extra={
                    "symbol": item.symbol,
                    "action": item.action,
                    "error_type": "value_error",
                },
            )
            return OrderResult(
                symbol=item.symbol,
                action=item.action,
                trade_amount=abs(item.trade_amount),
                shares=Decimal("0"),
                price=None,
                order_id=None,
                success=False,
                error_message=f"Value error: {e}",
                timestamp=datetime.now(UTC),
                order_type="MARKET",
                filled_at=None,
            )
        except Exception as e:
<<<<<<< HEAD
            # Catch-all for unexpected errors with full stack trace
            bound_logger.error(
                f"❌ Error executing {item.action} for {item.symbol}: {e}",
                exc_info=True,
                extra={
                    "symbol": item.symbol,
                    "action": item.action,
                    "error_type": type(e).__name__,
                },
            )
=======
            logger.error(f"❌ Error executing {item.action} for {item.symbol}: {e}")

            action = item.action.upper()
            if action not in ("BUY", "SELL"):
                action = "BUY"  # Fallback to BUY if invalid
>>>>>>> 55aecca5
            return OrderResult(
                symbol=item.symbol,
                action=action,  # type: ignore[arg-type]
                trade_amount=abs(item.trade_amount),
                shares=Decimal("0"),
                price=None,
                order_id=None,
                success=False,
                error_message=str(e),
                timestamp=datetime.now(UTC),
                order_type="MARKET",  # Default to MARKET for error cases
                filled_at=None,  # Not filled due to error
            )<|MERGE_RESOLUTION|>--- conflicted
+++ resolved
@@ -477,14 +477,6 @@
 
     def _create_skipped_order_result(self, item: RebalancePlanItem) -> OrderResult:
         """Create an OrderResult for a skipped order."""
-<<<<<<< HEAD
-=======
-        from datetime import UTC, datetime
-
-        action = item.action.upper()
-        if action not in ("BUY", "SELL"):
-            action = "BUY"  # Fallback to BUY if invalid
->>>>>>> 55aecca5
         return OrderResult(
             symbol=item.symbol,
             action=action,  # type: ignore[arg-type]
@@ -590,7 +582,6 @@
 
             # This would need to be passed in as a callback in real usage
             # For now, create a simple fallback result
-<<<<<<< HEAD
             bound_logger.error(
                 f"⚠️ No order execution callback provided for {item.symbol}",
                 extra={
@@ -600,12 +591,6 @@
                     "reason": "missing_callback",
                 },
             )
-=======
-            logger.warning(f"⚠️ No order execution callback provided for {item.symbol}")
-            action = item.action.upper()
-            if action not in ("BUY", "SELL"):
-                action = "BUY"  # Fallback to BUY if invalid
->>>>>>> 55aecca5
             return OrderResult(
                 symbol=item.symbol,
                 action=action,  # type: ignore[arg-type]
@@ -645,7 +630,6 @@
                 filled_at=None,
             )
         except Exception as e:
-<<<<<<< HEAD
             # Catch-all for unexpected errors with full stack trace
             bound_logger.error(
                 f"❌ Error executing {item.action} for {item.symbol}: {e}",
@@ -656,13 +640,6 @@
                     "error_type": type(e).__name__,
                 },
             )
-=======
-            logger.error(f"❌ Error executing {item.action} for {item.symbol}: {e}")
-
-            action = item.action.upper()
-            if action not in ("BUY", "SELL"):
-                action = "BUY"  # Fallback to BUY if invalid
->>>>>>> 55aecca5
             return OrderResult(
                 symbol=item.symbol,
                 action=action,  # type: ignore[arg-type]
