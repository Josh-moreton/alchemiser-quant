--- conflicted
+++ resolved
@@ -341,12 +341,8 @@
             # 4) Log/update tracking intent
             old_repeg_count = self.order_tracker.get_repeg_count(order_id)
             new_repeg_count = old_repeg_count + 1
-<<<<<<< HEAD
-            logger.info(
-=======
 
             logger.debug(
->>>>>>> 890b8d32
                 f"📈 Re-pegging {request.symbol} {request.side} from "
                 f"${original_anchor} to ${new_price} (attempt {new_repeg_count}/{self.config.max_repegs_per_order}) "
                 f"with remaining quantity {remaining_qty} (original: {request.quantity})"
