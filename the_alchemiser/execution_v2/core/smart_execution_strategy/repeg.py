"""Business Unit: execution | Status: current.

Re-pegging and escalation logic for smart execution strategy.

This module handles the re-pegging of unfilled orders and escalation to market
orders when maximum re-peg attempts are reached.
"""

from __future__ import annotations

import asyncio
from datetime import UTC, datetime
from decimal import Decimal

from the_alchemiser.shared.brokers.alpaca_manager import AlpacaManager
from the_alchemiser.shared.logging import get_logger, log_repeg_operation
from the_alchemiser.shared.schemas.broker import OrderExecutionResult
from the_alchemiser.shared.schemas.operations import (
    OrderCancellationResult,
    TerminalOrderError,
)
from the_alchemiser.shared.types.exceptions import OrderExecutionError
from the_alchemiser.shared.types.market_data import QuoteModel

from .models import (
    ExecutionConfig,
    LiquidityMetadata,
    SmartOrderRequest,
    SmartOrderResult,
)
from .pricing import PricingCalculator
from .quotes import QuoteProvider
from .tracking import OrderTracker
from .utils import fetch_price_for_notional_check, is_remaining_quantity_too_small

logger = get_logger(__name__)


class _RemoveFromTracking(Exception):
    """Internal control-flow to signal that order should be removed from tracking."""


class RepegManager:
    """Manages re-pegging and escalation of unfilled orders."""

    def __init__(
        self,
        alpaca_manager: AlpacaManager,
        quote_provider: QuoteProvider,
        pricing_calculator: PricingCalculator,
        order_tracker: OrderTracker,
        config: ExecutionConfig,
    ) -> None:
        """Initialize repeg manager.

        Args:
            alpaca_manager: Alpaca broker manager for order operations
            quote_provider: Quote provider for market data
            pricing_calculator: Pricing calculator for repeg prices
            order_tracker: Order tracker for state management
            config: Execution configuration

        """
        self.alpaca_manager = alpaca_manager
        self.quote_provider = quote_provider
        self.pricing_calculator = pricing_calculator
        self.order_tracker = order_tracker
        self.config = config

    def _is_order_in_terminal_state(
        self, cancel_result: OrderCancellationResult
    ) -> tuple[bool, TerminalOrderError | None]:
        """Check if cancellation result indicates order is in terminal state.

        Args:
            cancel_result: Result from cancel_order operation

        Returns:
            Tuple of (is_terminal, terminal_error_type) where terminal_error_type
            is the specific TerminalOrderError enum value, or None if not terminal

        """
        if not cancel_result.success or not cancel_result.error:
            return False, None

        # Check if the error matches any terminal order error enum value
        for terminal_error in TerminalOrderError:
            if cancel_result.error == terminal_error.value:
                return True, terminal_error

        return False, None

    async def check_and_repeg_orders(self) -> list[SmartOrderResult]:
        """Check active orders and repeg if they haven't filled after the wait period.

        Returns:
            List of re-pegging results

        """
        active_orders = self.order_tracker.get_active_orders()
        if not active_orders:
            return []

        repeg_results: list[SmartOrderResult] = []
        orders_to_remove: list[str] = []
        current_time = datetime.now(UTC)

        for order_id, request in active_orders.copy().items():
            result = await self._process_single_order(order_id, request, current_time)

            # None => remove (completed or irrecoverable)
            # False => keep (no action needed yet)
            # SmartOrderResult => action taken (repeg/escalation)
            if result is None:
                orders_to_remove.append(order_id)
            elif isinstance(result, SmartOrderResult):
                repeg_results.append(result)

        # Clean up completed orders
        for order_id in orders_to_remove:
            self.order_tracker.remove_order(order_id)

        return repeg_results

    async def _process_single_order(
        self, order_id: str, request: SmartOrderRequest, current_time: datetime
    ) -> SmartOrderResult | bool | None:
        """Process a single order for potential repeg or escalation.

        Args:
            order_id: Order ID to process
            request: Original order request
            current_time: Current timestamp

        Returns:
            SmartOrderResult if action taken,
            False if no action needed yet (keep tracking),
            None if order completed and should be removed

        """
        try:
            # Check if order is still active
            if self._is_order_completed(order_id):
                return None  # Completed: signal for removal

            # Check timing for repeg consideration
            if not self._should_consider_repeg(order_id, current_time):
                return False  # Keep tracking; no action yet

            current_repeg_count = self.order_tracker.get_repeg_count(order_id)

            # Business rule: the "final step" should be a market escalation, not another limit re-peg.
            # Therefore, when the NEXT re-peg would meet or exceed the configured max, escalate now.
            # Example: max=2 -> allow at most 1 re-peg; on the second consideration, escalate to market.
            try:
                max_repegs_allowed = int(
                    getattr(self.config, "max_repegs_per_order", 0)
                )
            except Exception:
                max_repegs_allowed = 0

            if current_repeg_count + 1 >= max_repegs_allowed:
                logger.warning(
                    f"⚠️ Order {order_id} approaching max re-pegs "
                    f"(current={current_repeg_count}, max={max_repegs_allowed}); escalating to market instead of another re-peg"
                )
                return await self._escalate_to_market(order_id, request)

            # Attempt re-pegging (we still have room before reaching the max)
            placement_time = self.order_tracker.get_placement_time(order_id)
            if placement_time:
                time_elapsed = (current_time - placement_time).total_seconds()
                logger.debug(
                    f"🔄 Order {order_id} hasn't filled after {time_elapsed:.1f}s, "
                    f"attempting re-peg (attempt {current_repeg_count + 1}/{self.config.max_repegs_per_order})"
                )
            return await self._attempt_repeg(order_id, request)

        except Exception as e:
            logger.error(f"Error checking order {order_id} for re-pegging: {e}")
            return False  # Keep tracking on transient errors

    def _is_order_completed(self, order_id: str) -> bool:
        """Check if order has completed and should be removed from tracking.

        Args:
            order_id: Order ID to check

        Returns:
            True if order is completed

        """
        from .utils import is_order_completed

        order_status = self.alpaca_manager._check_order_completion_status(order_id)

        if order_status and is_order_completed(order_status):
            logger.debug(f"📊 Order {order_id} completed with status: {order_status}")
            return True

        return False

    def _should_consider_repeg(self, order_id: str, current_time: datetime) -> bool:
        """Check if order should be considered for re-pegging based on timing.

        Args:
            order_id: Order ID to check
            current_time: Current timestamp

        Returns:
            True if order should be considered for repeg

        """
        from .utils import should_consider_repeg

        placement_time = self.order_tracker.get_placement_time(order_id)
        if not placement_time:
            return False

        if should_consider_repeg(
            placement_time, current_time, self.config.fill_wait_seconds
        ):
            return True

        # Log debug info for orders still waiting
        time_elapsed = (current_time - placement_time).total_seconds()
        logger.debug(
            f"⏳ Order {order_id} waiting for fill "
            f"({time_elapsed:.1f}s/{self.config.fill_wait_seconds}s) - "
            f"repeg_count: {self.order_tracker.get_repeg_count(order_id)}"
        )
        return False

    def _should_escalate_order(self, current_repeg_count: int) -> bool:
        """Check if order should be escalated to market order.

        Args:
            current_repeg_count: Current number of repegs

        Returns:
            True if order should be escalated

        """
        from .utils import should_escalate_order

        return should_escalate_order(
            current_repeg_count, self.config.max_repegs_per_order
        )

    async def _escalate_to_market(
        self, order_id: str, request: SmartOrderRequest
    ) -> SmartOrderResult | None:
        """Cancel current limit order and place a market order (final escalation).

        Args:
            order_id: Existing limit order ID to cancel
            request: Original smart order request details

        Returns:
            SmartOrderResult describing the escalation outcome, or None if cancel failed

        """
        try:
            logger.debug(
                f"🛑 Escalating order {order_id} to market: canceling existing limit order "
                f"(after {self.order_tracker.get_repeg_count(order_id)} re-pegs)"
            )
            # Use asyncio.to_thread to make blocking I/O async
            cancel_result = await asyncio.to_thread(
                self.alpaca_manager.cancel_order, order_id
            )

            # Check if order was already in a terminal state (e.g., filled, cancelled)
            is_terminal, terminal_error = self._is_order_in_terminal_state(
                cancel_result
            )
            if is_terminal and terminal_error:
                # Extract just the state name (e.g., "filled" from "already_filled")
                terminal_state = terminal_error.value.replace("already_", "")
                logger.info(
                    f"✅ Order {order_id} already in terminal state '{terminal_state}' - "
                    f"no market escalation needed"
                )

                # Clean up tracking
                original_anchor = self.order_tracker.get_anchor_price(order_id)
                self.order_tracker.remove_order(order_id)

                # Return success result indicating order is complete
                return SmartOrderResult(
                    success=True,
                    order_id=order_id,
                    final_price=original_anchor,
                    anchor_price=original_anchor,
                    repegs_used=self.config.max_repegs_per_order,
                    execution_strategy=terminal_error.value,
                    placement_timestamp=datetime.now(UTC),
                    error_message=f"Order already in terminal state: {terminal_state} (escalation prevented)",
                )

            if not cancel_result.success:
                logger.warning(
                    f"⚠️ Failed to cancel order {order_id}; attempting market order anyway"
                )
                # Don't return None - still try market order as the limit order might fill/cancel
            else:
                # Wait for actual cancellation to complete and buying power to be released
                logger.debug(
                    f"⏳ Waiting for order {order_id} cancellation to complete before market escalation..."
                )
                cancellation_confirmed = await asyncio.to_thread(
                    self._wait_for_order_cancellation, order_id, timeout_seconds=10.0
                )

                if not cancellation_confirmed:
                    logger.warning(
                        f"⚠️ Order {order_id} cancellation did not complete within timeout, proceeding with market order anyway"
                    )
                else:
                    logger.debug(
                        f"✅ Order {order_id} cancellation confirmed, proceeding with market escalation"
                    )

            # Place market order
            logger.info(f"📈 Placing market order for {request.symbol} {request.side}")
            executed_order = await asyncio.to_thread(
                self.alpaca_manager.place_market_order,
                symbol=request.symbol,
                side=request.side.lower(),
                qty=float(request.quantity),
                is_complete_exit=request.is_complete_exit,
            )

            # Clean up old tracking regardless of outcome
            original_anchor = self.order_tracker.get_anchor_price(order_id)
            self.order_tracker.remove_order(order_id)

            # Successful placement if not rejected/canceled
            if executed_order.order_id and executed_order.status not in [
                "REJECTED",
                "CANCELED",
            ]:
                metadata: LiquidityMetadata = {
                    "original_order_id": order_id,
                    "original_price": (
                        float(original_anchor) if original_anchor is not None else None
                    ),
                    "new_price": (
                        float(executed_order.price)
                        if executed_order.price is not None
                        else 0.0
                    ),
                }
                logger.info(
                    f"✅ Market escalation successful: new order {executed_order.order_id} "
                    f"(escalated from {order_id} after {self.config.max_repegs_per_order} re-pegs)"
                )
                return SmartOrderResult(
                    success=True,
                    order_id=executed_order.order_id,
                    final_price=(
                        executed_order.price
                        if executed_order.price is not None
                        else None
                    ),
                    anchor_price=original_anchor,
                    repegs_used=self.config.max_repegs_per_order,
                    execution_strategy="market_escalation",
                    placement_timestamp=executed_order.execution_timestamp,
                    metadata=metadata,
                )

            # Placement failed
            logger.error(
                f"❌ Market escalation failed for {request.symbol}: status={executed_order.status}"
            )
            return SmartOrderResult(
                success=False,
                order_id=executed_order.order_id,
                error_message=getattr(executed_order, "error_message", None)
                or "Market escalation placement failed",
                execution_strategy="market_escalation_failed",
                placement_timestamp=executed_order.execution_timestamp,
            )
        except Exception as exc:
            logger.error(f"❌ Error during market escalation for {order_id}: {exc}")
            return SmartOrderResult(
                success=False,
                error_message=str(exc),
                execution_strategy="market_escalation_error",
            )

    async def _attempt_repeg(
        self, order_id: str, request: SmartOrderRequest
    ) -> SmartOrderResult | bool | None:
        """Attempt to re-peg an order with a more aggressive price.

        Args:
            order_id: The order ID to re-peg
            request: Original order request

        Returns:
            SmartOrderResult if re-peg was attempted,
            False if skipped but should keep tracking,
            None if invalid and should be removed

        """
        try:
            remaining_qty = await self._get_remaining_after_status_update(
                order_id, request
            )

            if remaining_qty is None:
                return None

            # Ensure cancellation completes before re-peg
            if not await self._cancel_for_repeg(order_id):
                return False

            # Determine valid re-peg price and required context
            try:
                new_price, original_anchor, quote = self._calculate_repeg_price(
                    order_id, request
                )
            except _RemoveFromTracking:
                return None

            if new_price is None:
                return False

            # Update tracking BEFORE placing new order to ensure count persistence
            old_repeg_count = self.order_tracker.get_repeg_count(order_id)
            new_repeg_count = old_repeg_count + 1

            logger.debug(
                f"📈 Re-pegging {request.symbol} {request.side} from "
                f"${original_anchor} to ${new_price} (attempt {new_repeg_count}/{self.config.max_repegs_per_order}) "
                f"with remaining quantity {remaining_qty} (original: {request.quantity})"
            )

            # Ensure price is properly quantized to avoid sub-penny precision errors
            quantized_price = new_price.quantize(Decimal("0.01"))

            if quantized_price <= 0:
                logger.error(
                    f"⚠️ Quantized re-peg price ${quantized_price} is invalid for {request.symbol}. "
                    f"This should not happen after validation - skipping re-peg."
                )
                return False

            # Place order (with retry on insufficient qty)
            try:
                executed_order = await self._place_limit_with_insufficient_retry(
                    request, remaining_qty, quantized_price
                )
            except _RemoveFromTracking:
                return None

            # Only proceed if placement succeeded and order_id looks valid (UUID)
            if getattr(executed_order, "success", False) and getattr(
                executed_order, "order_id", None
            ):
                if self._is_valid_uuid_str(str(executed_order.order_id)):
                    self.order_tracker.update_order(
                        order_id, executed_order.order_id, new_price, datetime.now(UTC)
                    )

                    # Use structured logging for repeg operation
                    log_repeg_operation(
                        logger,
                        operation="replace_order",
                        symbol=request.symbol,
                        old_price=original_anchor,
                        new_price=new_price,
                        quantity=remaining_qty,
                        reason="unfilled_order",
                        new_order_id=str(executed_order.order_id),
                        original_order_id=order_id,
                        repeg_attempt=new_repeg_count,
                        max_repegs=self.config.max_repegs_per_order,
                    )

                    # Use cast to satisfy type checkers; quote is non-None when new_price exists
                    from typing import cast as _cast

                    q = _cast(QuoteModel, quote)
                    metadata_dict: LiquidityMetadata = {
                        "original_order_id": order_id,
                        "original_price": (
                            float(original_anchor) if original_anchor else None
                        ),
                        "new_price": float(new_price),
                        "bid_price": q.bid_price,
                        "ask_price": q.ask_price,
                        "spread_percent": (q.ask_price - q.bid_price)
                        / q.bid_price
                        * 100,
                        "bid_size": q.bid_size,
                        "ask_size": q.ask_size,
                    }
                    return SmartOrderResult(
                        success=True,
                        order_id=executed_order.order_id,
                        final_price=new_price,
                        anchor_price=original_anchor,
                        repegs_used=new_repeg_count,
                        execution_strategy=f"smart_repeg_{new_repeg_count}",
                        placement_timestamp=datetime.now(UTC),
                        metadata=metadata_dict,
                    )
                logger.warning(
                    "⚠️ Re-peg placement returned non-UUID order_id; skipping tracking update"
                )
                return SmartOrderResult(
                    success=False,
                    error_message="Re-peg returned invalid order ID",
                    execution_strategy="smart_repeg_failed",
                    repegs_used=new_repeg_count,
                )

            logger.error(
                f"❌ Re-peg failed for {request.symbol}: no valid order ID returned"
            )
            return SmartOrderResult(
                success=False,
                error_message="Re-peg order placement failed",
                execution_strategy="smart_repeg_failed",
                repegs_used=new_repeg_count,
            )

        except Exception as e:
            logger.error(f"❌ Error during re-peg attempt for {order_id}: {e}")
            return SmartOrderResult(
                success=False,
                error_message=str(e),
                execution_strategy="smart_repeg_error",
            )

    async def _get_remaining_after_status_update(
        self, order_id: str, request: SmartOrderRequest
    ) -> Decimal | None:
        """Fetch current order status, update filled quantity, and compute remaining.

        Returns None when remaining is below the minimal threshold, meaning the
        order can be considered complete and removed from tracking.
        """
        logger.debug(f"🔍 Checking current status of order {order_id} before re-peg")
        order_result = await asyncio.to_thread(
            self.alpaca_manager.get_order_execution_result, order_id
        )

        filled_qty = (
            order_result.filled_qty
            if hasattr(order_result, "filled_qty")
            else Decimal("0")
        )
        self.order_tracker.update_filled_quantity(order_id, filled_qty)

        remaining_qty = self.order_tracker.get_remaining_quantity(order_id)

        logger.info(
            f"📊 Order {order_id} status before re-peg: "
            f"original={request.quantity}, filled={filled_qty}, remaining={remaining_qty}"
        )

        # Check if remaining is too small to pursue
        if self._should_remove_due_to_small_remaining(order_id, request, remaining_qty):
            return None

        return remaining_qty

    def _should_remove_due_to_small_remaining(
        self, order_id: str, request: SmartOrderRequest, remaining_qty: Decimal
    ) -> bool:
        """Check if remaining quantity is too small and order should be removed.

        Args:
            order_id: Order ID for logging
            request: Original order request
            remaining_qty: Remaining quantity to check

        Returns:
            True if order should be removed from tracking due to small remaining

        """
        try:
            asset_info = self.alpaca_manager.get_asset_info(request.symbol)
<<<<<<< HEAD
            # Get best available price for notional check
            price: Decimal | None = None
            try:
                # Prefer streaming midpoint if available via QuoteProvider
                validated = self.quote_provider.get_quote_with_validation(
                    request.symbol
                )
                if validated:
                    quote, _ = validated
                    # Use ask for BUY, bid for SELL to compute conservative notional
                    if request.side.upper() == "BUY":
                        price = Decimal(str(quote.ask_price))
                    else:
                        price = Decimal(str(quote.bid_price))
                else:
                    current_price = self.alpaca_manager.get_current_price(
                        request.symbol
                    )
                    if current_price is not None and current_price > 0:
                        price = Decimal(str(current_price))
            except Exception:
                price = None

            min_notional = getattr(
                self.config, "min_fractional_notional_usd", Decimal("1.00")
            )

            if asset_info is not None and asset_info.fractionable:
                # For fractionable assets, skip if remaining notional is below broker minimum
                if price is not None:
                    remaining_notional = (remaining_qty * price).quantize(
                        Decimal("0.01")
                    )
                    if remaining_notional < min_notional:
                        logger.info(
                            f"✅ Order {order_id} remaining notional ${remaining_notional} < ${min_notional}, considering complete"
                        )
                        return None
            else:
                # For non-fractionable or unknown, if rounding down yields zero shares, consider complete
                if remaining_qty.quantize(Decimal("1")) <= 0:
                    logger.info(
                        f"✅ Order {order_id} remaining non-fractionable quantity rounds to 0, considering complete"
                    )
                    return None
=======
            price = fetch_price_for_notional_check(
                request.symbol, request.side, self.quote_provider, self.alpaca_manager
            )
            min_notional = getattr(self.config, "min_fractional_notional_usd", Decimal("1.00"))

            if is_remaining_quantity_too_small(remaining_qty, asset_info, price, min_notional):
                self._log_small_remaining_removal(
                    order_id, request, remaining_qty, asset_info, price, min_notional
                )
                return True
>>>>>>> 821826c9
        except Exception as _small_e:
            logger.debug(
                f"Minimal-remaining evaluation fallback due to error: {_small_e}"
            )

        return False

    def _log_small_remaining_removal(
        self,
        order_id: str,
        request: SmartOrderRequest,
        remaining_qty: Decimal,
        asset_info: object | None,
        price: Decimal | None,
        min_notional: Decimal,
    ) -> None:
        """Log removal of order due to small remaining quantity.

        Args:
            order_id: Order ID
            request: Original order request
            remaining_qty: Remaining quantity
            asset_info: Asset info with fractionable attribute
            price: Current price
            min_notional: Minimum notional value

        """
        if (
            asset_info is not None
            and getattr(asset_info, "fractionable", False)
            and price is not None
        ):
            remaining_notional = (remaining_qty * price).quantize(Decimal("0.01"))
            logger.info(
                f"✅ Order {order_id} remaining notional ${remaining_notional} < "
                f"${min_notional}, considering complete"
            )
        else:
            logger.info(
                f"✅ Order {order_id} remaining non-fractionable quantity rounds to 0, "
                f"considering complete"
            )

    async def _cancel_for_repeg(self, order_id: str) -> bool:
        """Cancel the existing order and wait until cancellation is confirmed.

        Returns True only when cancellation completes; otherwise False.
        """
        logger.info(f"❌ Canceling order {order_id} for re-pegging")
        cancel_result = await asyncio.to_thread(
            self.alpaca_manager.cancel_order, order_id
        )

        # Check if order was already in a terminal state (e.g., filled, cancelled)
        is_terminal, terminal_error = self._is_order_in_terminal_state(cancel_result)
        if is_terminal and terminal_error:
            # Extract just the state name (e.g., "filled" from "already_filled")
            terminal_state = terminal_error.value.replace("already_", "")
            logger.info(
                f"✅ Order {order_id} already in terminal state '{terminal_state}' - "
                f"no re-peg needed"
            )
            # Signal to remove from tracking - order is complete
            raise _RemoveFromTracking()

        if not cancel_result.success:
            logger.warning(f"⚠️ Failed to cancel order {order_id}, skipping re-peg")
            return False

        logger.debug(f"⏳ Waiting for order {order_id} cancellation to complete...")
        cancellation_confirmed = await asyncio.to_thread(
            self._wait_for_order_cancellation, order_id, timeout_seconds=10.0
        )
        if not cancellation_confirmed:
            logger.warning(
                f"⚠️ Order {order_id} cancellation did not complete within timeout, skipping re-peg"
            )
            return False

        logger.debug(
            f"✅ Order {order_id} cancellation confirmed, buying power released"
        )
        return True

    def _calculate_repeg_price(
        self, order_id: str, request: SmartOrderRequest
    ) -> tuple[Decimal | None, Decimal | None, QuoteModel | None]:
        """Calculate a valid re-peg price and return context.

        Returns (new_price, original_anchor, quote).
        - If quote is missing or price cannot be calculated, returns (None, original_anchor, quote_placeholder)
        - If price is invalid (<= $0.01), raises _RemoveFromTracking to signal removal
        """
        validated = self.quote_provider.get_quote_with_validation(request.symbol)
        if not validated:
            logger.warning(f"⚠️ No valid quote for {request.symbol}, skipping re-peg")
            return None, self.order_tracker.get_anchor_price(order_id), None

        quote, _ = validated
        original_anchor = self.order_tracker.get_anchor_price(order_id)
        price_history = self.order_tracker.get_price_history(order_id)
        new_price = self.pricing_calculator.calculate_repeg_price(
            quote, request.side, original_anchor, price_history
        )

        if not new_price:
            logger.warning(f"⚠️ Cannot calculate re-peg price for {request.symbol}")
            return None, original_anchor, quote

        if new_price <= Decimal("0.01"):
            logger.error(
                f"⚠️ Invalid re-peg price ${new_price} for {request.symbol} {request.side}, price must be > $0.01. Skipping re-peg."
            )
            raise _RemoveFromTracking()

        return new_price, original_anchor, quote

    async def _place_limit_with_insufficient_retry(
        self, request: SmartOrderRequest, quantity: Decimal, limit_price: Decimal
    ) -> OrderExecutionResult:
        """Place a limit order, retrying with available qty when broker reports insufficiency.

        Raises _RemoveFromTracking if the available quantity reported is below the minimal threshold.
        """
        try:
            return await asyncio.to_thread(
                self.alpaca_manager.place_limit_order,
                symbol=request.symbol,
                side=request.side.lower(),
                quantity=float(quantity),
                limit_price=float(limit_price),
                time_in_force="day",
            )
        except Exception as e:
            if self._is_insufficient_quantity_error(str(e)):
                return await self._handle_insufficient_quantity_retry(
                    request, quantity, limit_price, str(e)
                )
            raise e

    def _is_insufficient_quantity_error(self, error_str: str) -> bool:
        """Check if error indicates insufficient quantity available."""
        return "insufficient qty available" in error_str.lower()

    def _extract_available_quantity(self, error_str: str) -> Decimal | None:
        """Extract available quantity from broker error message."""
        import re

        available_match = re.search(r"available: ([\d.]+)", error_str)
        if available_match:
            try:
                return Decimal(available_match.group(1))
            except Exception:
                return None
        return None

    async def _handle_insufficient_quantity_retry(
        self,
        request: SmartOrderRequest,
        requested_quantity: Decimal,
        limit_price: Decimal,
        error_str: str,
    ) -> OrderExecutionResult:
        """Handle retry with available quantity when broker reports insufficiency."""
        logger.warning(
            f"⚠️ Insufficient quantity available for {request.symbol}. Requested: {requested_quantity}, Error: {error_str}"
        )

        available_qty = self._extract_available_quantity(error_str)
        if available_qty is None:
            raise OrderExecutionError(
                f"Failed to extract available quantity from broker error: {error_str}",
                symbol=request.symbol,
                order_type="limit",
                quantity=float(requested_quantity),
                price=float(limit_price),
            )

        return await self._retry_with_available_quantity(
            request, available_qty, limit_price, error_str
        )

    async def _retry_with_available_quantity(
        self,
        request: SmartOrderRequest,
        available_qty: Decimal,
        limit_price: Decimal,
        original_error: str,
    ) -> OrderExecutionResult:
        """Retry order placement with the available quantity."""
        min_qty_threshold = Decimal("0.01")

        if available_qty <= min_qty_threshold:
            logger.info(
                f"✅ Available quantity {available_qty} too small, considering order complete"
            )
            raise _RemoveFromTracking()

        logger.info(f"🔄 Retrying re-peg with available quantity: {available_qty}")

        try:
            return await asyncio.to_thread(
                self.alpaca_manager.place_limit_order,
                symbol=request.symbol,
                side=request.side.lower(),
                quantity=float(available_qty),
                limit_price=float(limit_price),
                time_in_force="day",
            )
        except Exception as retry_e:
            logger.error(f"❌ Retry with available quantity failed: {retry_e}")
            raise OrderExecutionError(
                f"Retry with available quantity failed after insufficient quantity error: {original_error}",
                symbol=request.symbol,
                order_type="limit",
                quantity=float(available_qty),
                price=float(limit_price),
            )

    def _is_valid_uuid_str(self, value: str) -> bool:
        """Check if provided string is a valid UUID format."""
        try:
            import uuid as _uuid

            _uuid.UUID(value)
            return True
        except Exception:
            return False

    def _wait_for_order_cancellation(
        self, order_id: str, timeout_seconds: float = 10.0
    ) -> bool:
        """Wait for an order to be actually cancelled and buying power released.

        This prevents the race condition where we try to place a replacement order
        before the cancelled order has fully released its reserved buying power.

        Args:
            order_id: Order ID to wait for cancellation
            timeout_seconds: Maximum time to wait for cancellation

        Returns:
            True if order was confirmed cancelled, False if timeout or error

        """
        import time

        start_time = time.time()
        check_interval = 0.1  # Check every 100ms

        while time.time() - start_time < timeout_seconds:
            try:
                order_status = self.alpaca_manager._check_order_completion_status(
                    order_id
                )

                if order_status and order_status.upper() in [
                    "CANCELED",
                    "CANCELLED",
                    "EXPIRED",
                    "REJECTED",
                ]:
                    logger.debug(
                        f"✅ Order {order_id} confirmed cancelled with status: {order_status}"
                    )
                    return True

                # Small delay to avoid hammering the API
                time.sleep(check_interval)

            except Exception as e:
                logger.warning(
                    f"Error checking cancellation status for {order_id}: {e}"
                )
                # Continue trying until timeout
                time.sleep(check_interval)

        logger.warning(
            f"⚠️ Timeout waiting for order {order_id} cancellation after {timeout_seconds}s"
        )
        return False<|MERGE_RESOLUTION|>--- conflicted
+++ resolved
@@ -585,64 +585,20 @@
         """
         try:
             asset_info = self.alpaca_manager.get_asset_info(request.symbol)
-<<<<<<< HEAD
-            # Get best available price for notional check
-            price: Decimal | None = None
-            try:
-                # Prefer streaming midpoint if available via QuoteProvider
-                validated = self.quote_provider.get_quote_with_validation(
-                    request.symbol
-                )
-                if validated:
-                    quote, _ = validated
-                    # Use ask for BUY, bid for SELL to compute conservative notional
-                    if request.side.upper() == "BUY":
-                        price = Decimal(str(quote.ask_price))
-                    else:
-                        price = Decimal(str(quote.bid_price))
-                else:
-                    current_price = self.alpaca_manager.get_current_price(
-                        request.symbol
-                    )
-                    if current_price is not None and current_price > 0:
-                        price = Decimal(str(current_price))
-            except Exception:
-                price = None
-
+            price = fetch_price_for_notional_check(
+                request.symbol, request.side, self.quote_provider, self.alpaca_manager
+            )
             min_notional = getattr(
                 self.config, "min_fractional_notional_usd", Decimal("1.00")
             )
 
-            if asset_info is not None and asset_info.fractionable:
-                # For fractionable assets, skip if remaining notional is below broker minimum
-                if price is not None:
-                    remaining_notional = (remaining_qty * price).quantize(
-                        Decimal("0.01")
-                    )
-                    if remaining_notional < min_notional:
-                        logger.info(
-                            f"✅ Order {order_id} remaining notional ${remaining_notional} < ${min_notional}, considering complete"
-                        )
-                        return None
-            else:
-                # For non-fractionable or unknown, if rounding down yields zero shares, consider complete
-                if remaining_qty.quantize(Decimal("1")) <= 0:
-                    logger.info(
-                        f"✅ Order {order_id} remaining non-fractionable quantity rounds to 0, considering complete"
-                    )
-                    return None
-=======
-            price = fetch_price_for_notional_check(
-                request.symbol, request.side, self.quote_provider, self.alpaca_manager
-            )
-            min_notional = getattr(self.config, "min_fractional_notional_usd", Decimal("1.00"))
-
-            if is_remaining_quantity_too_small(remaining_qty, asset_info, price, min_notional):
+            if is_remaining_quantity_too_small(
+                remaining_qty, asset_info, price, min_notional
+            ):
                 self._log_small_remaining_removal(
                     order_id, request, remaining_qty, asset_info, price, min_notional
                 )
                 return True
->>>>>>> 821826c9
         except Exception as _small_e:
             logger.debug(
                 f"Minimal-remaining evaluation fallback due to error: {_small_e}"
