--- conflicted
+++ resolved
@@ -329,7 +329,6 @@
 
         """
         try:
-<<<<<<< HEAD
             # 1) Update filled quantity and compute remaining
             remaining_qty = await self._get_and_update_remaining(order_id, request)
             if remaining_qty is None:
@@ -337,16 +336,6 @@
 
             # 2) Cancel existing order and confirm
             if not await self._cancel_existing_order(order_id):
-                return False
-
-            # 3) Compute new re-peg price (with validations)
-            compute = self._compute_new_price(order_id, request)
-            if compute is None:
-                return False
-            new_price, quote, original_anchor = compute
-
-            # 4) Log/update tracking intent
-=======
             remaining_qty = await self._get_remaining_after_status_update(order_id, request)
 
             if remaining_qty is None:
@@ -366,7 +355,6 @@
                 return False
 
             # Update tracking BEFORE placing new order to ensure count persistence
->>>>>>> 3f66a3d6
             old_repeg_count = self.order_tracker.get_repeg_count(order_id)
             new_repeg_count = old_repeg_count + 1
 
@@ -379,39 +367,13 @@
             # 5) Quantize price and place order (with retry on available qty)
             min_qty_threshold = Decimal("0.01")
             quantized_price = new_price.quantize(Decimal("0.01"))
-<<<<<<< HEAD
-=======
-
->>>>>>> 3f66a3d6
+
             if quantized_price <= 0:
                 logger.error(
                     f"⚠️ Quantized re-peg price ${quantized_price} is invalid for {request.symbol}. Skipping re-peg."
                 )
                 return False
 
-<<<<<<< HEAD
-            success, executed_order, used_qty = await self._place_repeg_order_with_retry(
-                request, remaining_qty, quantized_price, min_qty_threshold
-            )
-
-            if not success or executed_order is None:
-                logger.error(f"❌ Re-peg failed for {request.symbol}: no valid order ID returned")
-                return SmartOrderResult(
-                    success=False,
-                    error_message="Re-peg order placement failed",
-                    execution_strategy="smart_repeg_failed",
-                    repegs_used=new_repeg_count,
-                )
-
-            # Validate order id looks like UUID
-            try:
-                import uuid as _uuid
-
-                _uuid.UUID(str(executed_order.order_id))  # type: ignore[attr-defined]
-                is_valid_uuid = True
-            except Exception:
-                is_valid_uuid = False
-=======
             # Place order (with retry on insufficient qty)
             try:
                 executed_order = await self._place_limit_with_insufficient_retry(
@@ -428,22 +390,13 @@
                     self.order_tracker.update_order(
                         order_id, executed_order.order_id, new_price, datetime.now(UTC)
                     )
->>>>>>> 3f66a3d6
-
-            if is_valid_uuid:
-                self.order_tracker.update_order(
-                    order_id,
-                    executed_order.order_id,  # type: ignore[attr-defined]
-                    new_price,
-                    datetime.now(UTC),
-                )
-
-<<<<<<< HEAD
+
                 logger.info(
                     f"✅ Re-peg successful: new order {executed_order.order_id} "  # type: ignore[attr-defined]
                     f"at ${new_price} (attempt {new_repeg_count}/{self.config.max_repegs_per_order}) "
                     f"quantity: {used_qty or remaining_qty}"
-=======
+                )
+
                     # Use cast to satisfy type checkers; quote is non-None when new_price exists
                     from typing import cast as _cast
 
@@ -470,42 +423,18 @@
                     )
                 logger.warning(
                     "⚠️ Re-peg placement returned non-UUID order_id; skipping tracking update"
->>>>>>> 3f66a3d6
-                )
-
-                metadata_dict: LiquidityMetadata = {
-                    "original_order_id": order_id,
-                    "original_price": (float(original_anchor) if original_anchor else None),
-                    "new_price": float(new_price),
-                    "bid_price": quote.bid_price,  # type: ignore[attr-defined]
-                    "ask_price": quote.ask_price,  # type: ignore[attr-defined]
-                    "spread_percent": (quote.ask_price - quote.bid_price)  # type: ignore[attr-defined]
-                    / quote.bid_price  # type: ignore[attr-defined]
-                    * 100,
-                    "bid_size": quote.bid_size,  # type: ignore[attr-defined]
-                    "ask_size": quote.ask_size,  # type: ignore[attr-defined]
-                }
+                )
                 return SmartOrderResult(
-                    success=True,
-                    order_id=executed_order.order_id,  # type: ignore[attr-defined]
-                    final_price=new_price,
-                    anchor_price=original_anchor,
+                    success=False,
+                    error_message="Re-peg returned invalid order ID",
+                    execution_strategy="smart_repeg_failed",
                     repegs_used=new_repeg_count,
-                    execution_strategy=f"smart_repeg_{new_repeg_count}",
-                    placement_timestamp=datetime.now(UTC),
-                    metadata=metadata_dict,
-                )
-
-<<<<<<< HEAD
-            logger.warning(
-                "⚠️ Re-peg placement returned non-UUID order_id; skipping tracking update"
-            )
-=======
+                )
+
             logger.error(f"❌ Re-peg failed for {request.symbol}: no valid order ID returned")
->>>>>>> 3f66a3d6
             return SmartOrderResult(
                 success=False,
-                error_message="Re-peg returned invalid order ID",
+                error_message="Re-peg order placement failed",
                 execution_strategy="smart_repeg_failed",
                 repegs_used=new_repeg_count,
             )
@@ -518,16 +447,6 @@
                 execution_strategy="smart_repeg_error",
             )
 
-<<<<<<< HEAD
-    async def _get_and_update_remaining(
-        self, order_id: str, request: SmartOrderRequest
-    ) -> Decimal | None:
-        """Fetch execution result, update tracking, and return remaining quantity.
-
-        Returns None if remaining quantity is below a minimal threshold and order should be removed.
-        """
-        logger.debug(f"� Checking current status of order {order_id} before re-peg")
-=======
     async def _get_remaining_after_status_update(
         self, order_id: str, request: SmartOrderRequest
     ) -> Decimal | None:
@@ -537,7 +456,6 @@
         order can be considered complete and removed from tracking.
         """
         logger.debug(f"🔍 Checking current status of order {order_id} before re-peg")
->>>>>>> 3f66a3d6
         order_result = await asyncio.to_thread(
             self.alpaca_manager.get_order_execution_result, order_id
         )
@@ -548,10 +466,7 @@
         self.order_tracker.update_filled_quantity(order_id, filled_qty)
 
         remaining_qty = self.order_tracker.get_remaining_quantity(order_id)
-<<<<<<< HEAD
-=======
-
->>>>>>> 3f66a3d6
+
         logger.info(
             f"📊 Order {order_id} status before re-peg: "
             f"original={request.quantity}, filled={filled_qty}, remaining={remaining_qty}"
@@ -563,12 +478,6 @@
                 f"✅ Order {order_id} has minimal remaining quantity ({remaining_qty}), considering complete"
             )
             return None
-<<<<<<< HEAD
-        return remaining_qty
-
-    async def _cancel_existing_order(self, order_id: str) -> bool:
-        """Cancel the existing order and wait for confirmation."""
-=======
 
         return remaining_qty
 
@@ -577,7 +486,6 @@
 
         Returns True only when cancellation completes; otherwise False.
         """
->>>>>>> 3f66a3d6
         logger.info(f"❌ Canceling order {order_id} for re-pegging")
         cancel_success = await asyncio.to_thread(self.alpaca_manager.cancel_order, order_id)
         if not cancel_success:
@@ -593,21 +501,6 @@
                 f"⚠️ Order {order_id} cancellation did not complete within timeout, skipping re-peg"
             )
             return False
-<<<<<<< HEAD
-        logger.debug(f"✅ Order {order_id} cancellation confirmed, buying power released")
-        return True
-
-    def _compute_new_price(
-        self, order_id: str, request: SmartOrderRequest
-    ) -> tuple[Decimal, object, Decimal | None] | None:
-        """Compute the new repeg price and return (price, quote, original_anchor)."""
-        validated = self.quote_provider.get_quote_with_validation(request.symbol)
-        if not validated:
-            logger.warning(f"⚠️ No valid quote for {request.symbol}, skipping re-peg")
-            return None
-        quote, _ = validated
-
-=======
 
         logger.debug(f"✅ Order {order_id} cancellation confirmed, buying power released")
         return True
@@ -627,80 +520,11 @@
             return None, self.order_tracker.get_anchor_price(order_id), None
 
         quote, _ = validated
->>>>>>> 3f66a3d6
         original_anchor = self.order_tracker.get_anchor_price(order_id)
         price_history = self.order_tracker.get_price_history(order_id)
         new_price = self.pricing_calculator.calculate_repeg_price(
             quote, request.side, original_anchor, price_history
         )
-<<<<<<< HEAD
-        if not new_price:
-            logger.warning(f"⚠️ Cannot calculate re-peg price for {request.symbol}")
-            return None
-        if new_price <= Decimal("0.01"):
-            logger.error(
-                f"⚠️ Invalid re-peg price ${new_price} for {request.symbol} {request.side}, price must be > $0.01."
-            )
-            return None
-        return new_price, quote, original_anchor
-
-    async def _place_repeg_order_with_retry(
-        self,
-        request: SmartOrderRequest,
-        remaining_qty: Decimal,
-        quantized_price: Decimal,
-        min_qty_threshold: Decimal,
-    ) -> tuple[bool, object | None, Decimal | None]:
-        """Place repeg order, retrying if broker reports a lower available quantity.
-
-        Returns (success, executed_order, used_quantity_if_different)
-        """
-        try:
-            executed_order = await asyncio.to_thread(
-                self.alpaca_manager.place_limit_order,
-                symbol=request.symbol,
-                side=request.side.lower(),
-                quantity=float(remaining_qty),
-                limit_price=float(quantized_price),
-                time_in_force="day",
-            )
-            return True, executed_order, None
-        except Exception as e:  # retry on specific insufficient qty error
-            error_str = str(e)
-            if "insufficient qty available" not in error_str.lower():
-                raise e
-
-            logger.warning(
-                f"⚠️ Insufficient quantity available for {request.symbol}. Requested: {remaining_qty}, Error: {error_str}"
-            )
-            import re
-
-            available_match = re.search(r"available: ([\d.]+)", error_str)
-            if not available_match:
-                raise e
-
-            try:
-                available_qty = Decimal(available_match.group(1))
-            except Exception:
-                raise e
-
-            if available_qty <= min_qty_threshold:
-                logger.info(
-                    f"✅ Available quantity {available_qty} too small, considering order complete"
-                )
-                return False, None, None
-
-            logger.info(f"🔄 Retrying re-peg with available quantity: {available_qty}")
-            executed_order = await asyncio.to_thread(
-                self.alpaca_manager.place_limit_order,
-                symbol=request.symbol,
-                side=request.side.lower(),
-                quantity=float(available_qty),
-                limit_price=float(quantized_price),
-                time_in_force="day",
-            )
-            return True, executed_order, available_qty
-=======
 
         if not new_price:
             logger.warning(f"⚠️ Cannot calculate re-peg price for {request.symbol}")
@@ -775,7 +599,6 @@
             return True
         except Exception:
             return False
->>>>>>> 3f66a3d6
 
     def _wait_for_order_cancellation(self, order_id: str, timeout_seconds: float = 10.0) -> bool:
         """Wait for an order to be actually cancelled and buying power released.
