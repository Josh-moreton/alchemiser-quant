--- conflicted
+++ resolved
@@ -90,9 +90,7 @@
 
         """
         if side.upper() not in ("BUY", "SELL"):
-            raise ValidationError(
-                f"Invalid side parameter: {side}. Must be 'BUY' or 'SELL'"
-            )
+            raise ValidationError(f"Invalid side parameter: {side}. Must be 'BUY' or 'SELL'")
 
     def _validate_quote_data(self, quote: QuoteModel, correlation_id: str | None = None) -> None:
         """Validate quote data quality (H3).
@@ -125,9 +123,7 @@
                 f"Both bid and ask prices are zero for {quote.symbol}",
                 extra=log_extra,
             )
-            raise ValidationError(
-                f"Quote for {quote.symbol} has zero bid and ask prices"
-            )
+            raise ValidationError(f"Quote for {quote.symbol} has zero bid and ask prices")
 
         if quote.bid_price > quote.ask_price:
             logger.warning(
@@ -137,27 +133,19 @@
             # Don't raise error for inverted quotes, just log warning
 
     def calculate_liquidity_aware_price(
-<<<<<<< HEAD
         self,
         quote: QuoteModel,
         side: str,
-        order_size: float,
+        order_size: Decimal,
         correlation_id: str | None = None,
-=======
-        self, quote: QuoteModel, side: str, order_size: Decimal
->>>>>>> 78930078
     ) -> tuple[Decimal, LiquidityMetadata]:
         """Calculate optimal price using advanced liquidity analysis.
 
         Args:
             quote: Valid quote data
             side: "BUY" or "SELL"
-<<<<<<< HEAD
-            order_size: Size of order in shares
+            order_size: Size of order in shares (as Decimal for precision)
             correlation_id: Optional correlation ID for request tracing (M2)
-=======
-            order_size: Size of order in shares (as Decimal for precision)
->>>>>>> 78930078
 
         Returns:
             Tuple of (optimal_price, analysis_metadata)
@@ -166,17 +154,12 @@
             ValidationError: If quote data or side parameter is invalid
 
         """
-<<<<<<< HEAD
         # Input validation (H3)
         self._validate_side_parameter(side)
         self._validate_quote_data(quote, correlation_id)
 
-        # Perform comprehensive liquidity analysis
-        analysis = self.liquidity_analyzer.analyze_liquidity(quote, order_size)
-=======
         # Perform comprehensive liquidity analysis (convert to float only for analysis)
         analysis = self.liquidity_analyzer.analyze_liquidity(quote, float(order_size))
->>>>>>> 78930078
 
         # Get volume-aware pricing recommendation
         if side.upper() == "BUY":
@@ -201,20 +184,15 @@
             )
             volume_ratio = 0.0
         else:
-            volume_ratio = order_size / volume_available
+            volume_ratio = float(order_size) / volume_available
 
         # Create metadata for logging and monitoring
-        order_size_float = float(order_size)
         metadata: LiquidityMetadata = {
             "liquidity_score": analysis.liquidity_score,
             "volume_imbalance": analysis.volume_imbalance,
             "confidence": analysis.confidence,
             "volume_available": volume_available,
-<<<<<<< HEAD
             "volume_ratio": volume_ratio,
-=======
-            "volume_ratio": order_size_float / max(volume_available, 1.0),
->>>>>>> 78930078
             "strategy_recommendation": strategy_rec,
             "bid_volume": analysis.total_bid_volume,
             "ask_volume": analysis.total_ask_volume,
@@ -233,12 +211,8 @@
         logger.debug(
             f"Volume analysis {quote.symbol}: bid_vol={analysis.total_bid_volume}, "
             f"ask_vol={analysis.total_ask_volume}, imbalance={analysis.volume_imbalance:.3f}, "
-<<<<<<< HEAD
             f"order_vol_ratio={volume_ratio:.2f}",
             extra=log_extra,
-=======
-            f"order_vol_ratio={order_size_float / max(volume_available, 1.0):.2f}"
->>>>>>> 78930078
         )
 
         return optimal_price, metadata
