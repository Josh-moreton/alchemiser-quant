"""Business Unit: execution | Status: current.

Data models and configuration for smart execution strategy.

This module contains all the data classes, type definitions, and configuration
objects used throughout the smart execution strategy components.
"""

from __future__ import annotations

from dataclasses import dataclass, field
from datetime import datetime
from decimal import Decimal
from typing import Literal, TypedDict


class LiquidityMetadata(TypedDict, total=False):
    """Metadata for liquidity analysis and execution."""

    # Core liquidity metrics
    liquidity_score: float
    volume_imbalance: float
    confidence: float
    volume_available: float
    volume_ratio: float
    strategy_recommendation: str
    bid_volume: float
    ask_volume: float

    # Market data context
    method: str
    mid: float
    bid: float
    ask: float
    bid_price: float
    ask_price: float
    spread_percent: float
    bid_size: float
    ask_size: float

    # Execution context
    used_fallback: bool
    original_order_id: str
    original_price: float | None
    new_price: float


@dataclass(frozen=True)
class ExecutionConfig:
    """Configuration for smart execution strategy."""

    # Spread limits
    max_spread_percent: Decimal = Decimal("0.50")  # 0.50% maximum spread (increased from 0.25%)

    # Re-pegging configuration
    repeg_threshold_percent: Decimal = Decimal("0.10")  # Re-peg if market moves >0.1%
    max_repegs_per_order: int = 2  # Maximum re-pegs before escalation (lower for faster fallback)
    repeg_min_improvement_cents: Decimal = Decimal("0.02")  # Minimum price improvement on re-pegs
    allow_cross_spread_on_repeg: bool = True  # Allow marketable crossing limits on final re-pegs

    # Volume requirements - ADJUSTED FOR LOW LIQUIDITY ETFS
    min_bid_ask_size: Decimal = Decimal("10")  # Reduced from 100 to 10 shares minimum
    min_bid_ask_size_high_liquidity: Decimal = Decimal("100")  # For liquid stocks like SPY

    # Order timing
    quote_freshness_seconds: int = 5  # Require quote within 5 seconds
    order_placement_timeout_seconds: int = 30  # Timeout for order placement
    fill_wait_seconds: int = 10  # Wait time before attempting re-peg
    max_wait_time_seconds: int = 30  # Maximum wait time for quote data
    quote_wait_milliseconds: int = 100  # Initial wait for quote data after subscription
    quote_retry_intervals_ms: tuple[int, int, int] = (
        300,
        600,
        900,
    )  # Retry intervals for quote fetching

    # Fractional trading safeguards
    # Minimum notional for fractional orders (e.g., Alpaca requires >= $1 for fractional)
    # Used for skipping micro orders and for re-peg minimal-remaining logic
    min_fractional_notional_usd: Decimal = Decimal("1.00")

    # Anchoring offsets (in cents)
    bid_anchor_offset_cents: Decimal = Decimal("0.01")  # Place at bid + $0.01 for buys
    ask_anchor_offset_cents: Decimal = Decimal("0.01")  # Place at ask - $0.01 for sells

    # Symbol-specific overrides for low-liquidity ETFs
    low_liquidity_symbols: frozenset[str] = field(
        default_factory=lambda: frozenset({"BTAL", "UVXY", "TECL", "KMLM"})
    )


@dataclass(frozen=True)
class SmartOrderRequest:
    """Request for smart order placement."""

    symbol: str
    side: Literal["BUY", "SELL"]
    quantity: Decimal
    correlation_id: str
    schema_version: str = "1.0.0"
    urgency: Literal["LOW", "NORMAL", "HIGH"] = "NORMAL"
    is_complete_exit: bool = False


@dataclass(frozen=True)
class SmartOrderResult:
    """Result of smart order placement attempt.

    The execution_strategy field captures the specific strategy used for this order,
    including dynamic values like 'smart_repeg_1', 'smart_repeg_2', etc., and
    'smart_liquidity_{recommendation}' patterns.
    """

    success: bool
    schema_version: str = "1.0.0"
    order_id: str | None = None
    final_price: Decimal | None = None
    anchor_price: Decimal | None = None
    repegs_used: int = 0
<<<<<<< HEAD
    execution_strategy: (
        Literal[
            "smart_limit",
            "market",
            "limit",
            "validation_failed",
            "smart_limit_timeout",
            "smart_limit_validation_error",
            "smart_limit_error",
            "smart_limit_failed",
            "market_fallback_required",
            "market_fallback",
            "market_fallback_failed",
            "market_escalation",
            "market_escalation_failed",
            "market_escalation_duplicate",
            "market_escalation_error",
            "smart_repeg_failed",
            "smart_repeg_error",
        ]
        | str
    ) = "smart_limit"  # Allow str for dynamic values like "smart_repeg_1"
=======
    execution_strategy: str = "smart_limit"
>>>>>>> 47e5183e
    error_message: str | None = None
    placement_timestamp: datetime | None = None
    metadata: LiquidityMetadata | None = None<|MERGE_RESOLUTION|>--- conflicted
+++ resolved
@@ -117,32 +117,7 @@
     final_price: Decimal | None = None
     anchor_price: Decimal | None = None
     repegs_used: int = 0
-<<<<<<< HEAD
-    execution_strategy: (
-        Literal[
-            "smart_limit",
-            "market",
-            "limit",
-            "validation_failed",
-            "smart_limit_timeout",
-            "smart_limit_validation_error",
-            "smart_limit_error",
-            "smart_limit_failed",
-            "market_fallback_required",
-            "market_fallback",
-            "market_fallback_failed",
-            "market_escalation",
-            "market_escalation_failed",
-            "market_escalation_duplicate",
-            "market_escalation_error",
-            "smart_repeg_failed",
-            "smart_repeg_error",
-        ]
-        | str
-    ) = "smart_limit"  # Allow str for dynamic values like "smart_repeg_1"
-=======
     execution_strategy: str = "smart_limit"
->>>>>>> 47e5183e
     error_message: str | None = None
     placement_timestamp: datetime | None = None
     metadata: LiquidityMetadata | None = None