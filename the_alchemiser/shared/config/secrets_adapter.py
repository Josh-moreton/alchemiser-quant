--- conflicted
+++ resolved
@@ -69,11 +69,7 @@
         secret_name = settings.secrets_manager.secret_name
 
         # Initialize AWS Secrets Manager client
-<<<<<<< HEAD
         client = boto3.client("secretsmanager", region_name=region)
-=======
-        client = boto3.client("secretsmanager", region_name=DEFAULT_AWS_REGION)
->>>>>>> 5284ef7f
 
         # Get the secret
         response = client.get_secret_value(SecretId=secret_name)
@@ -154,16 +150,8 @@
         return None
 
     try:
-<<<<<<< HEAD
-        settings = load_settings()
-        region = settings.secrets_manager.region_name
-        secret_name = settings.secrets_manager.secret_name
-        client = boto3.client("secretsmanager", region_name=region)
-        response = client.get_secret_value(SecretId=secret_name)
-=======
-        client = boto3.client("secretsmanager", region_name=DEFAULT_AWS_REGION)
+        client = boto3.client("secretsmanager", region_name="eu-west-2")
         response = client.get_secret_value(SecretId="the-alchemiser-secrets")
->>>>>>> 5284ef7f
         secret_data = json.loads(response["SecretString"])
 
         api_key = secret_data.get("TWELVEDATA_KEY")
@@ -226,16 +214,8 @@
         return None
 
     try:
-<<<<<<< HEAD
-        settings = load_settings()
-        region = settings.secrets_manager.region_name
-        secret_name = settings.secrets_manager.secret_name
-        client = boto3.client("secretsmanager", region_name=region)
-        response = client.get_secret_value(SecretId=secret_name)
-=======
-        client = boto3.client("secretsmanager", region_name=DEFAULT_AWS_REGION)
+        client = boto3.client("secretsmanager", region_name="eu-west-2")
         response = client.get_secret_value(SecretId="the-alchemiser-secrets")
->>>>>>> 5284ef7f
         secret_data = json.loads(response["SecretString"])
 
         # Look for email password in secrets (prioritize SMTP_PASSWORD)
