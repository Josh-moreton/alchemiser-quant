--- conflicted
+++ resolved
@@ -10,15 +10,11 @@
 
 from __future__ import annotations
 
-<<<<<<< HEAD
-from datetime import datetime
-from decimal import Decimal
-=======
 import asyncio
 import contextlib
 import logging
-from datetime import UTC, datetime
->>>>>>> 3b3ebbf3
+from datetime import datetime
+from decimal import Decimal
 from typing import TYPE_CHECKING
 
 from the_alchemiser.shared.errors.exceptions import DataProviderError
@@ -179,7 +175,9 @@
         if isinstance(trade, dict):
             price_raw = trade.get("price")
             if price_raw is None:
-                raise DataProviderError("Price missing in trade data", {"data_type": "dict"})
+                raise DataProviderError(
+                    "Price missing in trade data", {"data_type": "dict"}
+                )
             size = trade.get("size", 0)
             volume = trade.get("volume", size)
             timestamp_raw = trade.get("timestamp")
@@ -196,25 +194,15 @@
         # Convert price to Decimal
         price = self._safe_decimal_convert(price_raw)
         if price is None:
-            raise DataProviderError("Invalid price in trade data", {"price_raw": str(price_raw)})
+            raise DataProviderError(
+                "Invalid price in trade data", {"price_raw": str(price_raw)}
+            )
 
         # Convert volume to Decimal (volume can be None)
         volume_decimal: Decimal | None = self._safe_decimal_convert(volume)
 
         # Get timestamp (required)
         timestamp = self.get_trade_timestamp(timestamp_raw)
-<<<<<<< HEAD
-=======
-        # Convert volume to proper type
-        volume_typed: int | float | None = None
-        if volume is not None:
-            try:
-                volume_typed = (
-                    float(volume) if isinstance(volume, (str, int, float)) else None
-                )
-            except (ValueError, TypeError):
-                volume_typed = None
->>>>>>> 3b3ebbf3
 
         return price, volume_decimal, timestamp
 
@@ -234,18 +222,16 @@
             DataProviderError: If timestamp is None or not a datetime
 
         """
-<<<<<<< HEAD
         if not isinstance(timestamp_raw, datetime):
             raise DataProviderError(
                 "Quote timestamp missing or invalid",
-                {"timestamp_type": (type(timestamp_raw).__name__ if timestamp_raw else "None")},
+                {
+                    "timestamp_type": (
+                        type(timestamp_raw).__name__ if timestamp_raw else "None"
+                    )
+                },
             )
         return timestamp_raw
-=======
-        return (
-            timestamp_raw if isinstance(timestamp_raw, datetime) else datetime.now(UTC)
-        )
->>>>>>> 3b3ebbf3
 
     def get_trade_timestamp(
         self, timestamp_raw: datetime | str | float | int | None
@@ -268,7 +254,11 @@
         if not isinstance(timestamp_raw, datetime):
             raise DataProviderError(
                 "Trade timestamp missing or invalid",
-                {"timestamp_type": (type(timestamp_raw).__name__ if timestamp_raw else "None")},
+                {
+                    "timestamp_type": (
+                        type(timestamp_raw).__name__ if timestamp_raw else "None"
+                    )
+                },
             )
         return timestamp_raw
 
@@ -312,7 +302,7 @@
             return value
         return None
 
-    def log_quote_debug(
+    async def log_quote_debug(
         self,
         symbol: str,
         bid_price: Decimal | None,
@@ -322,7 +312,7 @@
         """Log quote data for debugging with structured logging.
 
         Uses structured logging with correlation_id for observability.
-        Simplified to synchronous as logging is thread-safe.
+        Async implementation with graceful executor shutdown handling.
 
         Args:
             symbol: Stock symbol
@@ -331,53 +321,44 @@
             correlation_id: Optional correlation ID for tracing
 
         """
-<<<<<<< HEAD
-        self.logger.debug(
-            "Quote received",
-            extra={
-                "symbol": symbol,
-                "bid_price": str(bid_price) if bid_price else None,
-                "ask_price": str(ask_price) if ask_price else None,
-                "correlation_id": correlation_id,
-            },
-        )
-=======
         if self.logger.isEnabledFor(logging.DEBUG):
             with contextlib.suppress(RuntimeError):
                 # Event loop executor has shut down - gracefully ignore
                 await asyncio.to_thread(
                     self.logger.debug,
-                    f"📊 Quote received for {symbol}: bid={bid_price}, ask={ask_price}",
+                    "Quote received",
+                    extra={
+                        "symbol": symbol,
+                        "bid_price": str(bid_price) if bid_price else None,
+                        "ask_price": str(ask_price) if ask_price else None,
+                        "correlation_id": correlation_id,
+                    },
                 )
         await asyncio.sleep(0)
->>>>>>> 3b3ebbf3
-
-    def handle_quote_error(self, error: Exception, correlation_id: str | None = None) -> None:
+
+    async def handle_quote_error(
+        self, error: Exception, correlation_id: str | None = None
+    ) -> None:
         """Handle errors in quote processing with structured logging.
 
         Uses structured logging with correlation_id for observability.
-        Simplified to synchronous as logging is thread-safe.
+        Async implementation with graceful executor shutdown handling.
 
         Args:
             error: Exception that occurred
             correlation_id: Optional correlation ID for tracing
 
         """
-<<<<<<< HEAD
-        self.logger.error(
-            "Error processing quote",
-            extra={
-                "error": str(error),
-                "error_type": type(error).__name__,
-                "correlation_id": correlation_id,
-            },
-            exc_info=True,
-        )
-=======
         with contextlib.suppress(RuntimeError):
             # Event loop executor has shut down - gracefully ignore
             await asyncio.to_thread(
-                self.logger.error, f"Error processing quote: {error}", exc_info=True
-            )
-        await asyncio.sleep(0)
->>>>>>> 3b3ebbf3
+                self.logger.error,
+                "Error processing quote",
+                extra={
+                    "error": str(error),
+                    "error_type": type(error).__name__,
+                    "correlation_id": correlation_id,
+                },
+                exc_info=True,
+            )
+        await asyncio.sleep(0)