--- conflicted
+++ resolved
@@ -55,17 +55,9 @@
     TradeLedgerQuery,
     TradeRunResult,
     TradeRunResultDTO,
-    TradeSide,
 )
 
-# Emit deprecation warning on first import
-warnings.warn(
-    "`the_alchemiser.shared.dto` is deprecated; use `the_alchemiser.shared.schemas`.",
-    DeprecationWarning,
-    stacklevel=2,
-)
 
-<<<<<<< HEAD
 class Configuration(BaseModel):
     """Placeholder for configuration data transfer.
 
@@ -100,12 +92,11 @@
 
     error_type: str = Field(description="Type of error")
     message: str = Field(description="Error message")
-    context: dict[str, Any] = Field(default_factory=dict, description="Error context data")
+    context: dict[str, Any] = Field(
+        default_factory=dict, description="Error context data"
+    )
 
 
-=======
-# Keep old __all__ for backward compatibility - it will be imported from schemas
->>>>>>> dd24db38
 __all__ = [
     "AssetInfo",
     "AssetInfoDTO",
