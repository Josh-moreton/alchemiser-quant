"""Business Unit: shared | Status: current.

Broker-specific DTOs for shared use.

This module provides DTOs that can be used by shared components like AlpacaManager
without creating circular dependencies with execution module.
"""

from __future__ import annotations

from datetime import datetime
from decimal import Decimal
from enum import Enum
from typing import Any, Literal

from pydantic import BaseModel, ConfigDict, Field, field_validator

from the_alchemiser.shared.schemas.base import Result


class WebSocketStatus(str, Enum):
    """WebSocket operation status enumeration."""

    COMPLETED = "completed"
    TIMEOUT = "timeout"
    ERROR = "error"


class WebSocketResult(BaseModel):
    """Outcome of WebSocket operations (status, message, completed orders).

    Consolidated DTO used by both execution and shared modules to avoid duplication.
    Replaces duplicate definitions in execution.core.execution_schemas.
    """

    model_config = ConfigDict(
        strict=True,
        frozen=True,
        validate_assignment=True,
        str_strip_whitespace=True,
    )

    status: WebSocketStatus = Field(description="WebSocket operation status")
    message: str = Field(description="Status message")
    completed_order_ids: list[str] = Field(
        default_factory=list, description="Order IDs that completed during operation"
    )
    metadata: dict[str, Any] = Field(
        default_factory=dict, description="Additional metadata"
    )


class OrderExecutionResult(Result):
    """DTO for order execution results.

    Consolidated DTO used by both execution and shared modules to avoid duplication.
    Adds uniform success/error fields to align with prior facade contract
    (which exposed a 'success' flag) while preserving structured status.
    """

    model_config = ConfigDict(
        strict=True,
        frozen=True,
        validate_assignment=True,
    )

    # Core execution data
    order_id: str
    status: Literal["accepted", "filled", "partially_filled", "rejected", "canceled"]
    filled_qty: Decimal
    avg_fill_price: Decimal | None = None
    submitted_at: datetime
    completed_at: datetime | None = None

    @field_validator("filled_qty")
    @classmethod
    def validate_filled_qty(cls, v: Decimal) -> Decimal:
<<<<<<< HEAD
        """Validate that filled quantity is non-negative."""
=======
        """Validate filled quantity is non-negative."""
>>>>>>> 5284ef7f
        if v < 0:
            raise ValueError("Filled quantity cannot be negative")
        return v

    @field_validator("avg_fill_price")
    @classmethod
    def validate_avg_fill_price(cls, v: Decimal | None) -> Decimal | None:
<<<<<<< HEAD
        """Validate that average fill price is positive when present."""
=======
        """Validate average fill price is positive when provided."""
>>>>>>> 5284ef7f
        if v is not None and v <= 0:
            raise ValueError("Average fill price must be greater than 0")
        return v


# Backward compatibility aliases
WebSocketResultDTO = WebSocketResult
OrderExecutionResultDTO = OrderExecutionResult<|MERGE_RESOLUTION|>--- conflicted
+++ resolved
@@ -75,24 +75,14 @@
     @field_validator("filled_qty")
     @classmethod
     def validate_filled_qty(cls, v: Decimal) -> Decimal:
-<<<<<<< HEAD
-        """Validate that filled quantity is non-negative."""
-=======
-        """Validate filled quantity is non-negative."""
->>>>>>> 5284ef7f
-        if v < 0:
+        """Validate that filled quantity is non-negative."""        if v < 0:
             raise ValueError("Filled quantity cannot be negative")
         return v
 
     @field_validator("avg_fill_price")
     @classmethod
     def validate_avg_fill_price(cls, v: Decimal | None) -> Decimal | None:
-<<<<<<< HEAD
-        """Validate that average fill price is positive when present."""
-=======
-        """Validate average fill price is positive when provided."""
->>>>>>> 5284ef7f
-        if v is not None and v <= 0:
+        """Validate that filled quantity is non-negative."""        if v is not None and v <= 0:
             raise ValueError("Average fill price must be greater than 0")
         return v
 
