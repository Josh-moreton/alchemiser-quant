--- conflicted
+++ resolved
@@ -7,7 +7,6 @@
 
 from __future__ import annotations
 
-import importlib
 from datetime import UTC, datetime
 from decimal import Decimal
 from pathlib import Path
@@ -23,61 +22,10 @@
     render_header,
 )
 from the_alchemiser.shared.config.config import Settings
-<<<<<<< HEAD
 from the_alchemiser.shared.protocols.strategy_tracking import (
     StrategyOrderTrackerProtocol,
     StrategyPnLSummaryProtocol,
 )
-=======
-
-
-class PositionSnapshot(Protocol):
-    """Protocol for position snapshot data."""
-
-    strategy: str
-    symbol: str
-    quantity: float
-    market_value: float
-
-
-class PnLSummary(Protocol):
-    """Protocol for PnL summary data."""
-
-    total_pnl: Decimal
-    realized_pnl: Decimal
-    unrealized_pnl: Decimal
-    cost_basis: Decimal
-    total_return_pct: Decimal
-    position_count: int
-    last_updated: datetime | None
-
-
-class OrderData(Protocol):
-    """Protocol for order data."""
-
-    symbol: str
-    side: str
-    quantity: float
-    order_id: str | None
-    status: str
-    timestamp: datetime
-
-
-class StrategyOrderTrackerProtocol(Protocol):
-    """Protocol for strategy order tracker interface."""
-
-    def get_positions_summary(self) -> list[PositionSnapshot]:
-        """Get positions summary."""
-        ...
-
-    def get_pnl_summary(self, strategy_name: str) -> PnLSummary:
-        """Get PnL summary for strategy."""
-        ...
-
-    def get_orders_for_strategy(self, strategy_name: str) -> list[OrderData]:
-        """Get orders for strategy."""
-        ...
->>>>>>> 99d039fc
 
 
 class ExecutionResult(Protocol):
@@ -324,24 +272,9 @@
     def _export_tracking_summary(self) -> None:
         """Export tracking summary to JSON file."""
         try:
-<<<<<<< HEAD
             from the_alchemiser.shared.cli.strategy_tracking_utils import (
                 _get_strategy_order_tracker,
             )
-=======
-            # Dynamic import to avoid mypy missing-stubs issues
-            try:
-                strategy_order_tracker_module = importlib.import_module(
-                    "the_alchemiser.portfolio.pnl.strategy_order_tracker"
-                )
-                StrategyOrderTracker = strategy_order_tracker_module.StrategyOrderTracker
-            except ModuleNotFoundError:
-                # Fallback - module doesn't exist in current codebase
-                self.logger.warning(
-                    "StrategyOrderTracker module not found - tracking export unavailable"
-                )
-                return
->>>>>>> 99d039fc
 
             # Create tracker using same mode as execution
             tracker = _get_strategy_order_tracker(paper_trading=not self.orchestrator.live_trading)
@@ -421,11 +354,7 @@
             else None,
         }
 
-<<<<<<< HEAD
     def _calculate_return_percentage(self, pnl_summary: StrategyPnLSummaryProtocol, total_pnl: float) -> float:
-=======
-    def _calculate_return_percentage(self, pnl_summary: PnLSummary, total_pnl: float) -> float:
->>>>>>> 99d039fc
         """Calculate return percentage from PnL summary.
         
         Args:
