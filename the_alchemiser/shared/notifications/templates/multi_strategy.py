--- conflicted
+++ resolved
@@ -27,11 +27,7 @@
         status_text = "Success" if success else "Failed"
 
         # Build content sections
-<<<<<<< HEAD
         header = BaseEmailTemplate.get_header(APPLICATION_NAME)
-=======
-        header = BaseEmailTemplate.get_header()
->>>>>>> 975b89e2
         status_banner = BaseEmailTemplate.get_status_banner(
             f"{mode.upper()} Multi-Strategy Report",
             status_text,
@@ -60,7 +56,9 @@
             content_sections.append(account_html)
 
         # Market regime analysis
-        market_regime_html = SignalsBuilder.build_market_regime_analysis(strategy_signals)
+        market_regime_html = SignalsBuilder.build_market_regime_analysis(
+            strategy_signals
+        )
         if market_regime_html:
             content_sections.append(market_regime_html)
 
@@ -80,12 +78,16 @@
 
         # Technical indicators
         if strategy_signals:
-            indicators_html = SignalsBuilder.build_technical_indicators(strategy_signals)
+            indicators_html = SignalsBuilder.build_technical_indicators(
+                strategy_signals
+            )
             content_sections.append(indicators_html)
 
         # Trading summary
         if trading_summary:
-            trading_summary_html = PerformanceBuilder.build_trading_summary(trading_summary)
+            trading_summary_html = PerformanceBuilder.build_trading_summary(
+                trading_summary
+            )
             content_sections.append(trading_summary_html)
 
         # Portfolio allocation
@@ -128,7 +130,9 @@
         {footer}
         """
 
-        return BaseEmailTemplate.wrap_content(content, f"{APPLICATION_NAME} - Multi-Strategy Report")
+        return BaseEmailTemplate.wrap_content(
+            content, f"{APPLICATION_NAME} - Multi-Strategy Report"
+        )
 
     @staticmethod
     def build_multi_strategy_report_neutral(result: ExecutionLike, mode: str) -> str:
@@ -161,13 +165,17 @@
         content_sections.append(rebalancing_html)
 
         # Market regime analysis (no financial data)
-        market_regime_html = SignalsBuilder.build_market_regime_analysis(strategy_signals)
+        market_regime_html = SignalsBuilder.build_market_regime_analysis(
+            strategy_signals
+        )
         if market_regime_html:
             content_sections.append(market_regime_html)
 
         # Strategy signals (neutral mode)
         if strategy_signals:
-            neutral_signals_html = SignalsBuilder.build_strategy_signals_neutral(strategy_signals)
+            neutral_signals_html = SignalsBuilder.build_strategy_signals_neutral(
+                strategy_signals
+            )
             content_sections.append(neutral_signals_html)
 
         # Orders executed (detailed table, no values)
