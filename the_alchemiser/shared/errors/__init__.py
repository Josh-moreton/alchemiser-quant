--- conflicted
+++ resolved
@@ -45,10 +45,8 @@
     MarketDataError,
     MarketDataServiceError,
     OrderExecutionError,
-<<<<<<< HEAD
+    PriceValidationError,
     ReportGenerationError,
-=======
-    PriceValidationError,
     SchemaValidationError,
     SettlementError,
     StrategyExecutionError,
@@ -59,7 +57,6 @@
     TypeConversionError,
     ValidationError,
     WebSocketConnectionError,
->>>>>>> 881dc669
 )
 
 __all__ = [
@@ -80,10 +77,8 @@
     "MarketDataError",
     "MarketDataServiceError",
     "OrderExecutionError",
-<<<<<<< HEAD
+    "PriceValidationError",
     "ReportGenerationError",
-=======
-    "PriceValidationError",
     "SchemaValidationError",
     "SettlementError",
     "StrategyExecutionError",
@@ -91,7 +86,6 @@
     "TimeframeValidationError",
     "TradingClientError",
     "TradingServiceError",
->>>>>>> 881dc669
     "TradingSystemErrorHandler",
     "TypeConversionError",
     "ValidationError",
