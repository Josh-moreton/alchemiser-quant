"""Business Unit: shared | Status: current.

<<<<<<< HEAD
Error handling and exception types for The Alchemiser.
"""
=======
Error handling and exception management.

This package provides error handling utilities, custom exceptions, and error
context management for The Alchemiser Trading System. It includes the main
error handler facade, error categorization, and detailed error reporting.
"""

from __future__ import annotations

__all__: list[str] = []
>>>>>>> 5284ef7f
<|MERGE_RESOLUTION|>--- conflicted
+++ resolved
@@ -1,10 +1,6 @@
 """Business Unit: shared | Status: current.
 
-<<<<<<< HEAD
 Error handling and exception types for The Alchemiser.
-"""
-=======
-Error handling and exception management.
 
 This package provides error handling utilities, custom exceptions, and error
 context management for The Alchemiser Trading System. It includes the main
@@ -13,5 +9,4 @@
 
 from __future__ import annotations
 
-__all__: list[str] = []
->>>>>>> 5284ef7f
+__all__: list[str] = []