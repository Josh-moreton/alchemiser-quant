--- conflicted
+++ resolved
@@ -113,50 +113,12 @@
 class ErrorDetails:
     """Detailed error information for reporting.
 
-<<<<<<< HEAD
-    This class now supports event-driven architecture requirements by tracking
-    correlation_id and causation_id for distributed tracing across the system.
-    """
-
-    def __init__(
-        self,
-        error: Exception,
-        category: str,
-        context: str,
-        component: str,
-        additional_data: dict[str, Any] | None = None,
-        suggested_action: str | None = None,
-        error_code: str | None = None,
-        correlation_id: str | None = None,
-        causation_id: str | None = None,
-    ) -> None:
-        """Store detailed error information.
-
-        Args:
-            error: The exception that occurred
-            category: Error category (from ErrorCategory)
-            context: Context description
-            component: Component/module name
-            additional_data: Additional context data (optional)
-            suggested_action: Recommended remediation (optional)
-            error_code: Error code from catalog (optional)
-            correlation_id: Request/workflow correlation ID for tracing (optional)
-            causation_id: Triggering event ID for event chains (optional)
-
-        """
-        self.error = error
-        self.category = category
-        self.context = context
-        self.component = component
-        self.additional_data = additional_data or {}
-        self.suggested_action = suggested_action
-        self.error_code = error_code
-        self.timestamp = datetime.now(UTC)
-        self.traceback = traceback.format_exc()
-=======
     This class captures comprehensive error metadata for structured reporting,
     categorization, and incident response. All instances are immutable to ensure
     error details cannot be modified after creation.
+
+    This class now supports event-driven architecture requirements by tracking
+    correlation_id and causation_id for distributed tracing across the system.
 
     Attributes:
         error: The exception instance
@@ -166,6 +128,8 @@
         additional_data: Extra metadata (symbol, quantity, etc.)
         suggested_action: Recommended remediation action
         error_code: Machine-readable error code (e.g., "TRD_INSUFFICIENT_FUNDS")
+        correlation_id: Request/workflow correlation ID for tracing (optional)
+        causation_id: Triggering event ID for event chains (optional)
         timestamp: UTC timestamp when error was captured
         traceback: Python traceback string
 
@@ -179,7 +143,7 @@
                 component="execution_v2",
             )
 
-        With additional data::
+        With additional data and tracing::
 
             details = ErrorDetails(
                 error=InsufficientFundsError("Balance too low"),
@@ -189,6 +153,8 @@
                 additional_data={"symbol": "AAPL", "required": 1000, "available": 500},
                 suggested_action="Deposit funds or reduce order size",
                 error_code="TRD_INSUFFICIENT_FUNDS",
+                correlation_id="req-123",
+                causation_id="event-456",
             )
 
     """
@@ -200,24 +166,29 @@
     additional_data: dict[str, Any] = field(default_factory=dict)
     suggested_action: str | None = None
     error_code: str | None = None
+    correlation_id: str | None = None
+    causation_id: str | None = None
     timestamp: datetime = field(default_factory=lambda: datetime.now(UTC))
     traceback: str = field(default_factory=traceback.format_exc)
->>>>>>> 6dab5304
-
-        # Event tracing support for event-driven architecture
-        # Extract from additional_data if not explicitly provided
-        self.correlation_id = correlation_id or self.additional_data.get("correlation_id")
-        self.causation_id = causation_id or self.additional_data.get("causation_id")
+
+    def __post_init__(self) -> None:
+        """Post-initialization to extract tracing IDs from additional_data.
+
+        If correlation_id or causation_id are not explicitly provided,
+        attempt to extract them from additional_data for convenience.
+        """
+        # Note: Since this is a frozen dataclass, we need to use object.__setattr__
+        if self.correlation_id is None and "correlation_id" in self.additional_data:
+            object.__setattr__(self, "correlation_id", self.additional_data.get("correlation_id"))
+        if self.causation_id is None and "causation_id" in self.additional_data:
+            object.__setattr__(self, "causation_id", self.additional_data.get("causation_id"))
 
     def to_dict(self) -> dict[str, Any]:
-<<<<<<< HEAD
-        """Convert error details to dictionary for serialization."""
-        result = {
-=======
         """Convert error details to dictionary for serialization.
 
         Returns:
-            Dictionary with error details, including schema_version for compatibility.
+            Dictionary with error details, including schema_version for compatibility
+            and optional correlation_id/causation_id for distributed tracing.
 
         Examples:
             >>> details = ErrorDetails(...)
@@ -225,8 +196,7 @@
             >>> assert result["schema_version"] == "1.0"
 
         """
-        return {
->>>>>>> 6dab5304
+        result = {
             "error_type": type(self.error).__name__,
             "error_message": str(self.error),
             "category": self.category,
