"""Business Unit: shared | Status: current.

Market data domain models.

This module provides immutable dataclass-based models for market data used
throughout the trading system. Models include OHLCV bars, quotes, and price data.

✅ Uses Decimal for all financial data to ensure precision in calculations,
per Alchemiser guardrails for monetary values.

Usage:
    from the_alchemiser.shared.types.market_data import BarModel, QuoteModel

    # Convert from TypedDict (adapter layer)
    bar = BarModel.from_dict(market_data_point)

    # Access OHLC data with Decimal precision
    if bar.is_valid_ohlc:
        strategy.process(bar)
"""

from __future__ import annotations

from dataclasses import dataclass
from datetime import UTC, datetime
from decimal import Decimal

import pandas as pd

from the_alchemiser.shared.constants import UTC_TIMEZONE_SUFFIX
from the_alchemiser.shared.logging import get_logger
from the_alchemiser.shared.value_objects.core_types import (
    MarketDataPoint,
    PriceData,
    QuoteData,
)

logger = get_logger(__name__)


@dataclass(frozen=True)
class BarModel:
    """Immutable market bar data model for OHLCV candlestick data.

    Represents a single time period of market data with open, high, low, close
    prices and volume. Used by strategy engines for technical analysis.

    ✅ Uses Decimal for all prices to ensure precision in financial calculations,
    per Alchemiser guardrails for monetary values.

    Attributes:
        symbol: Trading symbol (e.g., "AAPL", "BTC/USD")
        timestamp: Bar timestamp in UTC (timezone-aware)
        open: Opening price for the period (Decimal)
        high: Highest price during the period (Decimal)
        low: Lowest price during the period (Decimal)
        close: Closing price for the period (Decimal)
        volume: Trading volume (number of shares/units)

    Validation:
        - OHLC relationships are validated via is_valid_ohlc property
        - Timestamps must be timezone-aware UTC
        - Prices should be non-negative
        - Volume should be non-negative
    """

    symbol: str
    timestamp: datetime
    open: Decimal
    high: Decimal
    low: Decimal
    close: Decimal
    volume: int

    @classmethod
    def from_dict(cls, data: MarketDataPoint) -> BarModel:
        """Create from MarketDataPoint TypedDict.

        Converts Decimal values from TypedDict to float for internal storage.
        Validates input data and ensures timezone-aware timestamps.

        Args:
            data: MarketDataPoint TypedDict from adapter layer

        Returns:
            BarModel instance

        Raises:
            ValueError: If timestamp format is invalid
            ValueError: If symbol is empty
            ValueError: If prices are negative
            ValueError: If volume is negative

        Example:
            >>> data: MarketDataPoint = {
            ...     "symbol": "AAPL",
            ...     "timestamp": "2024-01-01T10:00:00Z",
            ...     "open": Decimal("150.00"),
            ...     "high": Decimal("155.00"),
            ...     "low": Decimal("149.00"),
            ...     "close": Decimal("154.00"),
            ...     "volume": 1000000,
            ... }
            >>> bar = BarModel.from_dict(data)
        """
        # Validate symbol
        symbol = data["symbol"]
        if not symbol or not symbol.strip():
            raise ValueError("Symbol cannot be empty")

        # Parse and validate timestamp
        timestamp_raw = data["timestamp"]
        if not timestamp_raw:
            raise ValueError("Timestamp cannot be empty")

        try:
            # Handle both 'Z' suffix and '+00:00' suffix
            timestamp_str = timestamp_raw.replace("Z", UTC_TIMEZONE_SUFFIX)
            timestamp_parsed = datetime.fromisoformat(timestamp_str)
        except (ValueError, TypeError) as e:
            logger.error(
                f"Invalid timestamp format: {timestamp_raw}",
                extra={"symbol": symbol, "error": str(e)},
            )
            raise ValueError(f"Invalid timestamp format: {timestamp_raw}") from e

        # Ensure timezone-aware
        if timestamp_parsed.tzinfo is None:
            logger.warning(
                f"Timestamp missing timezone info, assuming UTC: {timestamp_raw}",
                extra={"symbol": symbol},
            )
            timestamp_parsed = timestamp_parsed.replace(tzinfo=UTC)

        # Convert prices to Decimal and validate
        try:
            open_price = Decimal(str(data["open"]))
            high_price = Decimal(str(data["high"]))
            low_price = Decimal(str(data["low"]))
            close_price = Decimal(str(data["close"]))
        except (ValueError, TypeError) as e:
            logger.error(
                f"Invalid price data for {symbol}",
                extra={"symbol": symbol, "error": str(e)},
            )
            raise ValueError(f"Invalid price data: {e}") from e

        # Validate prices are non-negative
        if any(p < 0 for p in [open_price, high_price, low_price, close_price]):
            raise ValueError(
                f"Prices cannot be negative: "
                f"open={open_price}, high={high_price}, low={low_price}, close={close_price}"
            )

        # Validate volume
        volume = data["volume"]
        if volume < 0:
            raise ValueError(f"Volume cannot be negative: {volume}")

        bar = cls(
            symbol=symbol,
            timestamp=timestamp_parsed,
            open=open_price,
            high=high_price,
            low=low_price,
            close=close_price,
            volume=volume,
        )

        # Validate OHLC relationships
        if not bar.is_valid_ohlc:
            logger.warning(
                f"Invalid OHLC relationships for {symbol}",
                extra={
                    "symbol": symbol,
                    "timestamp": timestamp_raw,
                    "open": open_price,
                    "high": high_price,
                    "low": low_price,
                    "close": close_price,
                },
            )

        return bar

    def to_dict(self) -> MarketDataPoint:
        """Convert to MarketDataPoint TypedDict.

<<<<<<< HEAD
        Returns Decimal values directly for TypedDict compliance with the
        adapter layer contract.

        Returns:
            MarketDataPoint TypedDict suitable for adapter layer
        """
=======
        Converts float values to Decimal for TypedDict compliance.
        """
        from decimal import Decimal

>>>>>>> 67b57d5b
        return {
            "symbol": self.symbol,
            "timestamp": self.timestamp.isoformat(),
            "open": self.open,
            "high": self.high,
            "low": self.low,
            "close": self.close,
            "volume": self.volume,
        }

    @property
    def is_valid_ohlc(self) -> bool:
        """Check if OHLC values satisfy standard relationships.

        Validates:
        - High >= max(open, close)
        - Low <= min(open, close)
        - All prices >= 0

        Returns:
            True if OHLC relationships are valid, False otherwise

        Note:
            Uses Decimal comparison which is exact and suitable for financial data.
        """
        return (
            self.high >= max(self.open, self.close)
            and self.low <= min(self.open, self.close)
            and all(x >= 0 for x in [self.open, self.high, self.low, self.close])
        )


@dataclass(frozen=True)
class QuoteModel:
    """Immutable quote data model for bid/ask market quotes.

    Represents Level 1 market data with bid/ask prices and sizes.
    Used for spread analysis and mid-price calculations.

    ✅ Uses Decimal for all prices and sizes to ensure precision in financial
    calculations, per Alchemiser guardrails for monetary values.

    Attributes:
        symbol: Trading symbol
        bid_price: Best bid price (Decimal)
        ask_price: Best ask price (Decimal)
        bid_size: Size (shares/units) at bid price (Decimal)
        ask_size: Size (shares/units) at ask price (Decimal)
        timestamp: Quote timestamp in UTC (timezone-aware)

    Properties:
        spread: Bid-ask spread (ask_price - bid_price)
        mid_price: Mid-point price ((bid_price + ask_price) / 2)
    """

    symbol: str
    bid_price: Decimal
    ask_price: Decimal
    bid_size: Decimal
    ask_size: Decimal
    timestamp: datetime

    @classmethod
    def from_dict(cls, data: QuoteData, symbol: str) -> QuoteModel:
        """Create from QuoteData TypedDict (domain-pure).

        Converts Decimal values from TypedDict to float for internal storage.
        Validates input data and ensures timezone-aware timestamps.

        Args:
            data: QuoteData TypedDict from adapter layer
            symbol: Trading symbol for this quote

        Returns:
            QuoteModel instance

        Raises:
            ValueError: If timestamp format is invalid
            ValueError: If symbol is empty
            ValueError: If prices or sizes are negative
            ValueError: If bid_price > ask_price (inverted quote)
        """
        # Validate symbol
        if not symbol or not symbol.strip():
            raise ValueError("Symbol cannot be empty")

        # Parse and validate timestamp
        timestamp_raw = data["timestamp"]
        if not timestamp_raw:
            raise ValueError("Timestamp cannot be empty")

        try:
            timestamp_str = timestamp_raw.replace("Z", UTC_TIMEZONE_SUFFIX)
            timestamp_parsed = datetime.fromisoformat(timestamp_str)
        except (ValueError, TypeError) as e:
            logger.error(
                f"Invalid timestamp format: {timestamp_raw}",
                extra={"symbol": symbol, "error": str(e)},
            )
            raise ValueError(f"Invalid timestamp format: {timestamp_raw}") from e

        # Ensure timezone-aware
        if timestamp_parsed.tzinfo is None:
            logger.warning(
                f"Timestamp missing timezone info, assuming UTC: {timestamp_raw}",
                extra={"symbol": symbol},
            )
            timestamp_parsed = timestamp_parsed.replace(tzinfo=UTC)

        # Convert prices and sizes to Decimal and validate
        try:
            bid_price = Decimal(str(data["bid_price"]))
            ask_price = Decimal(str(data["ask_price"]))
            bid_size = Decimal(str(data["bid_size"]))
            ask_size = Decimal(str(data["ask_size"]))
        except (ValueError, TypeError) as e:
            logger.error(
                f"Invalid quote data for {symbol}",
                extra={"symbol": symbol, "error": str(e)},
            )
            raise ValueError(f"Invalid quote data: {e}") from e

        # Validate prices and sizes are non-negative
        if bid_price < 0 or ask_price < 0:
            raise ValueError(
                f"Prices cannot be negative: bid={bid_price}, ask={ask_price}"
            )
        if bid_size < 0 or ask_size < 0:
            raise ValueError(
                f"Sizes cannot be negative: bid_size={bid_size}, ask_size={ask_size}"
            )

        # Validate bid <= ask (normal quote)
        if bid_price > ask_price:
            logger.warning(
                f"Inverted quote detected for {symbol}: bid={bid_price} > ask={ask_price}",
                extra={
                    "symbol": symbol,
                    "bid_price": bid_price,
                    "ask_price": ask_price,
                },
            )

        return cls(
            symbol=symbol,
            bid_price=bid_price,
            ask_price=ask_price,
            bid_size=bid_size,
            ask_size=ask_size,
            timestamp=timestamp_parsed,
        )

    def to_dict(self) -> QuoteData:
        """Convert to QuoteData TypedDict.

<<<<<<< HEAD
        Returns Decimal values directly for TypedDict compliance.

        Returns:
            QuoteData TypedDict suitable for adapter layer
        """
=======
        Converts float values to Decimal for TypedDict compliance.
        """
        from decimal import Decimal

>>>>>>> 67b57d5b
        return {
            "bid_price": self.bid_price,
            "ask_price": self.ask_price,
            "bid_size": self.bid_size,
            "ask_size": self.ask_size,
            "timestamp": self.timestamp.isoformat(),
        }

    @property
    def spread(self) -> Decimal:
        """Calculate bid-ask spread.

        Returns:
            Spread as (ask_price - bid_price) in Decimal
        """
        return self.ask_price - self.bid_price

    @property
    def mid_price(self) -> Decimal:
        """Calculate mid-point price between bid and ask.

        Returns:
            Mid-price as (bid_price + ask_price) / 2 in Decimal
        """
        return (self.bid_price + self.ask_price) / Decimal("2")


@dataclass(frozen=True)
class PriceDataModel:
    """Immutable price data model for real-time price information.

    Represents current market price with optional bid/ask spread and volume.
    Used for current price lookups and market data snapshots.

    ✅ Uses Decimal for all prices to ensure precision in financial calculations,
    per Alchemiser guardrails for monetary values.

    Attributes:
        symbol: Trading symbol
        price: Current market price (Decimal)
        timestamp: Price timestamp in UTC (timezone-aware)
        bid: Optional bid price (Decimal)
        ask: Optional ask price (Decimal)
        volume: Optional current volume

    Properties:
        has_quote_data: True if both bid and ask are present
    """

    symbol: str
    price: Decimal
    timestamp: datetime
    bid: Decimal | None = None
    ask: Decimal | None = None
    volume: int | None = None

    @classmethod
    def from_dict(cls, data: PriceData) -> PriceDataModel:
        """Create from PriceData TypedDict.

        Converts Decimal values from TypedDict to float for internal storage.
        Validates input data and ensures timezone-aware timestamps.

        Args:
            data: PriceData TypedDict from adapter layer

        Returns:
            PriceDataModel instance

        Raises:
            ValueError: If timestamp format is invalid
            ValueError: If symbol is empty
            ValueError: If price is negative
            ValueError: If bid or ask are negative (when present)
        """
<<<<<<< HEAD
        # Validate symbol
        symbol = data["symbol"]
        if not symbol or not symbol.strip():
            raise ValueError("Symbol cannot be empty")

        # Parse and validate timestamp
=======
>>>>>>> 67b57d5b
        timestamp_raw = data["timestamp"]
        if not timestamp_raw:
            raise ValueError("Timestamp cannot be empty")

        try:
            timestamp_str = timestamp_raw.replace("Z", UTC_TIMEZONE_SUFFIX)
            timestamp_parsed = datetime.fromisoformat(timestamp_str)
        except (ValueError, TypeError) as e:
            logger.error(
                f"Invalid timestamp format: {timestamp_raw}",
                extra={"symbol": symbol, "error": str(e)},
            )
            raise ValueError(f"Invalid timestamp format: {timestamp_raw}") from e

        # Ensure timezone-aware
        if timestamp_parsed.tzinfo is None:
            logger.warning(
                f"Timestamp missing timezone info, assuming UTC: {timestamp_raw}",
                extra={"symbol": symbol},
            )
            timestamp_parsed = timestamp_parsed.replace(tzinfo=UTC)

        # Convert price to Decimal and validate
        try:
            price = Decimal(str(data["price"]))
        except (ValueError, TypeError) as e:
            logger.error(
                f"Invalid price for {symbol}",
                extra={"symbol": symbol, "error": str(e)},
            )
            raise ValueError(f"Invalid price data: {e}") from e

        if price < 0:
            raise ValueError(f"Price cannot be negative: {price}")

        # Handle optional bid/ask
        bid_val = data.get("bid")
        ask_val = data.get("ask")

<<<<<<< HEAD
        bid_decimal: Decimal | None = None
        ask_decimal: Decimal | None = None

        if bid_val is not None:
            try:
                bid_decimal = Decimal(str(bid_val))
                if bid_decimal < 0:
                    raise ValueError(f"Bid price cannot be negative: {bid_decimal}")
            except (ValueError, TypeError) as e:
                logger.error(
                    f"Invalid bid price for {symbol}",
                    extra={"symbol": symbol, "error": str(e)},
                )
                raise ValueError(f"Invalid bid price: {e}") from e

        if ask_val is not None:
            try:
                ask_decimal = Decimal(str(ask_val))
                if ask_decimal < 0:
                    raise ValueError(f"Ask price cannot be negative: {ask_decimal}")
            except (ValueError, TypeError) as e:
                logger.error(
                    f"Invalid ask price for {symbol}",
                    extra={"symbol": symbol, "error": str(e)},
                )
                raise ValueError(f"Invalid ask price: {e}") from e

        # Validate bid <= ask if both present
        if (
            bid_decimal is not None
            and ask_decimal is not None
            and bid_decimal > ask_decimal
        ):
            logger.warning(
                f"Inverted quote for {symbol}: bid={bid_decimal} > ask={ask_decimal}",
                extra={
                    "symbol": symbol,
                    "bid": bid_decimal,
                    "ask": ask_decimal,
                },
            )

=======
>>>>>>> 67b57d5b
        return cls(
            symbol=symbol,
            price=price,
            timestamp=timestamp_parsed,
            bid=bid_decimal,
            ask=ask_decimal,
            volume=data.get("volume"),
        )

    def to_dict(self) -> PriceData:
        """Convert to PriceData TypedDict.

<<<<<<< HEAD
        Returns Decimal values directly for TypedDict compliance.

        Returns:
            PriceData TypedDict suitable for adapter layer
        """
=======
        Converts float values to Decimal for TypedDict compliance.
        """
        from decimal import Decimal

>>>>>>> 67b57d5b
        return {
            "symbol": self.symbol,
            "price": self.price,
            "timestamp": self.timestamp.isoformat(),
            "bid": self.bid if self.bid is not None else None,
            "ask": self.ask if self.ask is not None else None,
            "volume": self.volume,
        }

    @property
    def has_quote_data(self) -> bool:
        """Check if bid/ask quote data is available.

        Returns:
            True if both bid and ask are present, False otherwise
        """
        return self.bid is not None and self.ask is not None


def bars_to_dataframe(bars: list[BarModel]) -> pd.DataFrame:
    """Convert list of BarModel to pandas DataFrame for analysis.

    Creates a DataFrame with OHLCV columns indexed by timestamp, suitable for
    technical analysis and indicator calculations.

    Args:
        bars: List of BarModel instances (should all be same symbol)

    Returns:
        DataFrame with columns [Open, High, Low, Close, Volume] indexed by Date
        Empty DataFrame if bars list is empty

    Example:
        >>> bars = [BarModel(...), BarModel(...)]
        >>> df = bars_to_dataframe(bars)
        >>> df['Close'].mean()  # Calculate average close price
    """
    if not bars:
        return pd.DataFrame()

    data = {
        "Open": [bar.open for bar in bars],
        "High": [bar.high for bar in bars],
        "Low": [bar.low for bar in bars],
        "Close": [bar.close for bar in bars],
        "Volume": [bar.volume for bar in bars],
    }

    df = pd.DataFrame(data, index=[bar.timestamp for bar in bars])
    df.index.name = "Date"
    return df


def dataframe_to_bars(df: pd.DataFrame, symbol: str) -> list[BarModel]:
    """Convert pandas DataFrame to list of BarModel.

    Converts a DataFrame with OHLCV columns to a list of BarModel instances.
    Expects DataFrame index to be timestamps. Converts price values to Decimal.

    Args:
        df: DataFrame with columns [Open, High, Low, Close, Volume (optional)]
        symbol: Trading symbol to assign to all bars

    Returns:
        List of BarModel instances with Decimal prices

    Note:
        Uses iterrows() which is not the most efficient for large DataFrames.
        For better performance with large datasets, consider vectorized conversion
        or df.to_dict('records') approach.

    Example:
        >>> df = pd.DataFrame(...)  # OHLCV data
        >>> bars = dataframe_to_bars(df, "AAPL")
    """
    bars = []
    for timestamp, row in df.iterrows():
        bars.append(
            BarModel(
                symbol=symbol,
                timestamp=timestamp,
                open=Decimal(str(row["Open"])),
                high=Decimal(str(row["High"])),
                low=Decimal(str(row["Low"])),
                close=Decimal(str(row["Close"])),
                volume=int(row.get("Volume", 0)),
            )
        )
    return bars


@dataclass
class RealTimeQuote:
    """Real-time quote data structure (legacy).

    ⚠️ DEPRECATED: Use QuoteModel for new code.

    This class is kept for backward compatibility with existing code that
    relies on mutable quote objects. New code should use the immutable
    QuoteModel instead.

    Planned removal: v3.0.0
    Migration path: Replace with QuoteModel.from_dict()

    Attributes:
        bid: Bid price
        ask: Ask price
        last_price: Last trade price
        timestamp: Quote timestamp
    """

    bid: float
    ask: float
    last_price: float
    timestamp: datetime

    @property
    def mid_price(self) -> float:
        """Calculate mid-point between bid and ask with fallback logic.

        Returns bid/ask mid-price if both present, otherwise falls back to
        single side or last_price.

        Returns:
            Mid-price if bid and ask both > 0
            Bid price if only bid > 0
            Ask price if only ask > 0
            Last price otherwise
        """
        if self.bid > 0 and self.ask > 0:
            return (self.bid + self.ask) / 2
        if self.bid > 0:
            return self.bid
        if self.ask > 0:
            return self.ask
        return self.last_price


@dataclass
class SubscriptionPlan:
    """Helper class for bulk subscription planning (internal use).

    Used internally by streaming/subscription management code to track
    subscription allocation and results.

    Note: Intentionally mutable as it tracks dynamic subscription state.
    """

    results: dict[str, bool]
    symbols_to_add: list[str]
    symbols_to_replace: list[str]
    available_slots: int
    successfully_added: int = 0


@dataclass
class QuoteExtractionResult:
    """Container for quote values extracted from incoming data (internal use).

    Used internally by quote parsing/extraction logic to temporarily hold
    parsed quote components before validation and conversion.

    Note: Intentionally mutable as it's an internal parsing container.
    """

    bid_price: float | None
    ask_price: float | None
    bid_size: float | None
    ask_size: float | None
    timestamp_raw: datetime | None


# Public API
__all__ = [
    "BarModel",
    "QuoteModel",
    "PriceDataModel",
    "bars_to_dataframe",
    "dataframe_to_bars",
    # Legacy (deprecated but still exported for backward compatibility)
    "RealTimeQuote",
    "SubscriptionPlan",
    "QuoteExtractionResult",
]<|MERGE_RESOLUTION|>--- conflicted
+++ resolved
@@ -75,6 +75,7 @@
     @classmethod
     def from_dict(cls, data: MarketDataPoint) -> BarModel:
         """Create from MarketDataPoint TypedDict.
+
 
         Converts Decimal values from TypedDict to float for internal storage.
         Validates input data and ensures timezone-aware timestamps.
@@ -186,19 +187,12 @@
     def to_dict(self) -> MarketDataPoint:
         """Convert to MarketDataPoint TypedDict.
 
-<<<<<<< HEAD
         Returns Decimal values directly for TypedDict compliance with the
         adapter layer contract.
 
         Returns:
             MarketDataPoint TypedDict suitable for adapter layer
         """
-=======
-        Converts float values to Decimal for TypedDict compliance.
-        """
-        from decimal import Decimal
-
->>>>>>> 67b57d5b
         return {
             "symbol": self.symbol,
             "timestamp": self.timestamp.isoformat(),
@@ -264,6 +258,7 @@
     @classmethod
     def from_dict(cls, data: QuoteData, symbol: str) -> QuoteModel:
         """Create from QuoteData TypedDict (domain-pure).
+
 
         Converts Decimal values from TypedDict to float for internal storage.
         Validates input data and ensures timezone-aware timestamps.
@@ -354,18 +349,11 @@
     def to_dict(self) -> QuoteData:
         """Convert to QuoteData TypedDict.
 
-<<<<<<< HEAD
         Returns Decimal values directly for TypedDict compliance.
 
         Returns:
             QuoteData TypedDict suitable for adapter layer
         """
-=======
-        Converts float values to Decimal for TypedDict compliance.
-        """
-        from decimal import Decimal
-
->>>>>>> 67b57d5b
         return {
             "bid_price": self.bid_price,
             "ask_price": self.ask_price,
@@ -426,6 +414,7 @@
     def from_dict(cls, data: PriceData) -> PriceDataModel:
         """Create from PriceData TypedDict.
 
+
         Converts Decimal values from TypedDict to float for internal storage.
         Validates input data and ensures timezone-aware timestamps.
 
@@ -441,15 +430,12 @@
             ValueError: If price is negative
             ValueError: If bid or ask are negative (when present)
         """
-<<<<<<< HEAD
         # Validate symbol
         symbol = data["symbol"]
         if not symbol or not symbol.strip():
             raise ValueError("Symbol cannot be empty")
 
         # Parse and validate timestamp
-=======
->>>>>>> 67b57d5b
         timestamp_raw = data["timestamp"]
         if not timestamp_raw:
             raise ValueError("Timestamp cannot be empty")
@@ -489,7 +475,6 @@
         bid_val = data.get("bid")
         ask_val = data.get("ask")
 
-<<<<<<< HEAD
         bid_decimal: Decimal | None = None
         ask_decimal: Decimal | None = None
 
@@ -532,8 +517,6 @@
                 },
             )
 
-=======
->>>>>>> 67b57d5b
         return cls(
             symbol=symbol,
             price=price,
@@ -546,18 +529,11 @@
     def to_dict(self) -> PriceData:
         """Convert to PriceData TypedDict.
 
-<<<<<<< HEAD
         Returns Decimal values directly for TypedDict compliance.
 
         Returns:
             PriceData TypedDict suitable for adapter layer
         """
-=======
-        Converts float values to Decimal for TypedDict compliance.
-        """
-        from decimal import Decimal
-
->>>>>>> 67b57d5b
         return {
             "symbol": self.symbol,
             "price": self.price,
