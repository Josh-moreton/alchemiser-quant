--- conflicted
+++ resolved
@@ -18,14 +18,9 @@
 from .quantity import Quantity
 from .strategy_protocol import StrategyEngine
 from .strategy_value_objects import StrategySignal
-<<<<<<< HEAD
 
 # Import but don't export - deprecated as of 2.10.7, will be removed in 3.0.0
 from .time_in_force import TimeInForce  # noqa: F401
-=======
-from .time_in_force import TimeInForce
-from .trading_errors import OrderError, classify_exception
->>>>>>> 7f7a2e46
 
 __all__ = [
     "BrokerOrderSide",
@@ -37,9 +32,5 @@
     "StrategyEngine",
     "StrategySignal",
     "TimeInForceType",
-<<<<<<< HEAD
     # "TimeInForce",  # DEPRECATED: Removed from exports in 2.10.7, use BrokerTimeInForce
-=======
-    "classify_exception",
->>>>>>> 7f7a2e46
 ]