--- conflicted
+++ resolved
@@ -32,11 +32,7 @@
     "Quantity",
     "StrategyEngine",
     "StrategySignal",
-<<<<<<< HEAD
     "StrategyType",
-    "TimeInForce",
-=======
->>>>>>> ad377a26
     "TimeInForceType",
     # "TimeInForce",  # DEPRECATED: Removed from exports in 2.10.7, use BrokerTimeInForce
 ]