--- conflicted
+++ resolved
@@ -19,10 +19,7 @@
 
 __all__ = [
     "MarketDataPort",
-<<<<<<< HEAD
     "OrderSideType",
-=======
->>>>>>> 26fc2054
     "Quantity",
     "StrategyEngine",
     "StrategySignal",
