--- conflicted
+++ resolved
@@ -166,7 +166,9 @@
                 api_key=api_key, secret_key=secret_key, paper=paper
             )
 
-            self._data_client = StockHistoricalDataClient(api_key=api_key, secret_key=secret_key)
+            self._data_client = StockHistoricalDataClient(
+                api_key=api_key, secret_key=secret_key
+            )
 
             logger.info(f"AlpacaManager initialized - Paper: {paper}")
 
@@ -628,7 +630,9 @@
                 # Get orders for specific symbol and cancel them
                 orders = self.get_orders(status="open")
                 symbol_orders = [
-                    order for order in orders if getattr(order, "symbol", None) == symbol
+                    order
+                    for order in orders
+                    if getattr(order, "symbol", None) == symbol
                 ]
                 for order in symbol_orders:
                     order_id = getattr(order, "id", None)
@@ -638,7 +642,9 @@
                 # Cancel all open orders
                 self._trading_client.cancel_orders()
 
-            logger.info("Successfully cancelled orders" + (f" for {symbol}" if symbol else ""))
+            logger.info(
+                "Successfully cancelled orders" + (f" for {symbol}" if symbol else "")
+            )
             return True
         except Exception as e:
             logger.error(f"Failed to cancel orders: {e}")
@@ -665,7 +671,9 @@
                 f"🔍 Checking {len(open_orders)} open orders for staleness (>{timeout_minutes} minutes)"
             )
 
-            cancelled_orders, errors = self._process_stale_orders(open_orders, cutoff_time)
+            cancelled_orders, errors = self._process_stale_orders(
+                open_orders, cutoff_time
+            )
             result = self._build_stale_orders_result(cancelled_orders, errors)
             self._log_stale_orders_result(cancelled_orders)
 
@@ -737,7 +745,9 @@
 
         # Handle string timestamps
         if isinstance(submitted_at, str):
-            submitted_at = datetime.fromisoformat(submitted_at.replace("Z", UTC_TIMEZONE_SUFFIX))
+            submitted_at = datetime.fromisoformat(
+                submitted_at.replace("Z", UTC_TIMEZONE_SUFFIX)
+            )
 
         # Check if order is stale
         if submitted_at < cutoff_time:
@@ -765,7 +775,9 @@
     def _log_stale_orders_result(self, cancelled_orders: list[str]) -> None:
         """Log the result of stale orders cancellation."""
         if cancelled_orders:
-            logger.info(f"✅ Cancelled {len(cancelled_orders)} stale orders: {cancelled_orders}")
+            logger.info(
+                f"✅ Cancelled {len(cancelled_orders)} stale orders: {cancelled_orders}"
+            )
         else:
             logger.info("✅ No stale orders found to cancel")
 
@@ -811,15 +823,13 @@
             Defaults to True if asset info cannot be retrieved.
 
         """
-<<<<<<< HEAD
-        return self._asset_metadata_service.is_fractionable(symbol)
-=======
         asset_info = self.get_asset_info(symbol)
         if asset_info is None:
-            logger.warning(f"Could not determine fractionability for {symbol}, defaulting to True")
+            logger.warning(
+                f"Could not determine fractionability for {symbol}, defaulting to True"
+            )
             return True
         return asset_info.fractionable
->>>>>>> b1ea987a
 
     def is_market_open(self) -> bool:
         """Check if the market is currently open.
@@ -830,7 +840,9 @@
         """
         return self._asset_metadata_service.is_market_open()
 
-    def get_market_calendar(self, _start_date: str, _end_date: str) -> list[dict[str, Any]]:
+    def get_market_calendar(
+        self, _start_date: str, _end_date: str
+    ) -> list[dict[str, Any]]:
         """Get market calendar information.
 
         Args:
@@ -850,7 +862,9 @@
         timeframe: str = "1Day",
     ) -> dict[str, Any] | None:
         """Get portfolio performance history."""
-        return self._account_service.get_portfolio_history(_start_date, _end_date, timeframe)
+        return self._account_service.get_portfolio_history(
+            _start_date, _end_date, timeframe
+        )
 
     def get_activities(
         self,
@@ -909,7 +923,9 @@
             logger.warning(f"Failed to check order {order_id} status: {e}")
             return None
 
-    def _process_pending_orders(self, order_ids: list[str], completed_orders: list[str]) -> None:
+    def _process_pending_orders(
+        self, order_ids: list[str], completed_orders: list[str]
+    ) -> None:
         """Process pending orders and update completed_orders list.
 
         Args:
@@ -922,7 +938,9 @@
                 final_status = self._check_order_completion_status(order_id)
                 if final_status:
                     completed_orders.append(order_id)
-                    logger.info(f"Order {order_id} completed with status: {final_status}")
+                    logger.info(
+                        f"Order {order_id} completed with status: {final_status}"
+                    )
 
     def _should_continue_waiting(
         self,
@@ -944,7 +962,8 @@
 
         """
         return (
-            len(completed_orders) < len(order_ids) and (time.time() - start_time) < max_wait_seconds
+            len(completed_orders) < len(order_ids)
+            and (time.time() - start_time) < max_wait_seconds
         )
 
     def wait_for_order_completion(
@@ -960,7 +979,9 @@
             WebSocketResult with completion status and completed order IDs
 
         """
-        return self._get_trading_service().wait_for_order_completion(order_ids, max_wait_seconds)
+        return self._get_trading_service().wait_for_order_completion(
+            order_ids, max_wait_seconds
+        )
 
     # ---- TradingStream helpers ----
     def _ensure_trading_stream(self) -> None:
@@ -983,12 +1004,16 @@
             # Request trading service from the manager
             if self._websocket_manager.get_trading_service(self._on_order_update):
                 self._trading_service_active = True
-                logger.info("✅ TradingStream service activated via WebSocketConnectionManager")
+                logger.info(
+                    "✅ TradingStream service activated via WebSocketConnectionManager"
+                )
             else:
                 logger.error("❌ Failed to activate TradingStream service")
 
         except Exception as exc:
-            logger.error(f"Failed to ensure TradingStream via WebSocketConnectionManager: {exc}")
+            logger.error(
+                f"Failed to ensure TradingStream via WebSocketConnectionManager: {exc}"
+            )
             self._trading_service_active = False
 
     def _extract_event_and_order(
@@ -1007,7 +1032,9 @@
             event_type = str(getattr(data, "event", "")).lower()
             order = getattr(data, "order", None)
         else:
-            event_type = str(data.get("event", "")).lower() if isinstance(data, dict) else ""
+            event_type = (
+                str(data.get("event", "")).lower() if isinstance(data, dict) else ""
+            )
             order = data.get("order") if isinstance(data, dict) else None
         return event_type, order
 
@@ -1027,10 +1054,12 @@
             return None, None, None
 
         order_id = str(
-            getattr(order, "id", "") or (order.get("id") if isinstance(order, dict) else "")
+            getattr(order, "id", "")
+            or (order.get("id") if isinstance(order, dict) else "")
         )
         status = str(
-            getattr(order, "status", "") or (order.get("status") if isinstance(order, dict) else "")
+            getattr(order, "status", "")
+            or (order.get("status") if isinstance(order, dict) else "")
         ).lower()
 
         avg_price = self._convert_avg_price(order)
@@ -1093,7 +1122,9 @@
                 return
 
             # Update order tracking
-            self._order_tracker.update_order_status(order_id, status or event_type or "", avg_price)
+            self._order_tracker.update_order_status(
+                order_id, status or event_type or "", avg_price
+            )
 
             # Handle terminal events
             if self._is_terminal_event(event_type, status):
@@ -1101,7 +1132,9 @@
         except Exception as exc:
             logger.error(f"Error in TradingStream order update: {exc}")
 
-    def _wait_for_orders_via_ws(self, order_ids: list[str], timeout: float) -> list[str]:
+    def _wait_for_orders_via_ws(
+        self, order_ids: list[str], timeout: float
+    ) -> list[str]:
         """Use TradingStream updates to wait for orders to complete within timeout."""
         self._ensure_trading_stream()
 
@@ -1146,12 +1179,18 @@
                 for instance in instances_to_cleanup:
                     try:
                         # Clean up trading service
-                        if hasattr(instance, "_trading_service") and instance._trading_service:
+                        if (
+                            hasattr(instance, "_trading_service")
+                            and instance._trading_service
+                        ):
                             instance._trading_service.cleanup()
                             instance._trading_service = None
 
                         # Release trading service from WebSocketConnectionManager
-                        if hasattr(instance, "_websocket_manager") and instance._websocket_manager:
+                        if (
+                            hasattr(instance, "_websocket_manager")
+                            and instance._websocket_manager
+                        ):
                             logger.info(
                                 "Releasing TradingStream service from WebSocketConnectionManager"
                             )
@@ -1183,7 +1222,9 @@
                             instance, "_trading_service_active", False
                         ),
                         "initialized": getattr(instance, "_initialized", False),
-                        "websocket_manager_available": getattr(instance, "_websocket_manager", None)
+                        "websocket_manager_available": getattr(
+                            instance, "_websocket_manager", None
+                        )
                         is not None,
                     }
                 except Exception as e:
@@ -1205,4 +1246,6 @@
     This function provides a clean way to create AlpacaManager instances
     and can be easily extended with additional configuration options.
     """
-    return AlpacaManager(api_key=api_key, secret_key=secret_key, paper=paper, base_url=base_url)+    return AlpacaManager(
+        api_key=api_key, secret_key=secret_key, paper=paper, base_url=base_url
+    )