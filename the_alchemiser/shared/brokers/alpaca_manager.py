--- conflicted
+++ resolved
@@ -7,7 +7,7 @@
 decomposed into focused adapters:
 
 - AlpacaTradingAdapter: Order placement, cancellation, positions
-- AlpacaMarketDataAdapter: Price retrieval, quotes, historical data  
+- AlpacaMarketDataAdapter: Price retrieval, quotes, historical data
 - AlpacaAccountAdapter: Account info, buying power, position queries
 - AlpacaStreamingManager: WebSocket lifecycle and order events
 - AlpacaAssetCache: Asset metadata caching with TTL
@@ -50,16 +50,16 @@
 
 class AlpacaManager(TradingRepository, MarketDataRepository, AccountRepository):
     """Facade composing focused Alpaca adapters for backwards compatibility.
-    
+
     This class maintains the same public API as the original monolithic AlpacaManager
     while delegating to specialized adapters. This enables gradual migration of
     callers to use adapters directly while preserving backwards compatibility.
-    
+
     Implements:
     - TradingRepository: Delegated to AlpacaTradingAdapter
-    - MarketDataRepository: Delegated to AlpacaMarketDataAdapter  
+    - MarketDataRepository: Delegated to AlpacaMarketDataAdapter
     - AccountRepository: Delegated to AlpacaAccountAdapter
-    
+
     Additional capabilities:
     - WebSocket streaming: AlpacaStreamingManager
     - Asset caching: AlpacaAssetCache
@@ -75,7 +75,7 @@
         base_url: str | None = None,
     ) -> None:
         """Initialize Alpaca manager facade with composed adapters.
-        
+
         Args:
             api_key: Alpaca API key
             secret_key: Alpaca secret key
@@ -100,11 +100,11 @@
         self._streaming_manager = AlpacaStreamingManager(
             api_key=api_key, secret_key=secret_key, paper=paper
         )
-        
+
         # Initialize asset cache using trading client
         self._asset_cache = AlpacaAssetCache(
             trading_client=self._trading_adapter.trading_client,
-            ttl_seconds=300.0  # 5 minutes TTL
+            ttl_seconds=300.0,  # 5 minutes TTL
         )
 
         logger.info(f"AlpacaManager facade initialized - Paper: {paper}")
@@ -126,7 +126,7 @@
         warnings.warn(
             "Direct access to secret_key is deprecated for security",
             DeprecationWarning,
-            stacklevel=2
+            stacklevel=2,
         )
         return self._secret_key
 
@@ -141,7 +141,7 @@
         warnings.warn(
             "Direct access to trading_client is deprecated. Use adapter methods instead.",
             DeprecationWarning,
-            stacklevel=2
+            stacklevel=2,
         )
         return self._trading_adapter.trading_client
 
@@ -154,36 +154,9 @@
         """Get all current positions as dict mapping symbol to quantity."""
         return self._trading_adapter.get_positions_dict()
 
-<<<<<<< HEAD
     def get_buying_power(self) -> float | None:
         """Get current buying power."""
         return self._trading_adapter.get_buying_power()
-=======
-    def _extract_position_quantity(
-        self, pos: Position | dict[str, Any]
-    ) -> float | None:
-        """Extract quantity from position object, preferring qty_available."""
-        # Use qty_available if available, fallback to qty for compatibility
-        qty_available = (
-            getattr(pos, "qty_available", None)
-            if not isinstance(pos, dict)
-            else pos.get("qty_available")
-        )
-        if qty_available is not None:
-            try:
-                return float(qty_available)
-            except (ValueError, TypeError):
-                pass
-
-        # Fallback to total qty if qty_available is not available
-        qty = getattr(pos, "qty", None) if not isinstance(pos, dict) else pos.get("qty")
-        if qty is not None:
-            try:
-                return float(qty)
-            except (ValueError, TypeError):
-                pass
-        return None
->>>>>>> 331fa38e
 
     def get_portfolio_value(self) -> float | None:
         """Get current portfolio value."""
@@ -193,311 +166,7 @@
         self, order_request: LimitOrderRequest | MarketOrderRequest
     ) -> ExecutedOrderDTO:
         """Place an order and return execution details."""
-<<<<<<< HEAD
         return self._trading_adapter.place_order(order_request)
-=======
-        try:
-            order = self._trading_client.submit_order(order_request)
-            return self._create_success_order_dto(order, order_request)
-        except Exception as e:
-            logger.error(f"Failed to place order: {e}")
-            return self._create_failed_order_dto(order_request, e)
-
-    def _create_success_order_dto(
-        self,
-        order: Order | dict[str, Any],
-        order_request: LimitOrderRequest | MarketOrderRequest,
-    ) -> ExecutedOrderDTO:
-        """Create ExecutedOrderDTO from successful order placement.
-
-        Args:
-            order: Successful order from Alpaca API
-            order_request: Original order request
-
-        Returns:
-            ExecutedOrderDTO with order details
-
-        """
-        # Extract basic order attributes
-        order_data = self._extract_order_attributes(order)
-
-        logger.info(
-            f"Successfully placed order: {order_data['order_id']} for {order_data['symbol']}"
-        )
-
-        # Calculate price and total value
-        price = self._calculate_order_price(
-            order_data["filled_avg_price"], order_request
-        )
-        total_value = self._calculate_total_value(
-            order_data["filled_qty_decimal"], order_data["order_qty_decimal"], price
-        )
-
-        return ExecutedOrderDTO(
-            order_id=order_data["order_id"],
-            symbol=order_data["symbol"],
-            action=order_data["action_value"],
-            quantity=order_data["order_qty_decimal"],
-            filled_quantity=order_data["filled_qty_decimal"],
-            price=price,
-            total_value=total_value,
-            status=order_data["status_value"],
-            execution_timestamp=datetime.now(UTC),
-        )
-
-    def _extract_order_attributes(
-        self, order: Order | dict[str, Any]
-    ) -> dict[str, Any]:
-        """Extract attributes from order object safely.
-
-        Args:
-            order: Order object from Alpaca API
-
-        Returns:
-            Dictionary with extracted attributes
-
-        """
-        order_id = str(getattr(order, "id", ""))
-        order_symbol = str(getattr(order, "symbol", ""))
-        order_qty = getattr(order, "qty", "0")
-        order_filled_qty = getattr(order, "filled_qty", "0")
-        order_filled_avg_price = getattr(order, "filled_avg_price", None)
-        order_side = getattr(order, "side", "")
-        order_status = getattr(order, "status", "SUBMITTED")
-
-        # Extract enum values properly
-        action_value = self._extract_enum_value(order_side)
-        status_value = self._extract_enum_value(order_status)
-
-        return {
-            "order_id": order_id,
-            "symbol": order_symbol,
-            "filled_avg_price": order_filled_avg_price,
-            "filled_qty_decimal": Decimal(str(order_filled_qty)),
-            "order_qty_decimal": Decimal(str(order_qty)),
-            "action_value": action_value,
-            "status_value": status_value,
-        }
-
-    def _extract_enum_value(self, enum_obj: object) -> str:
-        """Extract string value from enum object safely."""
-        return (
-            enum_obj.value.upper()
-            if hasattr(enum_obj, "value")
-            else str(enum_obj).upper()
-        )
-
-    def _calculate_order_price(
-        self,
-        filled_avg_price: float | None,
-        order_request: LimitOrderRequest | MarketOrderRequest,
-    ) -> Decimal:
-        """Calculate order price from filled price or request."""
-        # Handle price - use filled_avg_price if available, otherwise estimate
-        if filled_avg_price:
-            return Decimal(str(filled_avg_price))
-        if hasattr(order_request, "limit_price") and order_request.limit_price:
-            return Decimal(str(order_request.limit_price))
-        return Decimal("0.01")  # Default minimal price
-
-    def _calculate_total_value(
-        self, filled_qty_decimal: Decimal, order_qty_decimal: Decimal, price: Decimal
-    ) -> Decimal:
-        """Calculate total value ensuring positive result for DTO validation."""
-        if filled_qty_decimal > 0:
-            return filled_qty_decimal * price
-        return order_qty_decimal * price
-
-    def _create_failed_order_dto(
-        self, order_request: LimitOrderRequest | MarketOrderRequest, error: Exception
-    ) -> ExecutedOrderDTO:
-        """Create ExecutedOrderDTO for failed order placement.
-
-        Args:
-            order_request: Original order request
-            error: Exception that occurred
-
-        Returns:
-            ExecutedOrderDTO with error details
-
-        """
-        symbol = getattr(order_request, "symbol", "UNKNOWN")
-        action = self._extract_action_from_request(order_request)
-
-        return ExecutedOrderDTO(
-            order_id="FAILED",  # Must be non-empty
-            symbol=symbol,
-            action=action,
-            quantity=Decimal("0.01"),  # Must be > 0
-            filled_quantity=Decimal("0"),
-            price=Decimal("0.01"),
-            total_value=Decimal("0.01"),  # Must be > 0
-            status="REJECTED",
-            execution_timestamp=datetime.now(UTC),
-            error_message=str(error),
-        )
-
-    def _extract_action_from_request(
-        self, order_request: LimitOrderRequest | MarketOrderRequest
-    ) -> str:
-        """Extract action from order request safely."""
-        side = getattr(order_request, "side", None)
-        if not side:
-            return "BUY"  # Default fallback
-
-        if hasattr(side, "value"):
-            return str(side.value).upper()
-
-        side_str = str(side).upper()
-        if "SELL" in side_str:
-            return "SELL"
-        return "BUY"
-
-    def get_order_execution_result(self, order_id: str) -> OrderExecutionResult:
-        """Fetch latest order state and map to execution result DTO.
-
-        Args:
-            order_id: The unique Alpaca order ID
-
-        Returns:
-            OrderExecutionResult reflecting the latest known state.
-
-        """
-        try:
-            order = self._trading_client.get_order_by_id(order_id)
-            if isinstance(order, Order):
-                return self._alpaca_order_to_execution_result(order)
-            logger.error(f"Unexpected order type: {type(order)}")
-            return self._create_error_execution_result(
-                Exception("Invalid order type"),
-                context="Order type validation",
-                order_id=order_id,
-            )
-        except Exception as e:
-            logger.error(f"Failed to refresh order {order_id}: {e}")
-            return self._create_error_execution_result(
-                e, context="Order refresh", order_id=order_id
-            )
-
-    def _validate_market_order_params(
-        self, symbol: str, side: str, qty: float | None, notional: float | None
-    ) -> tuple[str, str]:
-        """Validate market order parameters.
-
-        Args:
-            symbol: Stock symbol
-            side: 'buy' or 'sell'
-            qty: Quantity to trade
-            notional: Dollar amount to trade
-
-        Returns:
-            Tuple of (normalized_symbol, normalized_side)
-
-        Raises:
-            ValueError: If validation fails
-
-        """
-        if not symbol or not symbol.strip():
-            raise ValueError("Symbol cannot be empty")
-
-        if qty is None and notional is None:
-            raise ValueError("Either qty or notional must be specified")
-
-        if qty is not None and notional is not None:
-            raise ValueError("Cannot specify both qty and notional")
-
-        if qty is not None and qty <= 0:
-            raise ValueError("Quantity must be positive")
-
-        if notional is not None and notional <= 0:
-            raise ValueError("Notional amount must be positive")
-
-        side_normalized = side.lower().strip()
-        if side_normalized not in ["buy", "sell"]:
-            raise ValueError("Side must be 'buy' or 'sell'")
-
-        return symbol.upper(), side_normalized
-
-    def _adjust_quantity_for_complete_exit(
-        self, symbol: str, side: str, qty: float | None, *, is_complete_exit: bool
-    ) -> float | None:
-        """Adjust quantity for complete exit if needed.
-
-        Args:
-            symbol: Stock symbol
-            side: Order side
-            qty: Original quantity
-            is_complete_exit: Whether this is a complete exit
-
-        Returns:
-            Adjusted quantity or original quantity
-
-        """
-        if not (is_complete_exit and side == "sell" and qty is not None):
-            return qty
-
-        try:
-            position = self.get_position(symbol)
-            if not position:
-                return qty
-            # Use qty_available if available, fallback to qty
-            available_qty = getattr(position, "qty_available", None)
-            if available_qty is not None:
-                final_qty = float(available_qty)
-                logger.info(
-                    f"Complete exit detected for {symbol}: using Alpaca's available quantity "
-                    f"{final_qty} instead of calculated {qty}"
-                )
-                return final_qty
-
-            # Fallback to total qty if qty_available not available
-            total_qty = getattr(position, "qty", None)
-            if total_qty is not None:
-                final_qty = float(total_qty)
-                logger.info(
-                    f"Complete exit detected for {symbol}: using total quantity "
-                    f"{final_qty} instead of calculated {qty}"
-                )
-                return final_qty
-        except Exception as e:
-            logger.warning(f"Failed to get position for complete exit of {symbol}: {e}")
-
-        return qty
-
-    def _create_error_dto(
-        self,
-        order_id: str,
-        symbol: str,
-        side: str,
-        qty: float | None,
-        error_message: str,
-    ) -> ExecutedOrderDTO:
-        """Create error ExecutedOrderDTO for failed orders.
-
-        Args:
-            order_id: Error order ID
-            symbol: Stock symbol
-            side: Order side
-            qty: Order quantity
-            error_message: Error description
-
-        Returns:
-            ExecutedOrderDTO with error details
-
-        """
-        return ExecutedOrderDTO(
-            order_id=order_id,
-            symbol=symbol.upper() if symbol else "UNKNOWN",
-            action=side.upper() if side and side.upper() in ["BUY", "SELL"] else "BUY",
-            quantity=Decimal(str(qty)) if qty and qty > 0 else Decimal("0.01"),
-            filled_quantity=Decimal("0"),
-            price=Decimal("0.01"),
-            total_value=Decimal("0.01"),  # Must be > 0
-            status="REJECTED",
-            execution_timestamp=datetime.now(UTC),
-            error_message=error_message,
-        )
->>>>>>> 331fa38e
 
     def place_market_order(
         self,
@@ -553,7 +222,7 @@
         warnings.warn(
             "get_account_object is deprecated. Use get_account() for dict representation.",
             DeprecationWarning,
-            stacklevel=2
+            stacklevel=2,
         )
         return self._account_adapter._get_account_object()
 
@@ -562,7 +231,7 @@
         warnings.warn(
             "get_account_dict is deprecated. Use get_account() instead.",
             DeprecationWarning,
-            stacklevel=2
+            stacklevel=2,
         )
         return self.get_account()
 
@@ -575,7 +244,7 @@
         warnings.warn(
             "get_all_positions is deprecated. Use get_positions() instead.",
             DeprecationWarning,
-            stacklevel=2
+            stacklevel=2,
         )
         return self.get_positions()
 
@@ -588,7 +257,7 @@
         warnings.warn(
             "get_current_positions is deprecated. Use get_positions_dict() instead.",
             DeprecationWarning,
-            stacklevel=2
+            stacklevel=2,
         )
         return self.get_positions_dict()
 
@@ -624,7 +293,7 @@
         warnings.warn(
             "_ensure_trading_stream is deprecated. Streaming is managed automatically.",
             DeprecationWarning,
-            stacklevel=2
+            stacklevel=2,
         )
         self._streaming_manager.ensure_trading_stream()
 
@@ -635,1073 +304,7 @@
             self._streaming_manager.disconnect()
             logger.info("AlpacaManager facade disconnected")
         except Exception as e:
-<<<<<<< HEAD
             logger.warning(f"Error during disconnect: {e}")
-=======
-            logger.error(f"Failed to get latest quote for {symbol}: {e}")
-            return None
-
-    def get_quote(self, symbol: str) -> dict[str, Any] | None:
-        """Get quote information for a symbol (MarketDataRepository interface).
-
-        Args:
-            symbol: Symbol to get quote for
-
-        Returns:
-            Dictionary with quote information or None if failed
-
-        """
-        try:
-            request = StockLatestQuoteRequest(symbol_or_symbols=[symbol])
-            quotes = self._data_client.get_stock_latest_quote(request)
-            quote = quotes.get(symbol)
-
-            if quote:
-                # Use Pydantic model_dump() for consistent field names
-                quote_dict = quote.model_dump()
-                # Ensure we have symbol in the output
-                quote_dict["symbol"] = symbol
-                return quote_dict
-            return None
-        except (RetryException, HTTPError) as e:
-            # These are specific API failures that should not be silent
-            error_msg = f"Alpaca API failure getting quote for {symbol}: {e}"
-            if "429" in str(e) or "rate limit" in str(e).lower():
-                error_msg = (
-                    f"Alpaca API rate limit exceeded getting quote for {symbol}: {e}"
-                )
-            logger.error(error_msg)
-            raise RuntimeError(error_msg) from e
-        except RequestException as e:
-            # Other network/HTTP errors
-            error_msg = f"Network error getting quote for {symbol}: {e}"
-            logger.error(error_msg)
-            raise RuntimeError(error_msg) from e
-        except Exception as e:
-            logger.error(f"Failed to get quote for {symbol}: {e}")
-            return None
-
-    def get_historical_bars(
-        self, symbol: str, start_date: str, end_date: str, timeframe: str = "1Day"
-    ) -> list[dict[str, Any]]:
-        """Get historical bar data for a symbol.
-
-        Args:
-            symbol: Stock symbol
-            start_date: Start date (YYYY-MM-DD format)
-            end_date: End date (YYYY-MM-DD format)
-            timeframe: Timeframe (1Min, 5Min, 15Min, 1Hour, 1Day)
-
-        Returns:
-            List of dictionaries with bar data using Pydantic model field names
-
-        """
-        # Retry with exponential backoff and jitter for transient upstream failures
-        max_retries = 3
-        base_sleep = 0.6  # seconds
-
-        for attempt in range(1, max_retries + 1):
-            try:
-                # Resolve timeframe and create request
-                resolved_timeframe = self._resolve_timeframe(timeframe)
-
-                start_dt = datetime.fromisoformat(start_date)
-                end_dt = datetime.fromisoformat(end_date)
-
-                request = StockBarsRequest(
-                    symbol_or_symbols=symbol,
-                    timeframe=resolved_timeframe,
-                    start=start_dt,
-                    end=end_dt,
-                )
-
-                # Make API call and extract bars
-                response = self._data_client.get_stock_bars(request)
-                bars_obj = self._extract_bars_from_response(response, symbol)
-
-                if not bars_obj:
-                    if self._should_raise_missing_data_error(
-                        start_date, end_date, timeframe, symbol
-                    ):
-                        error_msg = f"No historical data returned for {symbol}"
-                        # Treat as transient in retry path, many times this is upstream glitch
-                        raise RuntimeError(error_msg)
-                    return []
-
-                # Convert bars to dictionaries and return
-                return self._convert_bars_to_dicts(bars_obj, symbol)
-
-            except (RetryException, HTTPError, RequestException, Exception) as e:
-                transient, reason = self._is_transient_error(e)
-                last_attempt = attempt == max_retries
-
-                if transient and not last_attempt:
-                    jitter = 1.0 + 0.2 * (randbelow(1000) / 1000.0)
-                    sleep_s = base_sleep * (2 ** (attempt - 1)) * jitter
-                    logger.warning(
-                        f"Transient market data error for {symbol} ({reason}); retry {attempt}/{max_retries} in {sleep_s:.2f}s"
-                    )
-                    time.sleep(sleep_s)
-                    continue
-
-                # Non-transient or out of retries: raise sanitized error
-                summary = self._sanitize_error_message(e)
-                msg = self._format_final_error_message(e, symbol, summary)
-                logger.error(msg)
-                raise RuntimeError(msg)
-
-        # Defensive fallback for static analysis (should not be reached)
-        return []
-
-    # Private helper methods for get_historical_bars
-    def _is_transient_error(self, err: Exception) -> tuple[bool, str]:
-        """Check if an error is transient and should be retried.
-
-        Args:
-            err: Exception to check
-
-        Returns:
-            Tuple of (is_transient, reason_description)
-
-        """
-        msg = str(err)
-        # Normalize common transient markers
-        if "502" in msg or "Bad Gateway" in msg:
-            return True, "502 Bad Gateway"
-        if "503" in msg or "Service Unavailable" in msg:
-            return True, "503 Service Unavailable"
-        if "504" in msg or "Gateway Timeout" in msg or "timeout" in msg.lower():
-            return True, "Gateway Timeout/Timeout"
-        # HTML error pages from proxies
-        if "<html" in msg.lower():
-            # Try to extract status code
-            m = re.search(r"\b(5\d{2})\b", msg)
-            code = m.group(1) if m else "5xx"
-            return True, f"HTTP {code} HTML error"
-        return False, ""
-
-    def _sanitize_error_message(self, err: Exception) -> str:
-        """Sanitize error message for logging and user display.
-
-        Args:
-            err: Exception to sanitize
-
-        Returns:
-            Clean error message string
-
-        """
-        transient, reason = self._is_transient_error(err)
-        if transient:
-            return reason
-        # Trim long HTML/text blobs
-        msg = str(err)
-        if "<html" in msg.lower():
-            return "Upstream returned HTML error page"
-        return msg
-
-    def _resolve_timeframe(self, timeframe: str) -> TimeFrame:
-        """Resolve timeframe string to Alpaca TimeFrame object.
-
-        Args:
-            timeframe: Timeframe string (case-insensitive)
-
-        Returns:
-            Alpaca TimeFrame object
-
-        Raises:
-            ValueError: If timeframe is not supported
-
-        """
-        timeframe_map = {
-            "1min": TimeFrame(1, TimeFrameUnit.Minute),
-            "5min": TimeFrame(5, TimeFrameUnit.Minute),
-            "15min": TimeFrame(15, TimeFrameUnit.Minute),
-            "1hour": TimeFrame(1, TimeFrameUnit.Hour),
-            "1day": TimeFrame(1, TimeFrameUnit.Day),
-        }
-
-        timeframe_lower = timeframe.lower()
-        if timeframe_lower not in timeframe_map:
-            raise ValueError(f"Unsupported timeframe: {timeframe}")
-
-        return timeframe_map[timeframe_lower]
-
-    def _extract_bars_from_response(
-        self, response: object, symbol: str
-    ) -> BarsIterable | None:
-        """Extract bars object from various possible response shapes.
-
-        Args:
-            response: API response object
-            symbol: Stock symbol to extract bars for
-
-        Returns:
-            Bars object or None if not found
-
-        """
-        bars_obj: BarsIterable | None = None
-        try:
-            # Preferred: BarsBySymbol has a `.data` dict
-            data_attr = getattr(response, "data", None)
-            if isinstance(data_attr, dict) and symbol in data_attr:
-                bars_obj = cast(BarsIterable, data_attr[symbol])
-            # Some SDKs expose attributes per symbol
-            elif hasattr(response, symbol):
-                bars_obj = cast(BarsIterable, getattr(response, symbol))
-            # Fallback: mapping-like access
-            elif isinstance(response, dict) and symbol in response:
-                bars_obj = cast(BarsIterable, response[symbol])
-        except Exception:
-            bars_obj = None
-
-        return bars_obj
-
-    def _convert_bars_to_dicts(
-        self, bars_obj: BarsIterable, symbol: str
-    ) -> list[dict[str, Any]]:
-        """Convert bars object to list of dictionaries using Pydantic model_dump.
-
-        Args:
-            bars_obj: Bars object from API response
-            symbol: Stock symbol for logging
-
-        Returns:
-            List of dictionaries with bar data
-
-        """
-        bars = list(bars_obj)
-        logger.debug(f"Successfully retrieved {len(bars)} bars for {symbol}")
-
-        result: list[dict[str, Any]] = []
-        for bar in bars:
-            try:
-                bar_dict = bar.model_dump()
-                result.append(bar_dict)
-            except Exception as e:  # pragma: no cover - conversion resilience
-                logger.warning(f"Failed to convert bar for {symbol}: {e}")
-                continue
-        return result
-
-    def _format_final_error_message(
-        self, err: Exception, symbol: str, summary: str
-    ) -> str:
-        """Format final error message based on exception type.
-
-        Args:
-            err: Original exception
-            symbol: Stock symbol for context
-            summary: Sanitized error summary
-
-        Returns:
-            Formatted error message
-
-        """
-        if isinstance(err, (RetryException, HTTPError)):
-            return f"Alpaca API failure for {symbol}: {summary}"
-        if isinstance(err, RequestException):
-            return f"Network error retrieving data for {symbol}: {summary}"
-        return f"Failed to get historical data for {symbol}: {summary}"
-
-    def _should_raise_missing_data_error(
-        self, start_date: str, end_date: str, timeframe: str, symbol: str
-    ) -> bool:
-        """Check if missing data should raise an error for retry.
-
-        Args:
-            start_date: Start date string
-            end_date: End date string
-            timeframe: Timeframe string
-            symbol: Stock symbol for logging
-
-        Returns:
-            True if should raise error (will be retried), False if should return empty list
-
-        """
-        start_dt_local = datetime.fromisoformat(start_date)
-        end_dt_local = datetime.fromisoformat(end_date)
-        days_requested = (end_dt_local - start_dt_local).days
-
-        # For daily data over a reasonable period, we should expect some bars
-        if days_requested > 5 and timeframe.lower() == "1day":
-            return True
-
-        logger.warning(f"No historical data found for {symbol}")
-        return False
-
-    # Utility Methods
-    def validate_connection(self) -> bool:
-        """Validate that the connection to Alpaca is working."""
-        try:
-            account = self._get_account_object()
-            if account:
-                logger.info("Alpaca connection validated successfully")
-                return True
-            return False
-        except Exception as e:
-            logger.error(f"Alpaca connection validation failed: {e}")
-            return False
-
-    def get_buying_power(self) -> float | None:
-        """Get current buying power."""
-        try:
-            account = self._get_account_object()
-            if (
-                account
-                and hasattr(account, "buying_power")
-                and account.buying_power is not None
-            ):
-                return float(account.buying_power)
-            return None
-        except Exception as e:
-            logger.error(f"Failed to get buying power: {e}")
-            raise
-
-    def get_portfolio_value(self) -> float | None:
-        """Get current portfolio value."""
-        try:
-            account = self._get_account_object()
-            if (
-                account
-                and hasattr(account, "portfolio_value")
-                and account.portfolio_value is not None
-            ):
-                return float(account.portfolio_value)
-            return None
-        except Exception as e:
-            logger.error(f"Failed to get portfolio value: {e}")
-            raise
-
-    # Additional methods to match interface contracts
-
-    def cancel_all_orders(self, symbol: str | None = None) -> bool:
-        """Cancel all orders, optionally filtered by symbol.
-
-        Args:
-            symbol: If provided, only cancel orders for this symbol
-
-        Returns:
-            True if successful, False otherwise.
-
-        """
-        try:
-            if symbol:
-                # Get orders for specific symbol and cancel them
-                orders = self.get_orders(status="open")
-                symbol_orders = [
-                    order
-                    for order in orders
-                    if getattr(order, "symbol", None) == symbol
-                ]
-                for order in symbol_orders:
-                    order_id = getattr(order, "id", None)
-                    if order_id:
-                        self.cancel_order(str(order_id))
-            else:
-                # Cancel all open orders
-                self._trading_client.cancel_orders()
-
-            logger.info(
-                "Successfully cancelled orders" + (f" for {symbol}" if symbol else "")
-            )
-            return True
-        except Exception as e:
-            logger.error(f"Failed to cancel orders: {e}")
-            return False
-
-    def cancel_stale_orders(self, timeout_minutes: int = 30) -> dict[str, Any]:
-        """Cancel orders older than the specified timeout.
-
-        Args:
-            timeout_minutes: Orders older than this many minutes will be cancelled
-
-        Returns:
-            Dictionary containing:
-            - cancelled_count: Number of orders cancelled
-            - errors: List of any errors encountered
-            - cancelled_orders: List of order IDs that were cancelled
-
-        """
-        try:
-            cutoff_time = datetime.now(UTC) - timedelta(minutes=timeout_minutes)
-            open_orders = self.get_orders(status="open")
-
-            logger.info(
-                f"🔍 Checking {len(open_orders)} open orders for staleness (>{timeout_minutes} minutes)"
-            )
-
-            cancelled_orders, errors = self._process_stale_orders(
-                open_orders, cutoff_time
-            )
-            result = self._build_stale_orders_result(cancelled_orders, errors)
-            self._log_stale_orders_result(cancelled_orders)
-
-            return result
-
-        except Exception as e:
-            error_msg = f"Failed to cancel stale orders: {e}"
-            logger.error(error_msg)
-            return {
-                "cancelled_count": 0,
-                "errors": [error_msg],
-                "cancelled_orders": [],
-            }
-
-    def _process_stale_orders(
-        self, open_orders: list[Any], cutoff_time: datetime
-    ) -> tuple[list[str], list[str]]:
-        """Process open orders and cancel stale ones.
-
-        Args:
-            open_orders: List of open orders to check
-            cutoff_time: Cutoff time for staleness
-
-        Returns:
-            Tuple of (cancelled_orders, errors) lists
-
-        """
-        cancelled_orders = []
-        errors = []
-        current_time = datetime.now(UTC)
-
-        for order in open_orders:
-            try:
-                if self._should_cancel_stale_order(order, cutoff_time, current_time):
-                    order_id = str(getattr(order, "id", "unknown"))
-                    if self.cancel_order(order_id):
-                        cancelled_orders.append(order_id)
-                    else:
-                        errors.append(f"Failed to cancel order {order_id}")
-
-            except Exception as e:
-                order_id = str(getattr(order, "id", "unknown"))
-                error_msg = f"Error processing order {order_id}: {e}"
-                logger.error(error_msg)
-                errors.append(error_msg)
-
-        return cancelled_orders, errors
-
-    def _should_cancel_stale_order(
-        self,
-        order: Order | dict[str, Any],
-        cutoff_time: datetime,
-        current_time: datetime,
-    ) -> bool:
-        """Check if an order should be cancelled for being stale.
-
-        Args:
-            order: Order object to check
-            cutoff_time: Cutoff time for staleness
-            current_time: Current time for age calculation
-
-        Returns:
-            True if order should be cancelled
-
-        """
-        submitted_at = getattr(order, "submitted_at", None)
-        if not submitted_at:
-            return False
-
-        # Handle string timestamps
-        if isinstance(submitted_at, str):
-            submitted_at = datetime.fromisoformat(
-                submitted_at.replace("Z", UTC_TIMEZONE_SUFFIX)
-            )
-
-        # Check if order is stale
-        if submitted_at < cutoff_time:
-            order_id = str(getattr(order, "id", "unknown"))
-            symbol = getattr(order, "symbol", "unknown")
-            age_minutes = (current_time - submitted_at).total_seconds() / 60
-
-            logger.info(
-                f"🗑️ Cancelling stale order {order_id} for {symbol} (age: {age_minutes:.1f} minutes)"
-            )
-            return True
-
-        return False
-
-    def _build_stale_orders_result(
-        self, cancelled_orders: list[str], errors: list[str]
-    ) -> dict[str, Any]:
-        """Build result dictionary for stale orders operation."""
-        return {
-            "cancelled_count": len(cancelled_orders),
-            "errors": errors,
-            "cancelled_orders": cancelled_orders,
-        }
-
-    def _log_stale_orders_result(self, cancelled_orders: list[str]) -> None:
-        """Log the result of stale orders cancellation."""
-        if cancelled_orders:
-            logger.info(
-                f"✅ Cancelled {len(cancelled_orders)} stale orders: {cancelled_orders}"
-            )
-        else:
-            logger.info("✅ No stale orders found to cancel")
-
-    def liquidate_position(self, symbol: str) -> str | None:
-        """Liquidate entire position using close_position API.
-
-        Args:
-            symbol: Symbol to liquidate
-
-        Returns:
-            Order ID if successful, None if failed.
-
-        """
-        try:
-            order = self._trading_client.close_position(symbol)
-            order_id = str(getattr(order, "id", "unknown"))
-            logger.info(f"Successfully liquidated position for {symbol}: {order_id}")
-            return order_id
-        except Exception as e:
-            logger.error(f"Failed to liquidate position for {symbol}: {e}")
-            return None
-
-    def get_asset_info(self, symbol: str) -> AssetInfoDTO | None:
-        """Get asset information with caching.
-
-        Args:
-            symbol: Stock symbol
-
-        Returns:
-            AssetInfoDTO with asset metadata, or None if not found.
-
-        """
-        symbol_upper = symbol.upper()
-        current_time = time.time()
-
-        # Check cache first
-        with self._asset_cache_lock:
-            if symbol_upper in self._asset_cache:
-                cache_time = self._asset_cache_timestamps.get(symbol_upper, 0)
-                if current_time - cache_time < self._asset_cache_ttl:
-                    logger.debug(f"📋 Asset cache hit for {symbol_upper}")
-                    return self._asset_cache[symbol_upper]
-                # Cache expired, remove
-                self._asset_cache.pop(symbol_upper, None)
-                self._asset_cache_timestamps.pop(symbol_upper, None)
-                logger.debug(f"🗑️ Asset cache expired for {symbol_upper}")
-
-        try:
-            asset = self._trading_client.get_asset(symbol_upper)
-
-            # Convert SDK object to DTO at adapter boundary
-            asset_dto = AssetInfoDTO(
-                symbol=getattr(asset, "symbol", symbol_upper),
-                name=getattr(asset, "name", None),
-                exchange=getattr(asset, "exchange", None),
-                asset_class=getattr(asset, "asset_class", None),
-                tradable=getattr(asset, "tradable", True),
-                fractionable=getattr(asset, "fractionable", True),
-                marginable=getattr(asset, "marginable", None),
-                shortable=getattr(asset, "shortable", None),
-            )
-
-            # Cache the result
-            with self._asset_cache_lock:
-                self._asset_cache[symbol_upper] = asset_dto
-                self._asset_cache_timestamps[symbol_upper] = current_time
-
-            logger.debug(
-                f"📡 Fetched asset info for {symbol_upper}: fractionable={asset_dto.fractionable}"
-            )
-            return asset_dto
-
-        except Exception as e:
-            logger.error(f"Failed to get asset info for {symbol_upper}: {e}")
-            return None
-
-    def is_fractionable(self, symbol: str) -> bool:
-        """Check if an asset supports fractional shares.
-
-        Args:
-            symbol: Stock symbol to check
-
-        Returns:
-            True if asset supports fractional shares, False otherwise.
-            Defaults to True if asset info cannot be retrieved.
-
-        """
-        asset_info = self.get_asset_info(symbol)
-        if asset_info is None:
-            logger.warning(
-                f"Could not determine fractionability for {symbol}, defaulting to True"
-            )
-            return True
-        return asset_info.fractionable
-
-    def is_market_open(self) -> bool:
-        """Check if the market is currently open.
-
-        Returns:
-            True if market is open, False otherwise.
-
-        """
-        try:
-            clock = self._trading_client.get_clock()
-            return getattr(clock, "is_open", False)
-        except Exception as e:
-            logger.error(f"Failed to get market status: {e}")
-            return False
-
-    def get_market_calendar(
-        self, _start_date: str, _end_date: str
-    ) -> list[dict[str, Any]]:
-        """Get market calendar information.
-
-        Args:
-            _start_date: Start date (ISO format) - currently unused
-            _end_date: End date (ISO format) - currently unused
-
-        Returns:
-            List of market calendar entries.
-
-        """
-        try:
-            # Some stubs may not accept start/end; fetch without filters
-            calendar = self._trading_client.get_calendar()
-            # Convert to list of dictionaries
-            return [
-                {
-                    "date": str(getattr(day, "date", "")),
-                    "open": str(getattr(day, "open", "")),
-                    "close": str(getattr(day, "close", "")),
-                }
-                for day in calendar
-            ]
-        except Exception as e:
-            logger.error(f"Failed to get market calendar: {e}")
-            return []
-
-    def get_portfolio_history(
-        self,
-        _start_date: str | None = None,
-        _end_date: str | None = None,
-        timeframe: str = "1Day",
-    ) -> dict[str, Any] | None:
-        """Get portfolio performance history.
-
-        Args:
-            _start_date: Start date (ISO format), defaults to 1 month ago - currently unused
-            _end_date: End date (ISO format), defaults to today - currently unused
-            timeframe: Timeframe for data points
-
-        Returns:
-            Portfolio history data, or None if failed.
-
-        """
-        try:
-            # Fetch without kwargs to satisfy type stubs
-            history = self._trading_client.get_portfolio_history()
-            # Convert to dictionary
-            return {
-                "timestamp": getattr(history, "timestamp", []),
-                "equity": getattr(history, "equity", []),
-                "profit_loss": getattr(history, "profit_loss", []),
-                "profit_loss_pct": getattr(history, "profit_loss_pct", []),
-                "base_value": getattr(history, "base_value", None),
-                "timeframe": timeframe,
-            }
-        except Exception as e:
-            logger.error(f"Failed to get portfolio history: {e}")
-            return None
-
-    def get_activities(
-        self,
-        activity_type: str | None = None,
-        start_date: str | None = None,
-        end_date: str | None = None,
-    ) -> list[dict[str, Any]]:
-        """Get account activities (trades, dividends, etc.).
-
-        Args:
-            activity_type: Filter by activity type (optional)
-            start_date: Start date (ISO format), defaults to 1 week ago
-            end_date: End date (ISO format), defaults to today
-
-        Returns:
-            List of activity records.
-
-        """
-        try:
-            # get_activities may not be present in stubs; guard via getattr
-            get_activities = getattr(self._trading_client, "get_activities", None)
-            if not callable(get_activities):
-                return []
-            activities = get_activities(
-                activity_type=activity_type, date=start_date, until=end_date
-            )
-            # Convert to list of dictionaries
-            return [
-                {
-                    "id": str(getattr(activity, "id", "")),
-                    "activity_type": str(getattr(activity, "activity_type", "")),
-                    "date": str(getattr(activity, "date", "")),
-                    "symbol": getattr(activity, "symbol", None),
-                    "side": getattr(activity, "side", None),
-                    "qty": getattr(activity, "qty", None),
-                    "price": getattr(activity, "price", None),
-                }
-                for activity in activities
-            ]
-        except Exception as e:
-            logger.error(f"Failed to get activities: {e}")
-            return []
-
-    # OrderExecutor protocol implementation methods
-
-    def place_smart_sell_order(self, symbol: str, qty: float) -> str | None:
-        """Place a smart sell order using execution manager.
-
-        Args:
-            symbol: Symbol to sell
-            qty: Quantity to sell
-
-        Returns:
-            Order ID if successful, None if failed
-
-        """
-        try:
-            # Use the place_market_order method which now returns ExecutedOrderDTO
-            result = self.place_market_order(symbol, "sell", qty=qty)
-
-            # Check if the order was successful and return order_id
-            if result.status not in ["REJECTED", "CANCELED"] and result.order_id:
-                return result.order_id
-            logger.error(
-                f"Smart sell order failed for {symbol}: {result.error_message}"
-            )
-            return None
-
-        except Exception as e:
-            logger.error(f"Smart sell order failed for {symbol}: {e}")
-            return None
-
-    def get_current_positions(self) -> dict[str, float]:
-        """Get all current positions as dict mapping symbol to quantity.
-
-        This is an alias for get_positions_dict() to satisfy OrderExecutor protocol.
-
-        Returns:
-            Dictionary mapping symbol to quantity owned. Only includes non-zero positions.
-
-        """
-        return self.get_positions_dict()
-
-    def _check_order_completion_status(self, order_id: str) -> str | None:
-        """Check if a single order has reached a final state.
-
-        Args:
-            order_id: The order ID to check
-
-        Returns:
-            Order status if completed, None if still pending or error occurred
-
-        """
-        try:
-            order = self._trading_client.get_order_by_id(order_id)
-            order_status = getattr(order, "status", "").upper()
-
-            # Check if order is in a final state
-            if order_status in ["FILLED", "CANCELED", "REJECTED", "EXPIRED"]:
-                return order_status
-            return None
-        except Exception as e:
-            logger.warning(f"Failed to check order {order_id} status: {e}")
-            return None
-
-    def _process_pending_orders(
-        self, order_ids: list[str], completed_orders: list[str]
-    ) -> None:
-        """Process pending orders and update completed_orders list.
-
-        Args:
-            order_ids: All order IDs to monitor
-            completed_orders: List of completed order IDs (modified in place)
-
-        """
-        for order_id in order_ids:
-            if order_id not in completed_orders:
-                final_status = self._check_order_completion_status(order_id)
-                if final_status:
-                    completed_orders.append(order_id)
-                    logger.info(
-                        f"Order {order_id} completed with status: {final_status}"
-                    )
-
-    def _should_continue_waiting(
-        self,
-        completed_orders: list[str],
-        order_ids: list[str],
-        start_time: float,
-        max_wait_seconds: int,
-    ) -> bool:
-        """Check if we should continue waiting for order completion.
-
-        Args:
-            completed_orders: List of completed order IDs
-            order_ids: All order IDs being monitored
-            start_time: When monitoring started
-            max_wait_seconds: Maximum wait time
-
-        Returns:
-            True if should continue waiting, False otherwise
-
-        """
-        return (
-            len(completed_orders) < len(order_ids)
-            and (time.time() - start_time) < max_wait_seconds
-        )
-
-    def wait_for_order_completion(
-        self, order_ids: list[str], max_wait_seconds: int = 30
-    ) -> WebSocketResult:
-        """Wait for orders to reach a final state using TradingStream (with polling fallback).
-
-        Args:
-            order_ids: List of order IDs to monitor
-            max_wait_seconds: Maximum time to wait for completion
-
-        Returns:
-            WebSocketResult with completion status and completed order IDs
-
-        """
-        completed_orders: list[str] = []
-        start_time = time.time()
-
-        try:
-            # Prefer websocket order updates
-            completed_orders = self._wait_for_orders_via_ws(order_ids, max_wait_seconds)
-
-            # Fallback to polling for any remaining orders within remaining time
-            remaining = [oid for oid in order_ids if oid not in completed_orders]
-            if remaining:
-                time_left = max(0.0, max_wait_seconds - (time.time() - start_time))
-                local_start = time.time()
-                while remaining and (time.time() - local_start) < time_left:
-                    self._process_pending_orders(remaining, completed_orders)
-                    remaining = [
-                        oid for oid in remaining if oid not in completed_orders
-                    ]
-                    if remaining:
-                        time.sleep(0.3)
-
-            success = len(completed_orders) == len(order_ids)
-
-            return WebSocketResult(
-                status=(
-                    WebSocketStatus.COMPLETED if success else WebSocketStatus.TIMEOUT
-                ),
-                message=f"Completed {len(completed_orders)}/{len(order_ids)} orders",
-                completed_order_ids=completed_orders,
-                metadata={"total_wait_time": time.time() - start_time},
-            )
-
-        except Exception as e:
-            logger.error(f"Error monitoring order completion: {e}")
-            return WebSocketResult(
-                status=WebSocketStatus.ERROR,
-                message=f"Error monitoring orders: {e}",
-                completed_order_ids=completed_orders,
-                metadata={"error": str(e)},
-            )
-
-    # ---- TradingStream helpers ----
-    def _ensure_trading_stream(self) -> None:
-        """Ensure TradingStream is running and subscribed to trade updates."""
-        with self._trading_ws_lock:
-            if self._trading_stream and self._trading_ws_connected:
-                return
-            try:
-                self._trading_stream = TradingStream(
-                    self._api_key, self._secret_key, paper=self._paper
-                )
-                self._trading_stream.subscribe_trade_updates(self._on_order_update)
-
-                def _runner() -> None:
-                    try:
-                        ts = self._trading_stream
-                        if ts is not None:
-                            ts.run()
-                    except Exception as exc:
-                        logger.error(f"TradingStream terminated: {exc}")
-                    finally:
-                        self._trading_ws_connected = False
-
-                self._trading_ws_connected = True
-                self._trading_stream_thread = threading.Thread(
-                    target=_runner, name="AlpacaTradingWS", daemon=True
-                )
-                self._trading_stream_thread.start()
-                logger.info("✅ TradingStream started (order updates)")
-            except Exception as exc:
-                logger.error(f"Failed to start TradingStream: {exc}")
-                self._trading_ws_connected = False
-
-    def _extract_event_and_order(
-        self, data: dict[str, Any] | object
-    ) -> tuple[str, dict[str, Any] | object | None]:
-        """Extract event type and order from data (SDK model or dict).
-
-        Args:
-            data: Stream data from TradingStream callback
-
-        Returns:
-            Tuple of (event_type, order) where order may be None
-
-        """
-        if hasattr(data, "event"):
-            event_type = str(getattr(data, "event", "")).lower()
-            order = getattr(data, "order", None)
-        else:
-            event_type = (
-                str(data.get("event", "")).lower() if isinstance(data, dict) else ""
-            )
-            order = data.get("order") if isinstance(data, dict) else None
-        return event_type, order
-
-    def _extract_order_info(
-        self, order: dict[str, Any] | object | None
-    ) -> tuple[str | None, str | None, Decimal | None]:
-        """Extract order ID, status, and average price from order object.
-
-        Args:
-            order: Order object (SDK model or dict, may be None)
-
-        Returns:
-            Tuple of (order_id, status, avg_price) where any may be None
-
-        """
-        if order is None:
-            return None, None, None
-
-        order_id = str(
-            getattr(order, "id", "")
-            or (order.get("id") if isinstance(order, dict) else "")
-        )
-        status = str(
-            getattr(order, "status", "")
-            or (order.get("status") if isinstance(order, dict) else "")
-        ).lower()
-
-        avg_price = self._convert_avg_price(order)
-
-        return order_id if order_id else None, status if status else None, avg_price
-
-    def _convert_avg_price(self, order: dict[str, Any] | object) -> Decimal | None:
-        """Convert average price from order to Decimal.
-
-        Args:
-            order: Order object (SDK model or dict)
-
-        Returns:
-            Average price as Decimal or None if conversion fails
-
-        """
-        avg_raw = (
-            getattr(order, "filled_avg_price", None)
-            if not isinstance(order, dict)
-            else order.get("filled_avg_price")
-        )
-
-        if avg_raw is not None:
-            try:
-                return Decimal(str(avg_raw))
-            except Exception:
-                return None
-        return None
-
-    def _is_terminal_event(self, event_type: str, status: str | None) -> bool:
-        """Check if the event/status indicates a terminal order state.
-
-        Args:
-            event_type: The event type from the stream
-            status: The order status (may be None)
-
-        Returns:
-            True if this is a terminal event requiring event signaling
-
-        """
-        final_events = {"fill", "canceled", "rejected", "expired"}
-        final_statuses = {"filled", "canceled", "rejected", "expired"}
-
-        return (
-            event_type in final_events
-            or (status is not None and status in final_events)
-            or (status is not None and status in final_statuses)
-        )
-
-    async def _on_order_update(self, data: dict[str, Any] | object) -> None:
-        """Order update callback for TradingStream (async).
-
-        Handles both SDK models and dict payloads. Must be async for TradingStream.
-        """
-        try:
-            event_type, order = self._extract_event_and_order(data)
-            order_id, status, avg_price = self._extract_order_info(order)
-
-            if not order_id:
-                return
-
-            # Update order tracking
-            self._order_status[order_id] = status or event_type or ""
-            self._order_avg_price[order_id] = avg_price
-
-            # Handle terminal events
-            if self._is_terminal_event(event_type, status):
-                evt = self._order_events.get(order_id)
-                if evt:
-                    # Safe to set from event loop thread; non-blocking
-                    evt.set()
-        except Exception as exc:
-            logger.error(f"Error in TradingStream order update: {exc}")
-
-    def _wait_for_orders_via_ws(
-        self, order_ids: list[str], timeout: float
-    ) -> list[str]:
-        """Use TradingStream updates to wait for orders to complete within timeout."""
-        self._ensure_trading_stream()
-
-        # Ensure events exist for ids
-        events: dict[str, threading.Event] = {}
-        for oid in order_ids:
-            evt = self._order_events.get(oid)
-            if not evt:
-                evt = threading.Event()
-                self._order_events[oid] = evt
-            events[oid] = evt
-
-        start = time.time()
-        completed: list[str] = []
-
-        # Check cached statuses first
-        for oid in order_ids:
-            status = (self._order_status.get(oid, "") or "").lower()
-            if status in {"filled", "canceled", "rejected", "expired"}:
-                completed.append(oid)
-
-        # Wait for the rest
-        for oid in order_ids:
-            if oid in completed:
-                continue
-            time_left = timeout - (time.time() - start)
-            if time_left <= 0:
-                break
-            evt = events.get(oid)
-            if evt and evt.wait(timeout=time_left):
-                completed.append(oid)
-
-        return completed
-
-    # Note: MarketDataPort implementation removed to avoid protocol compliance issues
-    # AlpacaManager provides market data functionality through direct methods
-    # without implementing the full MarketDataPort protocol
-
-    def __repr__(self) -> str:
-        """Return string representation."""
-        return f"AlpacaManager(paper={self._paper})"
->>>>>>> 331fa38e
 
 
 # Factory function for easy creation
