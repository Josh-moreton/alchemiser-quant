--- conflicted
+++ resolved
@@ -16,6 +16,7 @@
 from __future__ import annotations
 
 import logging
+import time
 from datetime import UTC, datetime
 from decimal import Decimal
 from typing import TYPE_CHECKING, Any, Literal
@@ -152,17 +153,8 @@
                     completed_at.replace("Z", "+00:00")
                 )
 
-            # Map status to our expected values - using explicit typing to ensure Literal compliance
-            status_mapping: dict[
-<<<<<<< HEAD
-                str,
-                Literal[
-                    "accepted", "filled", "partially_filled", "rejected", "canceled"
-                ],
-=======
-                str, Literal["accepted", "filled", "partially_filled", "rejected", "canceled"]
->>>>>>> e76b48ac
-            ] = {
+                        # Map status to our expected values - using explicit typing to ensure Literal compliance
+            status_mapping: dict[str, Literal["accepted", "filled", "partially_filled", "rejected", "canceled"]] = {
                 "new": "accepted",
                 "accepted": "accepted",
                 "pending_new": "accepted",
@@ -197,15 +189,7 @@
         self, error: Exception, context: str = "Operation", order_id: str = "unknown"
     ) -> OrderExecutionResult:
         """Create an error OrderExecutionResult."""
-<<<<<<< HEAD
-        status: Literal[
-            "accepted", "filled", "partially_filled", "rejected", "canceled"
-        ] = "rejected"
-=======
-        status: Literal["accepted", "filled", "partially_filled", "rejected", "canceled"] = (
-            "rejected"
-        )
->>>>>>> e76b48ac
+        status: Literal["accepted", "filled", "partially_filled", "rejected", "canceled"] = "rejected"
         return OrderExecutionResult(
             success=False,
             order_id=order_id,
@@ -628,16 +612,7 @@
 
             # Convert ExecutedOrderDTO to OrderExecutionResult
             # Map ExecutedOrderDTO status to OrderExecutionResult Literal status
-            dto_status_to_result_status: dict[
-<<<<<<< HEAD
-                str,
-                Literal[
-                    "accepted", "filled", "partially_filled", "rejected", "canceled"
-                ],
-=======
-                str, Literal["accepted", "filled", "partially_filled", "rejected", "canceled"]
->>>>>>> e76b48ac
-            ] = {
+            dto_status_to_result_status: dict[str, Literal["accepted", "filled", "partially_filled", "rejected", "canceled"]] = {
                 "FILLED": "filled",
                 "PARTIAL": "partially_filled",
                 "REJECTED": "rejected",
@@ -648,17 +623,11 @@
                 "FAILED": "rejected",
                 "ACCEPTED": "accepted",
             }
-
-            result_status: Literal[
-                "accepted", "filled", "partially_filled", "rejected", "canceled"
-<<<<<<< HEAD
-            ] = dto_status_to_result_status.get(
+            
+            result_status: Literal["accepted", "filled", "partially_filled", "rejected", "canceled"] = dto_status_to_result_status.get(
                 executed_order_dto.status.upper(), "accepted"
             )
-=======
-            ] = dto_status_to_result_status.get(executed_order_dto.status.upper(), "accepted")
->>>>>>> e76b48ac
-
+            
             success = result_status not in ["rejected", "canceled"]
 
             return OrderExecutionResult(
@@ -666,17 +635,7 @@
                 order_id=executed_order_dto.order_id,
                 status=result_status,
                 filled_qty=executed_order_dto.filled_quantity,
-<<<<<<< HEAD
-                avg_fill_price=(
-                    executed_order_dto.price
-                    if executed_order_dto.filled_quantity > 0
-                    else None
-                ),
-=======
-                avg_fill_price=executed_order_dto.price
-                if executed_order_dto.filled_quantity > 0
-                else None,
->>>>>>> e76b48ac
+                avg_fill_price=executed_order_dto.price if executed_order_dto.filled_quantity > 0 else None,
                 submitted_at=executed_order_dto.execution_timestamp,
                 completed_at=(
                     executed_order_dto.execution_timestamp if success else None
@@ -1250,7 +1209,6 @@
             True if should continue waiting, False otherwise
 
         """
-        import time
 
         return (
             len(completed_orders) < len(order_ids)
@@ -1270,7 +1228,6 @@
             WebSocketResult with completion status and completed order IDs
 
         """
-        import time
 
         completed_orders: list[str] = []
         start_time = time.time()
