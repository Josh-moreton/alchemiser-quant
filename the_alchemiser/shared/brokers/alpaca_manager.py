"""Business Unit: shared | Status: current.

Alpaca broker adapter (moved from execution module for architectural compliance).

This module consolidates scattered Alpaca client usage into a single, well-managed class.
It provides a clean interface that:
1. Reduces scattered imports
2. Adds consistent error handling
3. Uses Pydantic models directly
4. Provides clean domain interfaces

Phase 2 Update: Now implements domain interfaces for type safety and future migration.
Phase 3 Update: Moved to shared module to resolve architectural boundary violations.
"""

from __future__ import annotations

import logging
import threading
import time
from datetime import UTC, datetime
from decimal import Decimal
from typing import TYPE_CHECKING, Any, Literal

# Type checking imports to avoid circular dependencies
from alpaca.data.historical import StockHistoricalDataClient
from alpaca.data.requests import StockBarsRequest, StockLatestQuoteRequest
from alpaca.data.timeframe import TimeFrame, TimeFrameUnit
from alpaca.trading.client import TradingClient
from alpaca.trading.enums import OrderSide, TimeInForce
from alpaca.trading.models import Order, Position, TradeAccount
from alpaca.trading.requests import LimitOrderRequest, MarketOrderRequest
from alpaca.trading.stream import TradingStream

from the_alchemiser.shared.dto.broker_dto import (
    OrderExecutionResult,
    WebSocketResult,
    WebSocketStatus,
)
from the_alchemiser.shared.dto.execution_report_dto import ExecutedOrderDTO
from the_alchemiser.shared.protocols.repository import (
    AccountRepository,
    MarketDataRepository,
    TradingRepository,
)

if TYPE_CHECKING:
    # Future imports for type checking can be added here as needed
    pass

logger = logging.getLogger(__name__)


class AlpacaManager(TradingRepository, MarketDataRepository, AccountRepository):
    """Centralized Alpaca client management implementing domain interfaces.

    This class consolidates all Alpaca API interactions into a single, well-managed interface.
    It provides consistent error handling, logging, and implements the domain layer interfaces
    for type safety and future architectural improvements.

    Implements:
    - TradingRepository: For order placement and position management
    - MarketDataRepository: For market data and quotes
    - AccountRepository: For account information and portfolio data
    """

    def __init__(
        self,
        api_key: str,
        secret_key: str,
        *,
        paper: bool = True,
        base_url: str | None = None,
    ) -> None:
        """Initialize Alpaca clients.

        Args:
            api_key: Alpaca API key
            secret_key: Alpaca secret key
            paper: Whether to use paper trading (default: True for safety)
            base_url: Optional custom base URL

        """
        self._api_key = api_key
        self._secret_key = secret_key
        self._paper = paper
        self._base_url = base_url

        # Initialize clients
        try:
            # Note: TradingClient type stubs may not accept base_url as kwarg; avoid passing extras for mypy
            self._trading_client = TradingClient(
                api_key=api_key, secret_key=secret_key, paper=paper
            )

            self._data_client = StockHistoricalDataClient(api_key=api_key, secret_key=secret_key)

            logger.info(f"AlpacaManager initialized - Paper: {paper}")

        except Exception as e:
            logger.error(f"Failed to initialize Alpaca clients: {e}")
            raise

        # Trading WebSocket (order updates) state
        self._trading_stream: TradingStream | None = None
        self._trading_stream_thread: threading.Thread | None = None
        self._trading_ws_connected: bool = False
        self._trading_ws_lock = threading.Lock()
        self._order_events: dict[str, threading.Event] = {}
        self._order_status: dict[str, str] = {}
        self._order_avg_price: dict[str, Decimal | None] = {}

    @property
    def is_paper_trading(self) -> bool:
        """Return True if using paper trading."""
        return self._paper

    # Public, read-only accessors for credentials and mode (for factories/streams)
    @property
    def api_key(self) -> str:
        """Return the API key (read-only)."""
        return self._api_key

    @property
    def secret_key(self) -> str:
        """Return the secret key (read-only)."""
        return self._secret_key

    @property
    def paper(self) -> bool:
        """Return whether paper/live mode is enabled."""
        return self._paper

    @property
    def trading_client(self) -> TradingClient:
        """Return underlying trading client for backward compatibility."""
        return self._trading_client

    # Helper methods for DTO mapping
    def _alpaca_order_to_execution_result(self, order: Order) -> OrderExecutionResult:
        """Convert Alpaca order object to OrderExecutionResult.

        Simple implementation that avoids circular imports.
        """
        try:
            # Extract basic fields from order object
            order_id_raw = getattr(order, "id", None)
            order_id = str(order_id_raw) if order_id_raw is not None else "unknown"
            status = getattr(order, "status", "unknown")
            filled_qty = Decimal(str(getattr(order, "filled_qty", 0)))
            avg_fill_price = getattr(order, "avg_fill_price", None)
            if avg_fill_price is not None:
                avg_fill_price = Decimal(str(avg_fill_price))

            # Simple timestamp handling
            submitted_at = getattr(order, "submitted_at", None) or datetime.now(UTC)
            if isinstance(submitted_at, str):
                # Handle ISO format strings
                submitted_at = datetime.fromisoformat(submitted_at.replace("Z", "+00:00"))

            completed_at = getattr(order, "updated_at", None)
            if completed_at and isinstance(completed_at, str):
                completed_at = datetime.fromisoformat(completed_at.replace("Z", "+00:00"))

                # Map status to our expected values - using explicit typing to ensure Literal compliance
            status_mapping: dict[
                str,
                Literal["accepted", "filled", "partially_filled", "rejected", "canceled"],
            ] = {
                "new": "accepted",
                "accepted": "accepted",
                "pending_new": "accepted",
                "filled": "filled",
                "partially_filled": "partially_filled",
                "rejected": "rejected",
                "canceled": "canceled",
                "cancelled": "canceled",
                "expired": "rejected",
            }
            mapped_status: Literal[
                "accepted", "filled", "partially_filled", "rejected", "canceled"
            ] = status_mapping.get(status, "accepted")

            success = mapped_status not in ["rejected", "canceled"]

            return OrderExecutionResult(
                success=success,
                order_id=order_id,
                status=mapped_status,
                filled_qty=filled_qty,
                avg_fill_price=avg_fill_price,
                submitted_at=submitted_at,
                completed_at=completed_at,
                error=None if success else f"Order {status}",
            )
        except Exception as e:
            logger.error(f"Failed to convert order to execution result: {e}")
            return self._create_error_execution_result(e, "Order conversion")

    def _create_error_execution_result(
        self, error: Exception, context: str = "Operation", order_id: str = "unknown"
    ) -> OrderExecutionResult:
        """Create an error OrderExecutionResult."""
        status: Literal["accepted", "filled", "partially_filled", "rejected", "canceled"] = (
            "rejected"
        )
        return OrderExecutionResult(
            success=False,
            order_id=order_id,
            status=status,
            filled_qty=Decimal("0"),
            avg_fill_price=None,
            submitted_at=datetime.now(UTC),
            completed_at=datetime.now(UTC),
            error=f"{context} failed: {error!s}",
        )

    # Trading Operations
    def get_account(self) -> dict[str, Any] | None:
        """Get account information as dict (protocol compliance)."""
        return self.get_account_dict()

    def get_account_object(self) -> TradeAccount | None:
        """Get account information as SDK object."""
        return self._get_account_object()

    def get_account_dict(self) -> dict[str, Any] | None:
        """Get account information as a plain dictionary for convenience."""
        account_obj = self._get_account_object()
        if not account_obj:
            return None
        try:
            # Some SDK objects expose __dict__ with serializable fields
            data = account_obj.__dict__ if hasattr(account_obj, "__dict__") else None
            if isinstance(data, dict):
                return data
        except Exception as exc:
            logger.debug(f"Falling back to manual account dict conversion: {exc}")
        # Fallback: build dict from known attributes
        return {
            "id": getattr(account_obj, "id", None),
            "account_number": getattr(account_obj, "account_number", None),
            "status": getattr(account_obj, "status", None),
            "currency": getattr(account_obj, "currency", None),
            "buying_power": getattr(account_obj, "buying_power", None),
            "cash": getattr(account_obj, "cash", None),
            "equity": getattr(account_obj, "equity", None),
            "portfolio_value": getattr(account_obj, "portfolio_value", None),
        }

    def _get_account_object(self) -> TradeAccount | None:
        """Get account object for internal use."""
        try:
            account = self._trading_client.get_account()
            logger.debug("Successfully retrieved account information")
            return account if isinstance(account, TradeAccount) else None
        except Exception as e:
            logger.error(f"Failed to get account information: {e}")
            return None

    def get_positions(self) -> list[Any]:
        """Get all positions as list of position objects (AccountRepository interface).

        Returns:
            List of position objects with attributes like symbol, qty, market_value, etc.

        """
        try:
            positions = self._trading_client.get_all_positions()
            logger.debug(f"Successfully retrieved {len(positions)} positions")
            # Ensure consistent return type
            return list(positions)
        except Exception as e:
            logger.error(f"Failed to get positions: {e}")
            raise

    def get_all_positions(self) -> list[Any]:
        """Alias for `get_positions()` to mirror Alpaca SDK naming.

        Note:
        - Prefer using `get_positions()` throughout the codebase for consistency.
        - This alias exists to reduce confusion for contributors familiar with the SDK.

        Returns:
            List of position objects with attributes like symbol, qty, market_value, etc.

        """
        return self.get_positions()

    def get_positions_dict(self) -> dict[str, float]:
        """Get all positions as dict mapping symbol to quantity.

        Returns:
            Dictionary mapping symbol to quantity owned. Only includes non-zero positions.

        """
        # Build symbol->qty mapping from positions
        # Use qty_available to account for shares tied up in open orders
        result: dict[str, float] = {}
        try:
            for pos in self.get_positions():
                symbol = getattr(pos, "symbol", None) or (
                    pos.get("symbol") if isinstance(pos, dict) else None
                )
                # Use qty_available if available, fallback to qty for compatibility
                qty_available = (
                    getattr(pos, "qty_available", None)
                    if not isinstance(pos, dict)
                    else pos.get("qty_available")
                )
                if qty_available is not None:
                    qty_raw = qty_available
                else:
                    # Fallback to total qty if qty_available is not available
                    qty_raw = (
                        getattr(pos, "qty", None) if not isinstance(pos, dict) else pos.get("qty")
                    )

                if symbol and qty_raw is not None:
                    try:
                        result[str(symbol)] = float(qty_raw)
                    except (ValueError, TypeError):
                        continue
        except (KeyError, AttributeError, TypeError):
            # Best-effort mapping; return what we have
            pass
        return result

    def get_position(self, symbol: str) -> Position | None:
        """Get position for a specific symbol."""
        try:
            position = self._trading_client.get_open_position(symbol)
            logger.debug(f"Successfully retrieved position for {symbol}")
            return position if isinstance(position, Position) else None
        except Exception as e:
            if "position does not exist" in str(e).lower():
                logger.debug(f"No position found for {symbol}")
                return None
            logger.error(f"Failed to get position for {symbol}: {e}")
            raise

    def place_order(
        self, order_request: LimitOrderRequest | MarketOrderRequest
    ) -> ExecutedOrderDTO:
        """Place an order and return execution details."""
        try:
            order = self._trading_client.submit_order(order_request)

            # Avoid attribute assumptions for mypy
            order_id = str(getattr(order, "id", ""))
            order_symbol = str(getattr(order, "symbol", ""))
            order_qty = getattr(order, "qty", "0")
            order_filled_qty = getattr(order, "filled_qty", "0")
            order_filled_avg_price = getattr(order, "filled_avg_price", None)
            order_side = getattr(order, "side", "")
            order_status = getattr(order, "status", "SUBMITTED")

            logger.info(f"Successfully placed order: {order_id} for {order_symbol}")

            # Handle price - use filled_avg_price if available, otherwise estimate
            price = Decimal("0.01")  # Default minimal price
            if order_filled_avg_price:
                price = Decimal(str(order_filled_avg_price))
            elif hasattr(order_request, "limit_price") and order_request.limit_price:
                price = Decimal(str(order_request.limit_price))

            # Extract enum values properly
            action_value = (
                order_side.value.upper()
                if hasattr(order_side, "value")
                else str(order_side).upper()
            )
            status_value = (
                order_status.value.upper()
                if hasattr(order_status, "value")
                else str(order_status).upper()
            )

            # Calculate total_value: use filled_quantity if > 0, otherwise use order quantity
            # This ensures total_value > 0 for DTO validation even for unfilled orders
            filled_qty_decimal = Decimal(str(order_filled_qty))
            order_qty_decimal = Decimal(str(order_qty))
            if filled_qty_decimal > 0:
                total_value = filled_qty_decimal * price
            else:
                total_value = order_qty_decimal * price

            return ExecutedOrderDTO(
                order_id=order_id,
                symbol=order_symbol,
                action=action_value,
                quantity=order_qty_decimal,
                filled_quantity=filled_qty_decimal,
                price=price,
                total_value=total_value,
                status=status_value,
                execution_timestamp=datetime.now(UTC),
            )
        except Exception as e:
            logger.error(f"Failed to place order: {e}")

            # Return a failed order DTO with valid values
            symbol = getattr(order_request, "symbol", "UNKNOWN")
            side = getattr(order_request, "side", None)

            # Extract action from order request
            action = "BUY"  # Default fallback
            if side:
                if hasattr(side, "value"):
                    action = side.value.upper()
                else:
                    side_str = str(side).upper()
                    if "SELL" in side_str:
                        action = "SELL"
                    elif "BUY" in side_str:
                        action = "BUY"

            return ExecutedOrderDTO(
                order_id="FAILED",  # Must be non-empty
                symbol=symbol,
                action=action,
                quantity=Decimal("0.01"),  # Must be > 0
                filled_quantity=Decimal("0"),
                price=Decimal("0.01"),
                total_value=Decimal("0.01"),  # Must be > 0
                status="REJECTED",
                execution_timestamp=datetime.now(UTC),
                error_message=str(e),
            )

    def get_order_execution_result(self, order_id: str) -> OrderExecutionResult:
        """Fetch latest order state and map to execution result DTO.

        Args:
            order_id: The unique Alpaca order ID

        Returns:
            OrderExecutionResult reflecting the latest known state.

        """
        try:
            order = self._trading_client.get_order_by_id(order_id)
            if isinstance(order, Order):
                return self._alpaca_order_to_execution_result(order)
            logger.error(f"Unexpected order type: {type(order)}")
            return self._create_error_execution_result(
                Exception("Invalid order type"),
                context="Order type validation",
                order_id=order_id,
            )
        except Exception as e:
            logger.error(f"Failed to refresh order {order_id}: {e}")
            return self._create_error_execution_result(
                e, context="Order refresh", order_id=order_id
            )

    def _validate_market_order_params(
        self, symbol: str, side: str, qty: float | None, notional: float | None
    ) -> tuple[str, str]:
        """Validate market order parameters.

        Args:
            symbol: Stock symbol
            side: 'buy' or 'sell'
            qty: Quantity to trade
            notional: Dollar amount to trade

        Returns:
            Tuple of (normalized_symbol, normalized_side)

        Raises:
            ValueError: If validation fails

        """
        if not symbol or not symbol.strip():
            raise ValueError("Symbol cannot be empty")

        if qty is None and notional is None:
            raise ValueError("Either qty or notional must be specified")

        if qty is not None and notional is not None:
            raise ValueError("Cannot specify both qty and notional")

        if qty is not None and qty <= 0:
            raise ValueError("Quantity must be positive")

        if notional is not None and notional <= 0:
            raise ValueError("Notional amount must be positive")

        side_normalized = side.lower().strip()
        if side_normalized not in ["buy", "sell"]:
            raise ValueError("Side must be 'buy' or 'sell'")

        return symbol.upper(), side_normalized

    def _adjust_quantity_for_complete_exit(
        self, symbol: str, side: str, qty: float | None, *, is_complete_exit: bool
    ) -> float | None:
        """Adjust quantity for complete exit if needed.

        Args:
            symbol: Stock symbol
            side: Order side
            qty: Original quantity
            is_complete_exit: Whether this is a complete exit

        Returns:
            Adjusted quantity or original quantity

        """
        if not (is_complete_exit and side == "sell" and qty is not None):
            return qty

        try:
            position = self.get_position(symbol)
            if not position:
                return qty
            # Use qty_available if available, fallback to qty
            available_qty = getattr(position, "qty_available", None)
            if available_qty is not None:
                final_qty = float(available_qty)
                logger.info(
                    f"Complete exit detected for {symbol}: using Alpaca's available quantity "
                    f"{final_qty} instead of calculated {qty}"
                )
                return final_qty

            # Fallback to total qty if qty_available not available
            total_qty = getattr(position, "qty", None)
            if total_qty is not None:
                final_qty = float(total_qty)
                logger.info(
                    f"Complete exit detected for {symbol}: using total quantity "
                    f"{final_qty} instead of calculated {qty}"
                )
                return final_qty
        except Exception as e:
            logger.warning(f"Failed to get position for complete exit of {symbol}: {e}")

        return qty

    def _create_error_dto(
        self,
        order_id: str,
        symbol: str,
        side: str,
        qty: float | None,
        error_message: str,
    ) -> ExecutedOrderDTO:
        """Create error ExecutedOrderDTO for failed orders.

        Args:
            order_id: Error order ID
            symbol: Stock symbol
            side: Order side
            qty: Order quantity
            error_message: Error description

        Returns:
            ExecutedOrderDTO with error details

        """
        return ExecutedOrderDTO(
            order_id=order_id,
            symbol=symbol.upper() if symbol else "UNKNOWN",
            action=side.upper() if side and side.upper() in ["BUY", "SELL"] else "BUY",
            quantity=Decimal(str(qty)) if qty and qty > 0 else Decimal("0.01"),
            filled_quantity=Decimal("0"),
            price=Decimal("0.01"),
            total_value=Decimal("0.01"),  # Must be > 0
            status="REJECTED",
            execution_timestamp=datetime.now(UTC),
            error_message=error_message,
        )

    def place_market_order(
        self,
        symbol: str,
        side: str,
        qty: float | None = None,
        notional: float | None = None,
        *,
        is_complete_exit: bool = False,
    ) -> ExecutedOrderDTO:
        """Place a market order with validation and execution result return.

        Args:
            symbol: Stock symbol (e.g., 'AAPL')
            side: 'buy' or 'sell'
            qty: Quantity to trade (use either qty OR notional)
            notional: Dollar amount to trade (use either qty OR notional)
            is_complete_exit: If True and side is 'sell', use Alpaca's available quantity

        Returns:
            ExecutedOrderDTO with execution details

        """
        try:
            # Validation
            normalized_symbol, side_normalized = self._validate_market_order_params(
                symbol, side, qty, notional
            )

            # Adjust quantity for complete exits
            final_qty = self._adjust_quantity_for_complete_exit(
                normalized_symbol,
                side_normalized,
                qty,
                is_complete_exit=is_complete_exit,
            )

            # Create order request
            order_request = MarketOrderRequest(
                symbol=normalized_symbol,
                qty=final_qty,
                notional=notional,
                side=OrderSide.BUY if side_normalized == "buy" else OrderSide.SELL,
                time_in_force=TimeInForce.DAY,
            )

            # Use the updated place_order method that returns ExecutedOrderDTO
            return self.place_order(order_request)

        except ValueError as e:
            logger.error(f"Invalid order parameters: {e}")
            return self._create_error_dto("INVALID", symbol, side, qty, str(e))
        except Exception as e:
            logger.error(f"Failed to place market order for {symbol}: {e}")
            return self._create_error_dto("FAILED", symbol, side, qty, str(e))

    def place_limit_order(
        self,
        symbol: str,
        side: str,
        quantity: float,
        limit_price: float,
        time_in_force: str = "day",
    ) -> OrderExecutionResult:
        """Place a limit order with validation and DTO conversion.

        Args:
            symbol: Stock symbol (e.g., 'AAPL')
            side: 'buy' or 'sell'
            quantity: Number of shares
            limit_price: Limit price for the order
            time_in_force: Order time in force (default: 'day')

        Returns:
            OrderExecutionResult with execution details

        """
        try:
            # Validation
            if not symbol or not symbol.strip():
                raise ValueError("Symbol cannot be empty")

            if quantity <= 0:
                raise ValueError("Quantity must be positive")

            if limit_price <= 0:
                raise ValueError("Limit price must be positive")

            side_normalized = side.lower().strip()
            if side_normalized not in ["buy", "sell"]:
                raise ValueError("Side must be 'buy' or 'sell'")

            # Create order request
            order_request = LimitOrderRequest(
                symbol=symbol.upper(),
                qty=quantity,
                side=OrderSide.BUY if side_normalized == "buy" else OrderSide.SELL,
                limit_price=limit_price,
                time_in_force=(
                    TimeInForce.DAY if time_in_force.lower() == "day" else TimeInForce.GTC
                ),
            )

            # Use the updated place_order method that returns ExecutedOrderDTO
            executed_order_dto = self.place_order(order_request)

            # Convert ExecutedOrderDTO to OrderExecutionResult
            # Map ExecutedOrderDTO status to OrderExecutionResult Literal status
            dto_status_to_result_status: dict[
                str,
                Literal["accepted", "filled", "partially_filled", "rejected", "canceled"],
            ] = {
                "FILLED": "filled",
                "PARTIAL": "partially_filled",
                "REJECTED": "rejected",
                "CANCELLED": "canceled",
                "CANCELED": "canceled",
                "PENDING": "accepted",
                "PENDING_NEW": "accepted",
                "FAILED": "rejected",
                "ACCEPTED": "accepted",
            }

            result_status: Literal[
                "accepted", "filled", "partially_filled", "rejected", "canceled"
            ] = dto_status_to_result_status.get(executed_order_dto.status.upper(), "accepted")

            success = result_status not in ["rejected", "canceled"]

            return OrderExecutionResult(
                success=success,
                order_id=executed_order_dto.order_id,
                status=result_status,
                filled_qty=executed_order_dto.filled_quantity,
                avg_fill_price=(
                    executed_order_dto.price if executed_order_dto.filled_quantity > 0 else None
                ),
                submitted_at=executed_order_dto.execution_timestamp,
                completed_at=(executed_order_dto.execution_timestamp if success else None),
                error=executed_order_dto.error_message if not success else None,
            )

        except ValueError as e:
            logger.error(f"Invalid limit order parameters: {e}")
            return self._create_error_execution_result(e, "Limit order validation")
        except Exception as e:
            logger.error(f"Failed to place limit order for {symbol}: {e}")
            return self._create_error_execution_result(e, f"Limit order for {symbol}")

    def cancel_order(self, order_id: str) -> bool:
        """Cancel an order by ID."""
        try:
            self._trading_client.cancel_order_by_id(order_id)
            logger.info(f"Successfully cancelled order: {order_id}")
            return True
        except Exception as e:
            logger.error(f"Failed to cancel order {order_id}: {e}")
            raise

    def get_orders(self, status: str | None = None) -> list[Any]:
        """Get orders, optionally filtered by status."""
        try:
            from alpaca.trading.requests import GetOrdersRequest
            from alpaca.trading.enums import QueryOrderStatus
            
            # Use proper request to get more orders (default limit is very low)
            if status and status.lower() == "open":
                # Use the API's built-in open status filter for efficiency
                request = GetOrdersRequest(status=QueryOrderStatus.OPEN)
                orders = self._trading_client.get_orders(request)
            else:
                # Get recent orders with higher limit to catch all relevant orders
                request = GetOrdersRequest(limit=100)  # Increased from default
                orders = self._trading_client.get_orders(request)
                
            orders_list = list(orders)
            
            # Apply manual filtering for non-open status requests
            if status and status.lower() != "open":
                status_lower = status.lower()
                # For other statuses, try exact match on the enum name
                orders_list = [
<<<<<<< HEAD
                    o
                    for o in orders_list
                    if status_lower in str(getattr(o, "status", "")).lower()
=======
                    o for o in orders_list if str(getattr(o, "status", "")).lower() == status_lower
>>>>>>> 7c097922
                ]
                
            logger.debug(f"Successfully retrieved {len(orders_list)} orders")
            return orders_list
        except Exception as e:
            logger.error(f"Failed to get orders: {e}")
            raise

    # Market Data Operations
    def get_current_price(self, symbol: str) -> float | None:
        """Get current price for a symbol.

        Returns the mid price between bid and ask, or None if not available.
        Uses centralized price discovery utility for consistent calculation.

        TODO: Consider migrating callers to use structured pricing types:
        - RealTimePricingService.get_quote_data() for bid/ask spreads with market depth
        - RealTimePricingService.get_price_data() for volume and enhanced trade data
        - Enhanced price discovery with QuoteModel and PriceDataModel
        """
        from the_alchemiser.shared.utils.price_discovery_utils import (
            get_current_price_from_quote,
        )

        try:
            return get_current_price_from_quote(self, symbol)
        except Exception as e:
            logger.error(f"Failed to get current price for {symbol}: {e}")
            raise

    def get_current_prices(self, symbols: list[str]) -> dict[str, float]:
        """Get current prices for multiple symbols.

        Args:
            symbols: List of stock symbols

        Returns:
            Dictionary mapping symbols to their current prices

        """
        try:
            prices = {}
            for symbol in symbols:
                price = self.get_current_price(symbol)
                if price is not None:
                    prices[symbol] = price
                else:
                    logger.warning(f"Could not get price for {symbol}")
            return prices
        except Exception as e:
            logger.error(f"Failed to get current prices for {symbols}: {e}")
            raise

    def get_latest_quote(self, symbol: str) -> tuple[float, float] | None:
        """Get latest bid/ask quote for a symbol.

        Args:
            symbol: Stock symbol

        Returns:
            Tuple of (bid, ask) prices, or None if not available.

        """
        try:
            request = StockLatestQuoteRequest(symbol_or_symbols=[symbol])
            quotes = self._data_client.get_stock_latest_quote(request)
            quote = quotes.get(symbol)

            if quote:
                bid = float(getattr(quote, "bid_price", 0))
                ask = float(getattr(quote, "ask_price", 0))

                # Allow quotes where we have at least a valid bid or ask
                # This handles cases like LEU where bid exists but ask is 0
                if bid > 0 or ask > 0:
                    # If only one side is available, use it for both bid and ask
                    # This allows trading while acknowledging the spread uncertainty
                    if bid > 0 and ask <= 0:
                        logger.info(
                            f"Using bid price for both bid/ask for {symbol} (ask unavailable)"
                        )
                        return (bid, bid)
                    if ask > 0 and bid <= 0:
                        logger.info(
                            f"Using ask price for both bid/ask for {symbol} (bid unavailable)"
                        )
                        return (ask, ask)
                    # Both bid and ask are available and positive
                    return (bid, ask)

            logger.warning(f"No valid quote data available for {symbol}")
            return None
        except Exception as e:
            logger.error(f"Failed to get latest quote for {symbol}: {e}")
            return None

    def get_quote(self, symbol: str) -> dict[str, Any] | None:
        """Get quote information for a symbol (MarketDataRepository interface).

        Args:
            symbol: Symbol to get quote for

        Returns:
            Dictionary with quote information or None if failed

        """
        try:
            request = StockLatestQuoteRequest(symbol_or_symbols=[symbol])
            quotes = self._data_client.get_stock_latest_quote(request)
            quote = quotes.get(symbol)

            if quote:
                # Use Pydantic model_dump() for consistent field names
                quote_dict = quote.model_dump()
                # Ensure we have symbol in the output
                quote_dict["symbol"] = symbol
                return quote_dict
            return None
        except Exception as e:
            logger.error(f"Failed to get quote for {symbol}: {e}")
            return None

    def get_historical_bars(
        self, symbol: str, start_date: str, end_date: str, timeframe: str = "1Day"
    ) -> list[dict[str, Any]]:
        """Get historical bar data for a symbol.

        Args:
            symbol: Stock symbol
            start_date: Start date (YYYY-MM-DD format)
            end_date: End date (YYYY-MM-DD format)
            timeframe: Timeframe (1Min, 5Min, 15Min, 1Hour, 1Day)

        Returns:
            List of dictionaries with bar data using Pydantic model field names

        """
        try:
            # Map timeframe strings to Alpaca TimeFrame objects (case-insensitive)
            timeframe_map = {
                "1min": TimeFrame(1, TimeFrameUnit.Minute),
                "5min": TimeFrame(5, TimeFrameUnit.Minute),
                "15min": TimeFrame(15, TimeFrameUnit.Minute),
                "1hour": TimeFrame(1, TimeFrameUnit.Hour),
                "1day": TimeFrame(1, TimeFrameUnit.Day),
            }

            timeframe_lower = timeframe.lower()
            if timeframe_lower not in timeframe_map:
                raise ValueError(f"Unsupported timeframe: {timeframe}")

            from datetime import datetime

            start_dt = datetime.fromisoformat(start_date)
            end_dt = datetime.fromisoformat(end_date)

            request = StockBarsRequest(
                symbol_or_symbols=symbol,
                timeframe=timeframe_map[timeframe_lower],
                start=start_dt,
                end=end_dt,
            )

            response = self._data_client.get_stock_bars(request)

            # Extract bars for symbol from various possible response shapes
            bars_obj: Any | None = None
            try:
                # Preferred: BarsBySymbol has a `.data` dict
                data_attr = getattr(response, "data", None)
                if isinstance(data_attr, dict) and symbol in data_attr:
                    bars_obj = data_attr[symbol]
                # Some SDKs expose attributes per symbol
                elif hasattr(response, symbol):
                    bars_obj = getattr(response, symbol)
                # Fallback: mapping-like access
                elif isinstance(response, dict) and symbol in response:
                    bars_obj = response[symbol]
            except Exception:
                bars_obj = None

            if not bars_obj:
                logger.warning(f"No historical data found for {symbol}")
                return []

            bars = list(bars_obj)
            logger.debug(f"Successfully retrieved {len(bars)} bars for {symbol}")

            # Use Pydantic model_dump() to get proper dictionaries with full field names
            result: list[dict[str, Any]] = []
            for bar in bars:
                try:
                    # Alpaca SDK uses Pydantic models, use model_dump()
                    bar_dict = bar.model_dump()
                    result.append(bar_dict)
                except Exception as e:
                    logger.warning(f"Failed to convert bar for {symbol}: {e}")
                    continue
            return result

        except Exception as e:
            logger.error(f"Failed to get historical data for {symbol}: {e}")
            raise

    # Utility Methods
    def validate_connection(self) -> bool:
        """Validate that the connection to Alpaca is working."""
        try:
            account = self._get_account_object()
            if account:
                logger.info("Alpaca connection validated successfully")
                return True
            return False
        except Exception as e:
            logger.error(f"Alpaca connection validation failed: {e}")
            return False

    def get_buying_power(self) -> float | None:
        """Get current buying power."""
        try:
            account = self._get_account_object()
            if account and hasattr(account, "buying_power") and account.buying_power is not None:
                return float(account.buying_power)
            return None
        except Exception as e:
            logger.error(f"Failed to get buying power: {e}")
            raise

    def get_portfolio_value(self) -> float | None:
        """Get current portfolio value."""
        try:
            account = self._get_account_object()
            if (
                account
                and hasattr(account, "portfolio_value")
                and account.portfolio_value is not None
            ):
                return float(account.portfolio_value)
            return None
        except Exception as e:
            logger.error(f"Failed to get portfolio value: {e}")
            raise

    # Additional methods to match interface contracts

    def cancel_all_orders(self, symbol: str | None = None) -> bool:
        """Cancel all orders, optionally filtered by symbol.

        Args:
            symbol: If provided, only cancel orders for this symbol

        Returns:
            True if successful, False otherwise.

        """
        try:
            if symbol:
                # Get orders for specific symbol and cancel them
                orders = self.get_orders(status="open")
                symbol_orders = [
                    order for order in orders if getattr(order, "symbol", None) == symbol
                ]
                for order in symbol_orders:
                    order_id = getattr(order, "id", None)
                    if order_id:
                        self.cancel_order(str(order_id))
            else:
                # Cancel all open orders
                self._trading_client.cancel_orders()

            logger.info("Successfully cancelled orders" + (f" for {symbol}" if symbol else ""))
            return True
        except Exception as e:
            logger.error(f"Failed to cancel orders: {e}")
            return False

    def cancel_stale_orders(self, timeout_minutes: int = 30) -> dict[str, Any]:
        """Cancel orders older than the specified timeout.

        Args:
            timeout_minutes: Orders older than this many minutes will be cancelled

        Returns:
            Dictionary containing:
            - cancelled_count: Number of orders cancelled
            - errors: List of any errors encountered
            - cancelled_orders: List of order IDs that were cancelled

        """
        try:
            from datetime import timedelta

            current_time = datetime.now(UTC)
            cutoff_time = current_time - timedelta(minutes=timeout_minutes)

            # Get all open orders
            open_orders = self.get_orders(status="open")

            cancelled_orders = []
            errors = []

            logger.info(
                f"🔍 Checking {len(open_orders)} open orders for staleness (>{timeout_minutes} minutes)"
            )

            for order in open_orders:
                try:
                    # Get order submission time
                    submitted_at = getattr(order, "submitted_at", None)
                    if not submitted_at:
                        continue

                    # Handle string timestamps
                    if isinstance(submitted_at, str):
                        submitted_at = datetime.fromisoformat(
                            submitted_at.replace("Z", "+00:00")
                        )

                    # Check if order is stale
                    if submitted_at < cutoff_time:
                        order_id = str(getattr(order, "id", "unknown"))
                        symbol = getattr(order, "symbol", "unknown")
                        age_minutes = (current_time - submitted_at).total_seconds() / 60

                        logger.info(
                            f"🗑️ Cancelling stale order {order_id} for {symbol} "
                            f"(age: {age_minutes:.1f} minutes)"
                        )

                        if self.cancel_order(order_id):
                            cancelled_orders.append(order_id)
                        else:
                            errors.append(f"Failed to cancel order {order_id}")

                except Exception as e:
                    order_id = str(getattr(order, "id", "unknown"))
                    error_msg = f"Error processing order {order_id}: {e}"
                    logger.error(error_msg)
                    errors.append(error_msg)

            result = {
                "cancelled_count": len(cancelled_orders),
                "errors": errors,
                "cancelled_orders": cancelled_orders,
            }

            if cancelled_orders:
                logger.info(
                    f"✅ Cancelled {len(cancelled_orders)} stale orders: {cancelled_orders}"
                )
            else:
                logger.info("✅ No stale orders found to cancel")

            return result

        except Exception as e:
            error_msg = f"Failed to cancel stale orders: {e}"
            logger.error(error_msg)
            return {
                "cancelled_count": 0,
                "errors": [error_msg],
                "cancelled_orders": [],
            }

    def liquidate_position(self, symbol: str) -> str | None:
        """Liquidate entire position using close_position API.

        Args:
            symbol: Symbol to liquidate

        Returns:
            Order ID if successful, None if failed.

        """
        try:
            order = self._trading_client.close_position(symbol)
            order_id = str(getattr(order, "id", "unknown"))
            logger.info(f"Successfully liquidated position for {symbol}: {order_id}")
            return order_id
        except Exception as e:
            logger.error(f"Failed to liquidate position for {symbol}: {e}")
            return None

    def get_asset_info(self, symbol: str) -> dict[str, Any] | None:
        """Get asset information.

        Args:
            symbol: Stock symbol

        Returns:
            Asset information dictionary, or None if not found.

        """
        try:
            asset = self._trading_client.get_asset(symbol)
            # Convert to dictionary
            return {
                "symbol": getattr(asset, "symbol", symbol),
                "name": getattr(asset, "name", None),
                "exchange": getattr(asset, "exchange", None),
                "asset_class": getattr(asset, "asset_class", None),
                "tradable": getattr(asset, "tradable", None),
                "fractionable": getattr(asset, "fractionable", None),
            }
        except Exception as e:
            logger.error(f"Failed to get asset info for {symbol}: {e}")
            return None

    def is_market_open(self) -> bool:
        """Check if the market is currently open.

        Returns:
            True if market is open, False otherwise.

        """
        try:
            clock = self._trading_client.get_clock()
            return getattr(clock, "is_open", False)
        except Exception as e:
            logger.error(f"Failed to get market status: {e}")
            return False

    def get_market_calendar(self, start_date: str, end_date: str) -> list[dict[str, Any]]:
        """Get market calendar information.

        Args:
            start_date: Start date (ISO format)
            end_date: End date (ISO format)

        Returns:
            List of market calendar entries.

        """
        try:
            # Some stubs may not accept start/end; fetch without filters
            calendar = self._trading_client.get_calendar()
            # Convert to list of dictionaries
            return [
                {
                    "date": str(getattr(day, "date", "")),
                    "open": str(getattr(day, "open", "")),
                    "close": str(getattr(day, "close", "")),
                }
                for day in calendar
            ]
        except Exception as e:
            logger.error(f"Failed to get market calendar: {e}")
            return []

    def get_portfolio_history(
        self,
        start_date: str | None = None,
        end_date: str | None = None,
        timeframe: str = "1Day",
    ) -> dict[str, Any] | None:
        """Get portfolio performance history.

        Args:
            start_date: Start date (ISO format), defaults to 1 month ago
            end_date: End date (ISO format), defaults to today
            timeframe: Timeframe for data points

        Returns:
            Portfolio history data, or None if failed.

        """
        try:
            # Fetch without kwargs to satisfy type stubs
            history = self._trading_client.get_portfolio_history()
            # Convert to dictionary
            return {
                "timestamp": getattr(history, "timestamp", []),
                "equity": getattr(history, "equity", []),
                "profit_loss": getattr(history, "profit_loss", []),
                "profit_loss_pct": getattr(history, "profit_loss_pct", []),
                "base_value": getattr(history, "base_value", None),
                "timeframe": timeframe,
            }
        except Exception as e:
            logger.error(f"Failed to get portfolio history: {e}")
            return None

    def get_activities(
        self,
        activity_type: str | None = None,
        start_date: str | None = None,
        end_date: str | None = None,
    ) -> list[dict[str, Any]]:
        """Get account activities (trades, dividends, etc.).

        Args:
            activity_type: Filter by activity type (optional)
            start_date: Start date (ISO format), defaults to 1 week ago
            end_date: End date (ISO format), defaults to today

        Returns:
            List of activity records.

        """
        try:
            # get_activities may not be present in stubs; guard via getattr
            get_activities = getattr(self._trading_client, "get_activities", None)
            if not callable(get_activities):
                return []
            activities = get_activities(
                activity_type=activity_type, date=start_date, until=end_date
            )
            # Convert to list of dictionaries
            return [
                {
                    "id": str(getattr(activity, "id", "")),
                    "activity_type": str(getattr(activity, "activity_type", "")),
                    "date": str(getattr(activity, "date", "")),
                    "symbol": getattr(activity, "symbol", None),
                    "side": getattr(activity, "side", None),
                    "qty": getattr(activity, "qty", None),
                    "price": getattr(activity, "price", None),
                }
                for activity in activities
            ]
        except Exception as e:
            logger.error(f"Failed to get activities: {e}")
            return []

    # OrderExecutor protocol implementation methods

    def place_smart_sell_order(self, symbol: str, qty: float) -> str | None:
        """Place a smart sell order using execution manager.

        Args:
            symbol: Symbol to sell
            qty: Quantity to sell

        Returns:
            Order ID if successful, None if failed

        """
        try:
            # Use the place_market_order method which now returns ExecutedOrderDTO
            result = self.place_market_order(symbol, "sell", qty=qty)

            # Check if the order was successful and return order_id
            if result.status not in ["REJECTED", "CANCELED"] and result.order_id:
                return result.order_id
            logger.error(f"Smart sell order failed for {symbol}: {result.error_message}")
            return None

        except Exception as e:
            logger.error(f"Smart sell order failed for {symbol}: {e}")
            return None

    def get_current_positions(self) -> dict[str, float]:
        """Get all current positions as dict mapping symbol to quantity.

        This is an alias for get_positions_dict() to satisfy OrderExecutor protocol.

        Returns:
            Dictionary mapping symbol to quantity owned. Only includes non-zero positions.

        """
        return self.get_positions_dict()

    def _check_order_completion_status(self, order_id: str) -> str | None:
        """Check if a single order has reached a final state.

        Args:
            order_id: The order ID to check

        Returns:
            Order status if completed, None if still pending or error occurred

        """
        try:
            order = self._trading_client.get_order_by_id(order_id)
            order_status = getattr(order, "status", "").upper()

            # Check if order is in a final state
            if order_status in ["FILLED", "CANCELED", "REJECTED", "EXPIRED"]:
                return order_status
            return None
        except Exception as e:
            logger.warning(f"Failed to check order {order_id} status: {e}")
            return None

    def _process_pending_orders(self, order_ids: list[str], completed_orders: list[str]) -> None:
        """Process pending orders and update completed_orders list.

        Args:
            order_ids: All order IDs to monitor
            completed_orders: List of completed order IDs (modified in place)

        """
        for order_id in order_ids:
            if order_id not in completed_orders:
                final_status = self._check_order_completion_status(order_id)
                if final_status:
                    completed_orders.append(order_id)
                    logger.info(f"Order {order_id} completed with status: {final_status}")

    def _should_continue_waiting(
        self,
        completed_orders: list[str],
        order_ids: list[str],
        start_time: float,
        max_wait_seconds: int,
    ) -> bool:
        """Check if we should continue waiting for order completion.

        Args:
            completed_orders: List of completed order IDs
            order_ids: All order IDs being monitored
            start_time: When monitoring started
            max_wait_seconds: Maximum wait time

        Returns:
            True if should continue waiting, False otherwise

        """
        return (
            len(completed_orders) < len(order_ids) and (time.time() - start_time) < max_wait_seconds
        )

    def wait_for_order_completion(
        self, order_ids: list[str], max_wait_seconds: int = 30
    ) -> WebSocketResult:
        """Wait for orders to reach a final state using TradingStream (with polling fallback).

        Args:
            order_ids: List of order IDs to monitor
            max_wait_seconds: Maximum time to wait for completion

        Returns:
            WebSocketResult with completion status and completed order IDs

        """
        completed_orders: list[str] = []
        start_time = time.time()

        try:
            # Prefer websocket order updates
            completed_orders = self._wait_for_orders_via_ws(order_ids, max_wait_seconds)

            # Fallback to polling for any remaining orders within remaining time
            remaining = [oid for oid in order_ids if oid not in completed_orders]
            if remaining:
                time_left = max(0.0, max_wait_seconds - (time.time() - start_time))
                local_start = time.time()
                while remaining and (time.time() - local_start) < time_left:
                    self._process_pending_orders(remaining, completed_orders)
                    remaining = [oid for oid in remaining if oid not in completed_orders]
                    if remaining:
                        time.sleep(0.3)

            success = len(completed_orders) == len(order_ids)

            return WebSocketResult(
                status=(WebSocketStatus.COMPLETED if success else WebSocketStatus.TIMEOUT),
                message=f"Completed {len(completed_orders)}/{len(order_ids)} orders",
                completed_order_ids=completed_orders,
                metadata={"total_wait_time": time.time() - start_time},
            )

        except Exception as e:
            logger.error(f"Error monitoring order completion: {e}")
            return WebSocketResult(
                status=WebSocketStatus.ERROR,
                message=f"Error monitoring orders: {e}",
                completed_order_ids=completed_orders,
                metadata={"error": str(e)},
            )

    # ---- TradingStream helpers ----
    def _ensure_trading_stream(self) -> None:
        """Ensure TradingStream is running and subscribed to trade updates."""
        with self._trading_ws_lock:
            if self._trading_stream and self._trading_ws_connected:
                return
            try:
                self._trading_stream = TradingStream(
                    self._api_key, self._secret_key, paper=self._paper
                )
                self._trading_stream.subscribe_trade_updates(self._on_order_update)

                def _runner() -> None:
                    try:
                        ts = self._trading_stream
                        if ts is not None:
                            ts.run()
                    except Exception as exc:
                        logger.error(f"TradingStream terminated: {exc}")
                    finally:
                        self._trading_ws_connected = False

                self._trading_ws_connected = True
                self._trading_stream_thread = threading.Thread(
                    target=_runner, name="AlpacaTradingWS", daemon=True
                )
                self._trading_stream_thread.start()
                logger.info("✅ TradingStream started (order updates)")
            except Exception as exc:
                logger.error(f"Failed to start TradingStream: {exc}")
                self._trading_ws_connected = False

    async def _on_order_update(self, data: dict[str, Any] | object) -> None:
        """Order update callback for TradingStream (async).

        Handles both SDK models and dict payloads. Must be async for TradingStream.
        """
        try:
            if hasattr(data, "event"):
                event_type = str(getattr(data, "event", "")).lower()
                order = getattr(data, "order", None)
            else:
                event_type = str(data.get("event", "")).lower() if isinstance(data, dict) else ""
                order = data.get("order") if isinstance(data, dict) else None

            order_id = None
            status = None
            avg_price: Decimal | None = None

            if order is not None:
                order_id = str(
                    getattr(order, "id", "") or (order.get("id") if isinstance(order, dict) else "")
                )
                status = str(
                    getattr(order, "status", "")
                    or (order.get("status") if isinstance(order, dict) else "")
                ).lower()
                avg_raw = (
                    getattr(order, "filled_avg_price", None)
                    if not isinstance(order, dict)
                    else order.get("filled_avg_price")
                )
                if avg_raw is not None:
                    try:
                        avg_price = Decimal(str(avg_raw))
                    except Exception:
                        avg_price = None

            if not order_id:
                return

            # Mark terminal and set events
            final_events = {"fill", "canceled", "rejected", "expired"}
            is_terminal = (
                event_type in final_events
                or status in final_events
                or status
                in {
                    "filled",
                    "canceled",
                    "rejected",
                    "expired",
                }
            )

            self._order_status[order_id] = status or event_type or ""
            self._order_avg_price[order_id] = avg_price

            if is_terminal:
                evt = self._order_events.get(order_id)
                if evt:
                    # Safe to set from event loop thread; non-blocking
                    evt.set()
        except Exception as exc:
            logger.error(f"Error in TradingStream order update: {exc}")

    def _wait_for_orders_via_ws(self, order_ids: list[str], timeout: float) -> list[str]:
        """Use TradingStream updates to wait for orders to complete within timeout."""
        self._ensure_trading_stream()

        # Ensure events exist for ids
        events: dict[str, threading.Event] = {}
        for oid in order_ids:
            evt = self._order_events.get(oid)
            if not evt:
                evt = threading.Event()
                self._order_events[oid] = evt
            events[oid] = evt

        start = time.time()
        completed: list[str] = []

        # Check cached statuses first
        for oid in order_ids:
            status = (self._order_status.get(oid, "") or "").lower()
            if status in {"filled", "canceled", "rejected", "expired"}:
                completed.append(oid)

        # Wait for the rest
        for oid in order_ids:
            if oid in completed:
                continue
            time_left = timeout - (time.time() - start)
            if time_left <= 0:
                break
            evt = events.get(oid)
            if evt and evt.wait(timeout=time_left):
                completed.append(oid)

        return completed

    # Note: MarketDataPort implementation removed to avoid protocol compliance issues
    # AlpacaManager provides market data functionality through direct methods
    # without implementing the full MarketDataPort protocol

    def __repr__(self) -> str:
        """Return string representation."""
        return f"AlpacaManager(paper={self._paper})"


# Factory function for easy creation
def create_alpaca_manager(
    api_key: str, secret_key: str, *, paper: bool = True, base_url: str | None = None
) -> AlpacaManager:
    """Create an AlpacaManager instance.

    This function provides a clean way to create AlpacaManager instances
    and can be easily extended with additional configuration options.
    """
    return AlpacaManager(api_key=api_key, secret_key=secret_key, paper=paper, base_url=base_url)<|MERGE_RESOLUTION|>--- conflicted
+++ resolved
@@ -93,7 +93,9 @@
                 api_key=api_key, secret_key=secret_key, paper=paper
             )
 
-            self._data_client = StockHistoricalDataClient(api_key=api_key, secret_key=secret_key)
+            self._data_client = StockHistoricalDataClient(
+                api_key=api_key, secret_key=secret_key
+            )
 
             logger.info(f"AlpacaManager initialized - Paper: {paper}")
 
@@ -156,16 +158,22 @@
             submitted_at = getattr(order, "submitted_at", None) or datetime.now(UTC)
             if isinstance(submitted_at, str):
                 # Handle ISO format strings
-                submitted_at = datetime.fromisoformat(submitted_at.replace("Z", "+00:00"))
+                submitted_at = datetime.fromisoformat(
+                    submitted_at.replace("Z", "+00:00")
+                )
 
             completed_at = getattr(order, "updated_at", None)
             if completed_at and isinstance(completed_at, str):
-                completed_at = datetime.fromisoformat(completed_at.replace("Z", "+00:00"))
+                completed_at = datetime.fromisoformat(
+                    completed_at.replace("Z", "+00:00")
+                )
 
                 # Map status to our expected values - using explicit typing to ensure Literal compliance
             status_mapping: dict[
                 str,
-                Literal["accepted", "filled", "partially_filled", "rejected", "canceled"],
+                Literal[
+                    "accepted", "filled", "partially_filled", "rejected", "canceled"
+                ],
             ] = {
                 "new": "accepted",
                 "accepted": "accepted",
@@ -201,9 +209,9 @@
         self, error: Exception, context: str = "Operation", order_id: str = "unknown"
     ) -> OrderExecutionResult:
         """Create an error OrderExecutionResult."""
-        status: Literal["accepted", "filled", "partially_filled", "rejected", "canceled"] = (
-            "rejected"
-        )
+        status: Literal[
+            "accepted", "filled", "partially_filled", "rejected", "canceled"
+        ] = "rejected"
         return OrderExecutionResult(
             success=False,
             order_id=order_id,
@@ -313,7 +321,9 @@
                 else:
                     # Fallback to total qty if qty_available is not available
                     qty_raw = (
-                        getattr(pos, "qty", None) if not isinstance(pos, dict) else pos.get("qty")
+                        getattr(pos, "qty", None)
+                        if not isinstance(pos, dict)
+                        else pos.get("qty")
                     )
 
                 if symbol and qty_raw is not None:
@@ -671,7 +681,9 @@
                 side=OrderSide.BUY if side_normalized == "buy" else OrderSide.SELL,
                 limit_price=limit_price,
                 time_in_force=(
-                    TimeInForce.DAY if time_in_force.lower() == "day" else TimeInForce.GTC
+                    TimeInForce.DAY
+                    if time_in_force.lower() == "day"
+                    else TimeInForce.GTC
                 ),
             )
 
@@ -682,7 +694,9 @@
             # Map ExecutedOrderDTO status to OrderExecutionResult Literal status
             dto_status_to_result_status: dict[
                 str,
-                Literal["accepted", "filled", "partially_filled", "rejected", "canceled"],
+                Literal[
+                    "accepted", "filled", "partially_filled", "rejected", "canceled"
+                ],
             ] = {
                 "FILLED": "filled",
                 "PARTIAL": "partially_filled",
@@ -697,7 +711,9 @@
 
             result_status: Literal[
                 "accepted", "filled", "partially_filled", "rejected", "canceled"
-            ] = dto_status_to_result_status.get(executed_order_dto.status.upper(), "accepted")
+            ] = dto_status_to_result_status.get(
+                executed_order_dto.status.upper(), "accepted"
+            )
 
             success = result_status not in ["rejected", "canceled"]
 
@@ -707,10 +723,14 @@
                 status=result_status,
                 filled_qty=executed_order_dto.filled_quantity,
                 avg_fill_price=(
-                    executed_order_dto.price if executed_order_dto.filled_quantity > 0 else None
+                    executed_order_dto.price
+                    if executed_order_dto.filled_quantity > 0
+                    else None
                 ),
                 submitted_at=executed_order_dto.execution_timestamp,
-                completed_at=(executed_order_dto.execution_timestamp if success else None),
+                completed_at=(
+                    executed_order_dto.execution_timestamp if success else None
+                ),
                 error=executed_order_dto.error_message if not success else None,
             )
 
@@ -736,7 +756,7 @@
         try:
             from alpaca.trading.requests import GetOrdersRequest
             from alpaca.trading.enums import QueryOrderStatus
-            
+
             # Use proper request to get more orders (default limit is very low)
             if status and status.lower() == "open":
                 # Use the API's built-in open status filter for efficiency
@@ -746,23 +766,19 @@
                 # Get recent orders with higher limit to catch all relevant orders
                 request = GetOrdersRequest(limit=100)  # Increased from default
                 orders = self._trading_client.get_orders(request)
-                
+
             orders_list = list(orders)
-            
+
             # Apply manual filtering for non-open status requests
             if status and status.lower() != "open":
                 status_lower = status.lower()
                 # For other statuses, try exact match on the enum name
                 orders_list = [
-<<<<<<< HEAD
                     o
                     for o in orders_list
-                    if status_lower in str(getattr(o, "status", "")).lower()
-=======
-                    o for o in orders_list if str(getattr(o, "status", "")).lower() == status_lower
->>>>>>> 7c097922
+                    if str(getattr(o, "status", "")).lower() == status_lower
                 ]
-                
+
             logger.debug(f"Successfully retrieved {len(orders_list)} orders")
             return orders_list
         except Exception as e:
@@ -982,7 +998,11 @@
         """Get current buying power."""
         try:
             account = self._get_account_object()
-            if account and hasattr(account, "buying_power") and account.buying_power is not None:
+            if (
+                account
+                and hasattr(account, "buying_power")
+                and account.buying_power is not None
+            ):
                 return float(account.buying_power)
             return None
         except Exception as e:
@@ -1021,7 +1041,9 @@
                 # Get orders for specific symbol and cancel them
                 orders = self.get_orders(status="open")
                 symbol_orders = [
-                    order for order in orders if getattr(order, "symbol", None) == symbol
+                    order
+                    for order in orders
+                    if getattr(order, "symbol", None) == symbol
                 ]
                 for order in symbol_orders:
                     order_id = getattr(order, "id", None)
@@ -1031,7 +1053,9 @@
                 # Cancel all open orders
                 self._trading_client.cancel_orders()
 
-            logger.info("Successfully cancelled orders" + (f" for {symbol}" if symbol else ""))
+            logger.info(
+                "Successfully cancelled orders" + (f" for {symbol}" if symbol else "")
+            )
             return True
         except Exception as e:
             logger.error(f"Failed to cancel orders: {e}")
@@ -1183,7 +1207,9 @@
             logger.error(f"Failed to get market status: {e}")
             return False
 
-    def get_market_calendar(self, start_date: str, end_date: str) -> list[dict[str, Any]]:
+    def get_market_calendar(
+        self, start_date: str, end_date: str
+    ) -> list[dict[str, Any]]:
         """Get market calendar information.
 
         Args:
@@ -1305,7 +1331,9 @@
             # Check if the order was successful and return order_id
             if result.status not in ["REJECTED", "CANCELED"] and result.order_id:
                 return result.order_id
-            logger.error(f"Smart sell order failed for {symbol}: {result.error_message}")
+            logger.error(
+                f"Smart sell order failed for {symbol}: {result.error_message}"
+            )
             return None
 
         except Exception as e:
@@ -1345,7 +1373,9 @@
             logger.warning(f"Failed to check order {order_id} status: {e}")
             return None
 
-    def _process_pending_orders(self, order_ids: list[str], completed_orders: list[str]) -> None:
+    def _process_pending_orders(
+        self, order_ids: list[str], completed_orders: list[str]
+    ) -> None:
         """Process pending orders and update completed_orders list.
 
         Args:
@@ -1358,7 +1388,9 @@
                 final_status = self._check_order_completion_status(order_id)
                 if final_status:
                     completed_orders.append(order_id)
-                    logger.info(f"Order {order_id} completed with status: {final_status}")
+                    logger.info(
+                        f"Order {order_id} completed with status: {final_status}"
+                    )
 
     def _should_continue_waiting(
         self,
@@ -1380,7 +1412,8 @@
 
         """
         return (
-            len(completed_orders) < len(order_ids) and (time.time() - start_time) < max_wait_seconds
+            len(completed_orders) < len(order_ids)
+            and (time.time() - start_time) < max_wait_seconds
         )
 
     def wait_for_order_completion(
@@ -1410,14 +1443,18 @@
                 local_start = time.time()
                 while remaining and (time.time() - local_start) < time_left:
                     self._process_pending_orders(remaining, completed_orders)
-                    remaining = [oid for oid in remaining if oid not in completed_orders]
+                    remaining = [
+                        oid for oid in remaining if oid not in completed_orders
+                    ]
                     if remaining:
                         time.sleep(0.3)
 
             success = len(completed_orders) == len(order_ids)
 
             return WebSocketResult(
-                status=(WebSocketStatus.COMPLETED if success else WebSocketStatus.TIMEOUT),
+                status=(
+                    WebSocketStatus.COMPLETED if success else WebSocketStatus.TIMEOUT
+                ),
                 message=f"Completed {len(completed_orders)}/{len(order_ids)} orders",
                 completed_order_ids=completed_orders,
                 metadata={"total_wait_time": time.time() - start_time},
@@ -1474,7 +1511,9 @@
                 event_type = str(getattr(data, "event", "")).lower()
                 order = getattr(data, "order", None)
             else:
-                event_type = str(data.get("event", "")).lower() if isinstance(data, dict) else ""
+                event_type = (
+                    str(data.get("event", "")).lower() if isinstance(data, dict) else ""
+                )
                 order = data.get("order") if isinstance(data, dict) else None
 
             order_id = None
@@ -1483,7 +1522,8 @@
 
             if order is not None:
                 order_id = str(
-                    getattr(order, "id", "") or (order.get("id") if isinstance(order, dict) else "")
+                    getattr(order, "id", "")
+                    or (order.get("id") if isinstance(order, dict) else "")
                 )
                 status = str(
                     getattr(order, "status", "")
@@ -1528,7 +1568,9 @@
         except Exception as exc:
             logger.error(f"Error in TradingStream order update: {exc}")
 
-    def _wait_for_orders_via_ws(self, order_ids: list[str], timeout: float) -> list[str]:
+    def _wait_for_orders_via_ws(
+        self, order_ids: list[str], timeout: float
+    ) -> list[str]:
         """Use TradingStream updates to wait for orders to complete within timeout."""
         self._ensure_trading_stream()
 
@@ -1581,4 +1623,6 @@
     This function provides a clean way to create AlpacaManager instances
     and can be easily extended with additional configuration options.
     """
-    return AlpacaManager(api_key=api_key, secret_key=secret_key, paper=paper, base_url=base_url)+    return AlpacaManager(
+        api_key=api_key, secret_key=secret_key, paper=paper, base_url=base_url
+    )