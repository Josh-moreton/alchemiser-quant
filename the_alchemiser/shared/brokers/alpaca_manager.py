--- conflicted
+++ resolved
@@ -164,7 +164,9 @@
                 api_key=api_key, secret_key=secret_key, paper=paper
             )
 
-            self._data_client = StockHistoricalDataClient(api_key=api_key, secret_key=secret_key)
+            self._data_client = StockHistoricalDataClient(
+                api_key=api_key, secret_key=secret_key
+            )
 
             logger.info(f"AlpacaManager initialized - Paper: {paper}")
 
@@ -282,7 +284,9 @@
                 # Map status to our expected values - using explicit typing to ensure Literal compliance
             status_mapping: dict[
                 str,
-                Literal["accepted", "filled", "partially_filled", "rejected", "canceled"],
+                Literal[
+                    "accepted", "filled", "partially_filled", "rejected", "canceled"
+                ],
             ] = {
                 "new": "accepted",
                 "accepted": "accepted",
@@ -318,9 +322,9 @@
         self, error: Exception, context: str = "Operation", order_id: str = "unknown"
     ) -> OrderExecutionResult:
         """Create an error OrderExecutionResult."""
-        status: Literal["accepted", "filled", "partially_filled", "rejected", "canceled"] = (
-            "rejected"
-        )
+        status: Literal[
+            "accepted", "filled", "partially_filled", "rejected", "canceled"
+        ] = "rejected"
         return OrderExecutionResult(
             success=False,
             order_id=order_id,
@@ -536,15 +540,11 @@
 
             # Use trading service to place the order
             return self._get_trading_service().place_market_order(
-<<<<<<< HEAD
                 normalized_symbol,
                 side_normalized,
                 final_qty,
                 notional,
                 is_complete_exit=is_complete_exit,
-=======
-                normalized_symbol, side_normalized, final_qty, notional, is_complete_exit=is_complete_exit
->>>>>>> 495b85b0
             )
 
         except ValueError as e:
@@ -717,7 +717,9 @@
                 # Get orders for specific symbol and cancel them
                 orders = self.get_orders(status="open")
                 symbol_orders = [
-                    order for order in orders if getattr(order, "symbol", None) == symbol
+                    order
+                    for order in orders
+                    if getattr(order, "symbol", None) == symbol
                 ]
                 for order in symbol_orders:
                     order_id = getattr(order, "id", None)
@@ -727,7 +729,9 @@
                 # Cancel all open orders
                 self._trading_client.cancel_orders()
 
-            logger.info("Successfully cancelled orders" + (f" for {symbol}" if symbol else ""))
+            logger.info(
+                "Successfully cancelled orders" + (f" for {symbol}" if symbol else "")
+            )
             return True
         except Exception as e:
             logger.error(f"Failed to cancel orders: {e}")
@@ -754,7 +758,9 @@
                 f"🔍 Checking {len(open_orders)} open orders for staleness (>{timeout_minutes} minutes)"
             )
 
-            cancelled_orders, errors = self._process_stale_orders(open_orders, cutoff_time)
+            cancelled_orders, errors = self._process_stale_orders(
+                open_orders, cutoff_time
+            )
             result = self._build_stale_orders_result(cancelled_orders, errors)
             self._log_stale_orders_result(cancelled_orders)
 
@@ -826,7 +832,9 @@
 
         # Handle string timestamps
         if isinstance(submitted_at, str):
-            submitted_at = datetime.fromisoformat(submitted_at.replace("Z", UTC_TIMEZONE_SUFFIX))
+            submitted_at = datetime.fromisoformat(
+                submitted_at.replace("Z", UTC_TIMEZONE_SUFFIX)
+            )
 
         # Check if order is stale
         if submitted_at < cutoff_time:
@@ -854,7 +862,9 @@
     def _log_stale_orders_result(self, cancelled_orders: list[str]) -> None:
         """Log the result of stale orders cancellation."""
         if cancelled_orders:
-            logger.info(f"✅ Cancelled {len(cancelled_orders)} stale orders: {cancelled_orders}")
+            logger.info(
+                f"✅ Cancelled {len(cancelled_orders)} stale orders: {cancelled_orders}"
+            )
         else:
             logger.info("✅ No stale orders found to cancel")
 
@@ -944,7 +954,9 @@
         """
         asset_info = self.get_asset_info(symbol)
         if asset_info is None:
-            logger.warning(f"Could not determine fractionability for {symbol}, defaulting to True")
+            logger.warning(
+                f"Could not determine fractionability for {symbol}, defaulting to True"
+            )
             return True
         return asset_info.fractionable
 
@@ -962,7 +974,9 @@
             logger.error(f"Failed to get market status: {e}")
             return False
 
-    def get_market_calendar(self, _start_date: str, _end_date: str) -> list[dict[str, Any]]:
+    def get_market_calendar(
+        self, _start_date: str, _end_date: str
+    ) -> list[dict[str, Any]]:
         """Get market calendar information.
 
         Args:
@@ -996,7 +1010,9 @@
         timeframe: str = "1Day",
     ) -> dict[str, Any] | None:
         """Get portfolio performance history."""
-        return self._account_service.get_portfolio_history(_start_date, _end_date, timeframe)
+        return self._account_service.get_portfolio_history(
+            _start_date, _end_date, timeframe
+        )
 
     def get_activities(
         self,
@@ -1055,7 +1071,9 @@
             logger.warning(f"Failed to check order {order_id} status: {e}")
             return None
 
-    def _process_pending_orders(self, order_ids: list[str], completed_orders: list[str]) -> None:
+    def _process_pending_orders(
+        self, order_ids: list[str], completed_orders: list[str]
+    ) -> None:
         """Process pending orders and update completed_orders list.
 
         Args:
@@ -1068,7 +1086,9 @@
                 final_status = self._check_order_completion_status(order_id)
                 if final_status:
                     completed_orders.append(order_id)
-                    logger.info(f"Order {order_id} completed with status: {final_status}")
+                    logger.info(
+                        f"Order {order_id} completed with status: {final_status}"
+                    )
 
     def _should_continue_waiting(
         self,
@@ -1090,7 +1110,8 @@
 
         """
         return (
-            len(completed_orders) < len(order_ids) and (time.time() - start_time) < max_wait_seconds
+            len(completed_orders) < len(order_ids)
+            and (time.time() - start_time) < max_wait_seconds
         )
 
     def wait_for_order_completion(
@@ -1106,7 +1127,9 @@
             WebSocketResult with completion status and completed order IDs
 
         """
-        return self._get_trading_service().wait_for_order_completion(order_ids, max_wait_seconds)
+        return self._get_trading_service().wait_for_order_completion(
+            order_ids, max_wait_seconds
+        )
 
     # ---- TradingStream helpers ----
     def _ensure_trading_stream(self) -> None:
@@ -1129,12 +1152,16 @@
             # Request trading service from the manager
             if self._websocket_manager.get_trading_service(self._on_order_update):
                 self._trading_service_active = True
-                logger.info("✅ TradingStream service activated via WebSocketConnectionManager")
+                logger.info(
+                    "✅ TradingStream service activated via WebSocketConnectionManager"
+                )
             else:
                 logger.error("❌ Failed to activate TradingStream service")
 
         except Exception as exc:
-            logger.error(f"Failed to ensure TradingStream via WebSocketConnectionManager: {exc}")
+            logger.error(
+                f"Failed to ensure TradingStream via WebSocketConnectionManager: {exc}"
+            )
             self._trading_service_active = False
 
     def _extract_event_and_order(
@@ -1153,7 +1180,9 @@
             event_type = str(getattr(data, "event", "")).lower()
             order = getattr(data, "order", None)
         else:
-            event_type = str(data.get("event", "")).lower() if isinstance(data, dict) else ""
+            event_type = (
+                str(data.get("event", "")).lower() if isinstance(data, dict) else ""
+            )
             order = data.get("order") if isinstance(data, dict) else None
         return event_type, order
 
@@ -1173,10 +1202,12 @@
             return None, None, None
 
         order_id = str(
-            getattr(order, "id", "") or (order.get("id") if isinstance(order, dict) else "")
+            getattr(order, "id", "")
+            or (order.get("id") if isinstance(order, dict) else "")
         )
         status = str(
-            getattr(order, "status", "") or (order.get("status") if isinstance(order, dict) else "")
+            getattr(order, "status", "")
+            or (order.get("status") if isinstance(order, dict) else "")
         ).lower()
 
         avg_price = self._convert_avg_price(order)
@@ -1251,7 +1282,9 @@
         except Exception as exc:
             logger.error(f"Error in TradingStream order update: {exc}")
 
-    def _wait_for_orders_via_ws(self, order_ids: list[str], timeout: float) -> list[str]:
+    def _wait_for_orders_via_ws(
+        self, order_ids: list[str], timeout: float
+    ) -> list[str]:
         """Use TradingStream updates to wait for orders to complete within timeout."""
         self._ensure_trading_stream()
 
@@ -1302,12 +1335,18 @@
                 for instance in instances_to_cleanup:
                     try:
                         # Clean up trading service
-                        if hasattr(instance, "_trading_service") and instance._trading_service:
+                        if (
+                            hasattr(instance, "_trading_service")
+                            and instance._trading_service
+                        ):
                             instance._trading_service.cleanup()
                             instance._trading_service = None
 
                         # Release trading service from WebSocketConnectionManager
-                        if hasattr(instance, "_websocket_manager") and instance._websocket_manager:
+                        if (
+                            hasattr(instance, "_websocket_manager")
+                            and instance._websocket_manager
+                        ):
                             logger.info(
                                 "Releasing TradingStream service from WebSocketConnectionManager"
                             )
@@ -1339,7 +1378,9 @@
                             instance, "_trading_service_active", False
                         ),
                         "initialized": getattr(instance, "_initialized", False),
-                        "websocket_manager_available": getattr(instance, "_websocket_manager", None)
+                        "websocket_manager_available": getattr(
+                            instance, "_websocket_manager", None
+                        )
                         is not None,
                     }
                 except Exception as e:
@@ -1361,4 +1402,6 @@
     This function provides a clean way to create AlpacaManager instances
     and can be easily extended with additional configuration options.
     """
-    return AlpacaManager(api_key=api_key, secret_key=secret_key, paper=paper, base_url=base_url)+    return AlpacaManager(
+        api_key=api_key, secret_key=secret_key, paper=paper, base_url=base_url
+    )