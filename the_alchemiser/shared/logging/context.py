--- conflicted
+++ resolved
@@ -2,24 +2,9 @@
 
 Context management for logging system.
 
-This module provides context variable management for request tracking, error tracking,
-<<<<<<< HEAD
-and event traceability across the logging infrastructure. Context variables are used to
-propagate request IDs, error IDs, correlation IDs, and causation IDs through the logging
-system without requiring them to be passed explicitly.
-
-Event traceability variables (correlation_id and causation_id) support the event-driven
-architecture by enabling tracking of event chains and their causal relationships.
-=======
-and event tracing across the logging infrastructure. Context variables are used to
-propagate IDs through the logging system without requiring them to be passed explicitly.
-
-Context variables support event-driven workflow tracing:
-- request_id: Unique identifier for a request/workflow
-- error_id: Unique identifier for an error instance
-- correlation_id: Tracks related events across the event-driven system
-- causation_id: Tracks the immediate cause of an event (parent event)
->>>>>>> 1d630bb4
+This module provides context variable management for request tracking and error tracking
+across the logging infrastructure. Context variables are used to propagate request IDs
+and error IDs through the logging system without requiring them to be passed explicitly.
 """
 
 from __future__ import annotations
@@ -31,11 +16,7 @@
 request_id_context: ContextVar[str | None] = ContextVar("request_id", default=None)
 error_id_context: ContextVar[str | None] = ContextVar("error_id", default=None)
 
-<<<<<<< HEAD
-# Context variables for event traceability (event-driven architecture)
-=======
 # Context variables for event-driven workflow tracing
->>>>>>> 1d630bb4
 correlation_id_context: ContextVar[str | None] = ContextVar("correlation_id", default=None)
 causation_id_context: ContextVar[str | None] = ContextVar("causation_id", default=None)
 
@@ -95,31 +76,31 @@
 def set_correlation_id(correlation_id: str | None) -> None:
     """Set the correlation ID in the logging context.
 
-<<<<<<< HEAD
-    Correlation IDs track the entire chain of events initiated by a single request
-    or workflow, enabling end-to-end traceability across the event-driven system.
-
     Args:
         correlation_id: The correlation ID to set, or None to clear
 
     Raises:
         This function does not raise exceptions.
 
-=======
-    Args:
-        correlation_id: The correlation ID to set, or None to clear
-
->>>>>>> 1d630bb4
     """
     correlation_id_context.set(correlation_id)
 
 
-<<<<<<< HEAD
+def get_correlation_id() -> str | None:
+    """Get the current correlation ID from the logging context.
+
+    Returns:
+        The current correlation ID, or None if not set
+
+    Raises:
+        This function does not raise exceptions.
+
+    """
+    return correlation_id_context.get()
+
+
 def set_causation_id(causation_id: str | None) -> None:
     """Set the causation ID in the logging context.
-
-    Causation IDs identify the immediate parent event that triggered the current event,
-    enabling tracking of direct causal relationships in event chains.
 
     Args:
         causation_id: The causation ID to set, or None to clear
@@ -131,49 +112,15 @@
     causation_id_context.set(causation_id)
 
 
-=======
->>>>>>> 1d630bb4
-def get_correlation_id() -> str | None:
-    """Get the current correlation ID from the logging context.
-
-    Returns:
-        The current correlation ID, or None if not set
-
-<<<<<<< HEAD
-    Raises:
-        This function does not raise exceptions.
-
-=======
->>>>>>> 1d630bb4
-    """
-    return correlation_id_context.get()
-
-
-<<<<<<< HEAD
-=======
-def set_causation_id(causation_id: str | None) -> None:
-    """Set the causation ID in the logging context.
-
-    Args:
-        causation_id: The causation ID to set, or None to clear
-
-    """
-    causation_id_context.set(causation_id)
-
-
->>>>>>> 1d630bb4
 def get_causation_id() -> str | None:
     """Get the current causation ID from the logging context.
 
     Returns:
         The current causation ID, or None if not set
 
-<<<<<<< HEAD
     Raises:
         This function does not raise exceptions.
 
-=======
->>>>>>> 1d630bb4
     """
     return causation_id_context.get()
 
