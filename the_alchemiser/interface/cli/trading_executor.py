--- conflicted
+++ resolved
@@ -123,50 +123,30 @@
         """Execute the trading strategy."""
         # Generate and display strategy signals
         render_header("Analyzing market conditions...", "Multi-Strategy Trading")
-<<<<<<< HEAD
         strategy_signals, consolidated_portfolio, strategy_attribution = (
             trader.strategy_manager.run_all_strategies()
         )
-        
-        # Always use typed strategy signal mapping (V2 migration complete)
-        try:
-            self.logger.info("Processing signals through typed StrategySignal execution path")
-            typed_signals = _map_signals_to_typed(strategy_signals)  # dict -> TypedDict
+
+        # Always use typed StrategySignal mapping (V2 path permanently enabled)
+        try:
+            legacy_typed_signals = _map_signals_to_typed(strategy_signals)  # dict -> TypedDict
             typed_domain_signals = convert_signals_dict_to_domain(
-                typed_signals
+                legacy_typed_signals
             )  # TypedDict -> domain
 
-            # Convert typed signals to ValidatedOrders
             validated_orders = self._convert_signals_to_validated_orders(
                 typed_domain_signals, trader
             )
             if validated_orders:
-=======
-        strategy_signals, consolidated_portfolio, _ = trader.strategy_manager.run_all_strategies()
-        if type_system_v2_enabled():
-            try:
-                # Visible indicator in logs when typed path is active
->>>>>>> c5c46794
                 self.logger.info(
                     f"Generated {len(validated_orders)} validated orders from typed signals"
                 )
-                # Log order details for debugging
                 for order in validated_orders:
                     self.logger.info(
                         f"Order: {order.symbol} {order.side} {order.quantity} @ {order.order_type}"
                     )
-<<<<<<< HEAD
         except Exception as e:
             self.logger.warning(f"Failed to convert signals to validated orders: {e}")
-=======
-                    # Log order details for debugging
-                    for order in validated_orders:
-                        self.logger.info(
-                            f"Order: {order.symbol} {order.side} {order.quantity} @ {order.order_type}"
-                        )
-            except Exception as e:
-                self.logger.warning(f"Failed to convert signals to validated orders: {e}")
->>>>>>> c5c46794
 
         render_strategy_signals(strategy_signals)
 
@@ -367,9 +347,7 @@
             try:
                 from rich.console import Console
 
-                Console().print(
-                    "[dim]TYPES_V2: fully typed StrategySignal path is ACTIVE[/dim]"
-                )
+                Console().print("[dim]TYPES_V2: fully typed StrategySignal path is ACTIVE[/dim]")
             except Exception:
                 self.logger.info("TYPES_V2: fully typed StrategySignal path is ACTIVE")
 
