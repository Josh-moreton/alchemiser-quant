--- conflicted
+++ resolved
@@ -288,9 +288,6 @@
 
         Returns:
             bool: True if all orders settle successfully, False if any fail or timeout
-
-        Note: This method can return False when settlement fails, preventing
-        masking of real settlement failures.
         """
         if not sell_orders:
             return True
@@ -362,13 +359,8 @@
             remaining_order_ids, max_wait_time
         )
 
-<<<<<<< HEAD
-        # Convert WebSocketResultDTO to order status dict for backward compatibility
-        websocket_completed_orders = completion_result.get("orders_completed", [])
-=======
-        # Convert WebSocketResultDTO to order status mapping (backward compatibility layer)
+        # Extract completed order IDs from typed WebSocketResultDTO
         websocket_completed_orders = completion_result.orders_completed
->>>>>>> c3c7aa46
 
         # For the orders that completed via WebSocket, we need to check their final status
         completion_statuses = {}
