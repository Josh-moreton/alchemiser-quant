--- conflicted
+++ resolved
@@ -894,7 +894,6 @@
             create_strategy_config,
         )
 
-<<<<<<< HEAD
         strategy_config = create_strategy_config()
         aggressive_strategy = AggressiveLimitStrategy(
             config=strategy_config,
@@ -918,284 +917,6 @@
         except Exception as e:
             self.logger.error(
                 "aggressive_limit_strategy_execution_failed",
-=======
-        for attempt in range(max_repegs + 1):
-            # Phase 2: Adaptive timeout with exponential backoff
-            timeout_seconds = self.execution_config.get_adaptive_timeout(
-                attempt, base_timeout_seconds
-            )
-
-            # Phase 2: Adaptive limit price calculation
-            if self.execution_config.enable_adaptive_repegging:
-                limit_price = self.execution_config.calculate_adaptive_limit_price(
-                    side.value, bid, ask, attempt
-                )
-            else:
-                # Legacy pricing logic
-                limit_price = ask + 0.01 if side == OrderSide.BUY else bid - 0.01
-
-            # Determine direction for display
-            if side == OrderSide.BUY:
-                direction = f"${limit_price - ask:.3f} above ask" if limit_price > ask else "at ask"
-            else:
-                direction = f"${bid - limit_price:.3f} below bid" if limit_price < bid else "at bid"
-
-            attempt_label = "Initial order" if attempt == 0 else f"Re-peg #{attempt}"
-            self.logger.info(
-                "limit_order_attempt",
-                extra={
-                    "symbol": symbol,
-                    "side": side.value,
-                    "limit_price": limit_price,
-                    "attempt": attempt,
-                    "attempt_label": attempt_label,
-                    "direction": direction,
-                },
-            )
-
-            # Phase 2: Respect minimum re-peg interval
-            if attempt > 0 and self.execution_config.enable_adaptive_repegging:
-                current_time = time.time()
-                time_since_last = current_time - last_attempt_time
-                min_interval = self.execution_config.min_repeg_interval_seconds
-
-                if time_since_last < min_interval:
-                    sleep_time = min_interval - time_since_last
-                    self.logger.debug(
-                        "repeg_interval_throttle",
-                        extra={
-                            "symbol": symbol,
-                            "sleep_time": sleep_time,
-                            "attempt": attempt,
-                        },
-                    )
-                    time.sleep(sleep_time)
-
-            last_attempt_time = time.time()
-
-            # Place aggressive marketable limit
-            order_id = self._order_executor.place_limit_order(symbol, qty, side, limit_price)
-            if not order_id:
-                error_msg = f"Limit order placement returned None ID: {symbol} {side.value} {qty}@{limit_price}"
-                self.logger.error(
-                    "order_placement_none_id",
-                    extra={
-                        "symbol": symbol,
-                        "side": side.value,
-                        "quantity": qty,
-                        "limit_price": limit_price,
-                        "attempt": attempt,
-                    },
-                )
-                self.logger.error(
-                    "limit_order_placement_failed_no_id",
-                    extra={
-                        "symbol": symbol,
-                        "side": side.value,
-                        "limit_price": limit_price,
-                        "attempt": attempt,
-                    },
-                )
-                # Don't continue the loop - this is a serious placement failure
-                raise OrderPlacementError(
-                    error_msg,
-                    symbol=symbol,
-                    order_type="limit",
-                    quantity=qty,
-                    price=limit_price,
-                    reason="none_order_id_returned",
-                )
-
-            # Phase 3: Track order submission in lifecycle
-            from the_alchemiser.domain.trading.lifecycle import OrderLifecycleState
-
-            self._track_order_lifecycle(
-                order_id,
-                OrderLifecycleState.SUBMITTED,
-                metadata={
-                    "symbol": symbol,
-                    "side": side.value,
-                    "quantity": qty,
-                    "limit_price": limit_price,
-                    "attempt": attempt,
-                    "timeout_seconds": timeout_seconds,
-                    "execution_strategy": "aggressive_limit",
-                },
-            )
-
-            # Wait for fill with adaptive timeout
-            try:
-                order_result = self._order_executor.wait_for_order_completion(
-                    [order_id], max_wait_seconds=int(timeout_seconds)
-                )
-            except Exception as e:
-                self.logger.error(
-                    "order_completion_wait_error",
-                    extra={
-                        "symbol": symbol,
-                        "order_id": order_id,
-                        "timeout_seconds": timeout_seconds,
-                        "attempt": attempt,
-                        "error": str(e),
-                    },
-                )
-                # Continue to next attempt rather than immediately failing
-                if attempt < max_repegs:
-                    self.logger.warning(
-                        "order_completion_wait_failed_retrying",
-                        extra={
-                            "symbol": symbol,
-                            "attempt": attempt,
-                            "max_repegs": max_repegs,
-                            "error": str(e),
-                        },
-                    )
-                    continue
-                raise OrderTimeoutError(
-                    f"Failed to wait for order completion on final attempt: {e!s}",
-                    symbol=symbol,
-                    order_id=order_id,
-                    timeout_seconds=timeout_seconds,
-                    attempt_number=attempt + 1,
-                )
-
-            # Check if the order completed successfully
-            order_completed = order_id in order_result.orders_completed
-            if order_completed and order_result.status == "completed":
-                # Phase 3: Track successful order completion in lifecycle
-                self._track_order_lifecycle(
-                    order_id,
-                    OrderLifecycleState.FILLED,
-                    metadata={
-                        "symbol": symbol,
-                        "execution_price": limit_price,
-                        "attempt": attempt,
-                        "timeout_used": timeout_seconds,
-                        "completion_method": "aggressive_limit",
-                    },
-                )
-
-                self.logger.info(
-                    "aggressive_limit_filled",
-                    extra={
-                        "symbol": symbol,
-                        "order_id": order_id,
-                        "limit_price": limit_price,
-                        "attempt": attempt,
-                        "timeout_used": timeout_seconds,
-                    },
-                )
-                return order_id
-            # Phase 3: Track timeout/partial state if applicable
-            # Note: In a real system, we'd need to query order status to determine if it's partial, cancelled, etc.
-            current_lifecycle_state = self._get_order_lifecycle_state(order_id)
-            if current_lifecycle_state == OrderLifecycleState.SUBMITTED:
-                # Order still in submitted state - this is a timeout
-                from the_alchemiser.domain.trading.lifecycle import LifecycleEventType
-
-                self._track_order_lifecycle(
-                    order_id,
-                    OrderLifecycleState.SUBMITTED,  # Stay in same state but emit timeout event
-                    event_type=LifecycleEventType.TIMEOUT,
-                    metadata={
-                        "symbol": symbol,
-                        "timeout_seconds": timeout_seconds,
-                        "attempt": attempt,
-                        "reason": "order_completion_timeout",
-                    },
-                )
-
-            # Order not filled - prepare for re-peg if attempts remain
-            if attempt < max_repegs:
-                self.logger.info(
-                    "order_not_filled_analyzing_repeg",
-                    extra={
-                        "symbol": symbol,
-                        "attempt": attempt,
-                        "max_repegs": max_repegs,
-                        "attempt_label": attempt_label,
-                    },
-                )
-
-                # Get fresh quote for re-peg pricing and volatility analysis
-                try:
-                    fresh_quote = self._order_executor.data_provider.get_latest_quote(symbol)
-                    if not fresh_quote or len(fresh_quote) < 2:
-                        raise SpreadAnalysisError(
-                            f"Invalid fresh quote for re-peg: {fresh_quote}",
-                            symbol=symbol,
-                        )
-                    bid, ask = float(fresh_quote[0]), float(fresh_quote[1])
-
-                    # Check if fresh quote is invalid (fallback zeros)
-                    if bid <= 0 or ask <= 0:
-                        raise SpreadAnalysisError(
-                            f"Invalid bid/ask prices for re-peg: bid={bid}, ask={ask}",
-                            symbol=symbol,
-                            bid=bid,
-                            ask=ask,
-                        )
-
-                    # Phase 2: Check for spread volatility - pause re-pegging if spreads widened too much
-                    current_spread_cents = (ask - bid) * 100
-                    if self.execution_config.should_pause_for_volatility(
-                        original_spread_cents, current_spread_cents
-                    ):
-                        self.logger.warning(
-                            "repeg_paused_for_volatility",
-                            extra={
-                                "symbol": symbol,
-                                "original_spread_cents": original_spread_cents,
-                                "current_spread_cents": current_spread_cents,
-                                "spread_change_pct": (current_spread_cents - original_spread_cents)
-                                / original_spread_cents
-                                * 100,
-                                "attempt": attempt,
-                            },
-                        )
-                        break
-
-                    self.logger.debug(
-                        "repeg_quote_analysis",
-                        extra={
-                            "symbol": symbol,
-                            "fresh_bid": bid,
-                            "fresh_ask": ask,
-                            "current_spread_cents": current_spread_cents,
-                            "spread_change_cents": current_spread_cents - original_spread_cents,
-                            "attempt": attempt,
-                        },
-                    )
-
-                except SpreadAnalysisError:
-                    raise  # Re-raise the specific error
-                except Exception as e:
-                    raise SpreadAnalysisError(
-                        f"Failed to get fresh quote for re-peg: {e!s}",
-                        symbol=symbol,
-                    )
-            else:
-                self.logger.warning(
-                    "max_repegs_reached",
-                    extra={
-                        "symbol": symbol,
-                        "max_repegs": max_repegs,
-                        "final_order_id": order_id,
-                    },
-                )
-                self.logger.warning(
-                    "maximum_repegs_reached_fallback_attempted",
-                    extra={
-                        "symbol": symbol,
-                        "max_repegs": max_repegs,
-                    },
-                )
-
-        # All limit attempts exhausted - check feature flag for market order fallback
-        if self.enable_market_order_fallback:
-            self.logger.info(
-                "market_order_fallback_triggered",
->>>>>>> 6eb1d49d
                 extra={
                     "symbol": symbol,
                     "side": side.value,
@@ -1205,19 +926,7 @@
                     "error_type": type(e).__name__,
                 },
             )
-<<<<<<< HEAD
             raise
-=======
-
-            return fallback_order_id
-        # Feature flag disabled - raise timeout error instead of fallback
-        raise OrderTimeoutError(
-            f"All limit order attempts failed and market fallback disabled: {symbol} {side.value} {qty}",
-            symbol=symbol,
-            timeout_seconds=base_timeout_seconds * (max_repegs + 1),
-            attempt_number=max_repegs + 1,
-        )
->>>>>>> 6eb1d49d
 
     def get_order_by_id(self, order_id: str) -> Any:
         """Get order details by order ID from the trading client."""
