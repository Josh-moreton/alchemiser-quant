--- conflicted
+++ resolved
@@ -3,10 +3,7 @@
 Enhanced implementation with policy orchestrator integration:
 * Integrates PolicyOrchestrator for unified pre-placement validation
 * Accepts an injected lifecycle monitor (Protocol) instead of instantiating infra class directly
-<<<<<<< HEAD
-=======
 * Removes mock fill fabrication - optionally fetches updated order execution result
->>>>>>> 4ca59ec2
 * Shadow mode now returns a synthetic, clearly non-executed result (success=False)
 * No private attribute access on repository
 * Structured logging via contextual `extra` data
@@ -28,7 +25,9 @@
 from the_alchemiser.services.errors.handler import TradingSystemErrorHandler
 
 if TYPE_CHECKING:  # typing-only imports
-    from the_alchemiser.application.policies.policy_orchestrator import PolicyOrchestrator
+    from the_alchemiser.application.policies.policy_orchestrator import (
+        PolicyOrchestrator,
+    )
     from the_alchemiser.domain.trading.protocols.order_lifecycle import (
         OrderLifecycleMonitor,
     )
@@ -126,7 +125,9 @@
                         },
                     )
                     # Create new order request with adjusted values
-                    order_request = self._update_order_request_from_dto(order_request, adjusted_order)
+                    order_request = self._update_order_request_from_dto(
+                        order_request, adjusted_order
+                    )
 
             except Exception as e:
                 self.error_handler.handle_error(
@@ -303,14 +304,12 @@
             quantity=order_request.quantity.value,
             order_type=order_request.order_type.value,
             time_in_force=order_request.time_in_force.value,
-            limit_price=order_request.limit_price.amount if order_request.limit_price else None,
+            limit_price=(order_request.limit_price.amount if order_request.limit_price else None),
             client_order_id=order_request.client_order_id,
         )
 
     def _update_order_request_from_dto(
-        self,
-        original_request: OrderRequest,
-        adjusted_dto: AdjustedOrderRequestDTO
+        self, original_request: OrderRequest, adjusted_dto: AdjustedOrderRequestDTO
     ) -> OrderRequest:
         """Update domain OrderRequest with policy adjustments.
 
@@ -329,7 +328,9 @@
         from the_alchemiser.domain.trading.value_objects.quantity import Quantity
         from the_alchemiser.domain.trading.value_objects.side import Side
         from the_alchemiser.domain.trading.value_objects.symbol import Symbol
-        from the_alchemiser.domain.trading.value_objects.time_in_force import TimeInForce
+        from the_alchemiser.domain.trading.value_objects.time_in_force import (
+            TimeInForce,
+        )
 
         # Create new value objects with adjusted values
         return NewOrderRequest(
@@ -338,7 +339,9 @@
             quantity=Quantity(adjusted_dto.quantity),
             order_type=OrderType(adjusted_dto.order_type),
             time_in_force=TimeInForce(adjusted_dto.time_in_force),
-            limit_price=Money(adjusted_dto.limit_price, "USD") if adjusted_dto.limit_price else None,
+            limit_price=(
+                Money(adjusted_dto.limit_price, "USD") if adjusted_dto.limit_price else None
+            ),
             client_order_id=adjusted_dto.client_order_id,
         )
 
