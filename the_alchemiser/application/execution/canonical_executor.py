"""Canonical Order Executor (Phase 3 - Unified Policy Layer).

Enhanced implementation with policy orchestrator integration:
* Integrates PolicyOrchestrator for unified pre-placement validation
* Accepts an injected lifecycle monitor (Protocol) instead of instantiating infra class directly
* Removes mock fill fabrication - optionally fetches updated order execution result
* Shadow mode now returns a synthetic, clearly non-executed result (success=False)
* No private attribute access on repository
* Structured logging via contextual `extra` data
* Policy-based validation with comprehensive error handling
"""

from __future__ import annotations

import logging
from decimal import Decimal
from typing import TYPE_CHECKING

from the_alchemiser.domain.trading.value_objects.order_request import OrderRequest
from the_alchemiser.interfaces.schemas.orders import (
    OrderExecutionResultDTO,
)
from the_alchemiser.services.errors.handler import TradingSystemErrorHandler

if TYPE_CHECKING:  # typing-only imports
    from the_alchemiser.application.policies.policy_orchestrator import (
        PolicyOrchestrator,
    )
    from the_alchemiser.domain.trading.protocols.order_lifecycle import (
        OrderLifecycleMonitor,
    )

if TYPE_CHECKING:
    from the_alchemiser.services.repository.alpaca_manager import AlpacaManager

logger = logging.getLogger(__name__)


class CanonicalOrderExecutor:
    """Canonical order executor implementing domain-driven order execution with unified policy layer."""

    def __init__(
        self,
        repository: AlpacaManager,
        policy_orchestrator: PolicyOrchestrator | None = None,
        shadow_mode: bool = False,
        lifecycle_monitor: OrderLifecycleMonitor | None = None,
    ) -> None:
        self.repository = repository
        self.policy_orchestrator = policy_orchestrator
        self.shadow_mode = shadow_mode
        self.lifecycle_monitor = lifecycle_monitor
        self.error_handler = TradingSystemErrorHandler()

    def execute(self, order_request: OrderRequest) -> OrderExecutionResultDTO:
        """Execute an order request through the canonical pathway with policy validation."""
        self._validate_order_request(order_request)

        from datetime import UTC, datetime

        # Apply policy validation if orchestrator is available (domain pathway preferred)
        if self.policy_orchestrator:
            logger.info(
                "Applying policy validation",
                extra={
                    "component": "CanonicalOrderExecutor.execute",
                    "symbol": order_request.symbol.value,
                    "side": order_request.side.value,
                    "qty": str(order_request.quantity.value),
                    "order_type": order_request.order_type.value,
                },
            )

            try:
                policy_result = self.policy_orchestrator.validate_and_adjust_domain(order_request)

                if not policy_result.is_approved:
                    logger.warning(
                        "Order rejected by policy validation",
                        extra={
                            "component": "CanonicalOrderExecutor.execute",
                            "symbol": order_request.symbol.value,
                            "rejection_reason": policy_result.rejection_reason,
                            "warnings": len(policy_result.warnings),
                        },
                    )
                    return OrderExecutionResultDTO(
                        success=False,
                        error=f"Policy rejection: {policy_result.rejection_reason}",
                        order_id="policy_rejected",
                        status="rejected",
                        filled_qty=Decimal("0"),
                        avg_fill_price=None,
                        submitted_at=datetime.now(UTC),
                        completed_at=datetime.now(UTC),
                    )

                # Log policy warnings
                if policy_result.warnings:
                    logger.info(
                        "Policy warnings generated",
                        extra={
                            "component": "CanonicalOrderExecutor.execute",
                            "symbol": order_request.symbol.value,
                            "warnings": [w.message for w in policy_result.warnings],
                            "warning_count": len(policy_result.warnings),
                        },
                    )

                # Update order request with policy adjustments
                if policy_result.has_adjustments:
                    logger.info(
                        "Order adjusted by policies",
                        extra={
                            "component": "CanonicalOrderExecutor.execute",
                            "symbol": order_request.symbol.value,
                            "original_qty": str(order_request.quantity.value),
                            "adjusted_qty": str(policy_result.order_request.quantity.value),
                            "adjustment_reason": policy_result.adjustment_reason,
                        },
                    )
                    # Replace with adjusted domain order request
                    order_request = policy_result.order_request

            except Exception as e:
                self.error_handler.handle_error(
                    error=e,
                    component="CanonicalOrderExecutor.execute",
                    context="policy_validation",
                    additional_data={
                        "symbol": order_request.symbol.value,
                        "side": order_request.side.value,
                        "qty": str(order_request.quantity.value),
                    },
                )
                return OrderExecutionResultDTO(
                    success=False,
                    error=f"Policy validation failed: {e}",
                    order_id="policy_error",
                    status="rejected",
                    filled_qty=Decimal("0"),
                    avg_fill_price=None,
                    submitted_at=datetime.now(UTC),
                    completed_at=datetime.now(UTC),
                )

        if self.shadow_mode:
            logger.info(
                "Shadow mode canonical order (not executed)",
                extra={
                    "component": "CanonicalOrderExecutor.execute",
                    "symbol": order_request.symbol.value,
                    "side": order_request.side.value,
                    "qty": str(order_request.quantity.value),
                    "order_type": order_request.order_type.value,
                },
            )
            return OrderExecutionResultDTO(
                success=False,
                error="Shadow mode - order not submitted",
                order_id="shadow_mode_synthetic",
                status="accepted",
                filled_qty=Decimal("0"),
                avg_fill_price=None,
                submitted_at=datetime.now(UTC),
                completed_at=None,
            )

        try:
            # Use centralized order request builder

            from alpaca.trading.requests import LimitOrderRequest, MarketOrderRequest

            from the_alchemiser.application.execution.order_request_builder import (
                OrderRequestBuilder,
            )

            alpaca_order_request: MarketOrderRequest | LimitOrderRequest

            if order_request.order_type.value == "market":
                alpaca_order_request = OrderRequestBuilder.build_market_order_request(
                    symbol=order_request.symbol.value,
                    side=order_request.side.value,
                    qty=order_request.quantity.value,
                    time_in_force=order_request.time_in_force.value,
                    client_order_id=order_request.client_order_id,
                )
            else:  # limit order
                if order_request.limit_price is None:
                    raise ValueError("Limit price required for limit orders")

                alpaca_order_request = OrderRequestBuilder.build_limit_order_request(
                    symbol=order_request.symbol.value,
                    side=order_request.side.value,
                    quantity=order_request.quantity.value,
                    limit_price=order_request.limit_price.amount,
                    time_in_force=order_request.time_in_force.value,
                    client_order_id=order_request.client_order_id,
                )

            logger.info(
                "Submitting canonical order",
                extra={
                    "component": "CanonicalOrderExecutor.execute",
                    "symbol": order_request.symbol.value,
                    "side": order_request.side.value,
                    "qty": str(order_request.quantity.value),
                    "order_type": order_request.order_type.value,
                },
            )
            # Repository now returns RawOrderEnvelope, need to convert to DTO
            raw_envelope = self.repository.place_order(alpaca_order_request)

            # Convert envelope to OrderExecutionResultDTO
            from the_alchemiser.application.mapping.order_mapping import (
                raw_order_envelope_to_execution_result_dto,
            )

            execution_result = raw_order_envelope_to_execution_result_dto(raw_envelope)
        except Exception as e:  # infra failure
            self.error_handler.handle_error(
                error=e,
                component="CanonicalOrderExecutor.execute",
                context="order_submission",
                additional_data={
                    "symbol": order_request.symbol.value,
                    "side": order_request.side.value,
                    "qty": str(order_request.quantity.value),
                    "order_type": order_request.order_type.value,
                },
            )
            return OrderExecutionResultDTO(
                success=False,
                error=f"Canonical submission failed: {e}",
                order_id="unknown",
                status="rejected",
                filled_qty=Decimal("0"),
                avg_fill_price=None,
                submitted_at=datetime.now(UTC),
                completed_at=datetime.now(UTC),
            )

        if not execution_result.success:
            logger.error(
                "Canonical order placement failed",
                extra={
                    "component": "CanonicalOrderExecutor.execute",
                    "error": execution_result.error,
                    "order_id": execution_result.order_id,
                },
            )
            return execution_result

        if self.lifecycle_monitor is None:
            logger.info(
                "No lifecycle monitor injected - returning immediate placement result",
                extra={
                    "component": "CanonicalOrderExecutor.execute",
                    "order_id": execution_result.order_id,
                },
            )
            return execution_result

        try:
            monitor_result = self.lifecycle_monitor.wait_for_order_completion(
                [execution_result.order_id], max_wait_seconds=60
            )
            if execution_result.order_id in monitor_result.orders_completed:
                try:
                    updated = self.repository.get_order_execution_result(execution_result.order_id)
                    logger.info(
                        "Order lifecycle completed",
                        extra={
                            "component": "CanonicalOrderExecutor.execute",
                            "order_id": execution_result.order_id,
                            "final_status": updated.status,
                        },
                    )
                    return updated
                except Exception as e:  # fetch failure - keep original result
                    self.error_handler.handle_error(
                        error=e,
                        component="CanonicalOrderExecutor.execute",
                        context="post_fill_fetch",
                        additional_data={"order_id": execution_result.order_id},
                    )
            else:
                logger.warning(
                    "Order not completed within monitoring window",
                    extra={
                        "component": "CanonicalOrderExecutor.execute",
                        "order_id": execution_result.order_id,
                        "monitor_status": getattr(monitor_result, "status", "unknown"),
                    },
                )
        except Exception as e:
            self.error_handler.handle_error(
                error=e,
                component="CanonicalOrderExecutor.execute",
                context="lifecycle_monitoring",
                additional_data={"order_id": execution_result.order_id},
            )

        return execution_result

    def _validate_order_request(self, order_request: OrderRequest) -> None:
        """Validation stub for order requests.

        Args:
            order_request: Order request to validate

        Raises:
            ValueError: If validation fails

        """
        # Basic validation - domain value objects already handle most validation
        if order_request.quantity.value <= Decimal("0"):
            raise ValueError("Order quantity must be positive")

        # Additional business rule validation can be added here
        logger.debug(f"Order request validation passed for {order_request.symbol.value}")

<<<<<<< HEAD
=======
    # Removed obsolete DTO conversion helpers after domain pathway adoption.

    def _convert_to_alpaca_request(self, order_request: OrderRequest) -> Any:
        """Convert domain OrderRequest to Alpaca API format.

        Args:
            order_request: Domain order request value object

        Returns:
            MarketOrderRequest or LimitOrderRequest: Alpaca API compatible order request

        """
        from alpaca.trading.enums import OrderSide
        from alpaca.trading.enums import TimeInForce as AlpacaTimeInForce
        from alpaca.trading.requests import LimitOrderRequest, MarketOrderRequest

        # Convert domain values to Alpaca enums
        alpaca_side = OrderSide.BUY if order_request.side.value == "buy" else OrderSide.SELL

        # Map time in force
        tif_mapping = {
            "day": AlpacaTimeInForce.DAY,
            "gtc": AlpacaTimeInForce.GTC,
            "ioc": AlpacaTimeInForce.IOC,
            "fok": AlpacaTimeInForce.FOK,
        }
        alpaca_tif = tif_mapping[order_request.time_in_force.value]

        # Create appropriate request based on order type
        if order_request.order_type.value == "market":
            return MarketOrderRequest(
                symbol=order_request.symbol.value,
                qty=str(order_request.quantity.value),
                side=alpaca_side,
                time_in_force=alpaca_tif,
                client_order_id=order_request.client_order_id,
            )
        # limit order
        if order_request.limit_price is None:
            raise ValueError("Limit price required for limit orders")

        return LimitOrderRequest(
            symbol=order_request.symbol.value,
            qty=str(order_request.quantity.value),
            side=alpaca_side,
            time_in_force=alpaca_tif,
            limit_price=str(order_request.limit_price.amount),
            client_order_id=order_request.client_order_id,
        )

>>>>>>> 918c60f4
    # NOTE: Lifecycle monitoring handled externally via injected lifecycle_monitor.<|MERGE_RESOLUTION|>--- conflicted
+++ resolved
@@ -14,7 +14,7 @@
 
 import logging
 from decimal import Decimal
-from typing import TYPE_CHECKING
+from typing import TYPE_CHECKING, Any
 
 from the_alchemiser.domain.trading.value_objects.order_request import OrderRequest
 from the_alchemiser.interfaces.schemas.orders import (
@@ -320,8 +320,6 @@
         # Additional business rule validation can be added here
         logger.debug(f"Order request validation passed for {order_request.symbol.value}")
 
-<<<<<<< HEAD
-=======
     # Removed obsolete DTO conversion helpers after domain pathway adoption.
 
     def _convert_to_alpaca_request(self, order_request: OrderRequest) -> Any:
@@ -372,5 +370,4 @@
             client_order_id=order_request.client_order_id,
         )
 
->>>>>>> 918c60f4
     # NOTE: Lifecycle monitoring handled externally via injected lifecycle_monitor.