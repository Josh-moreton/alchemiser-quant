--- conflicted
+++ resolved
@@ -22,15 +22,11 @@
 
 import logging
 from datetime import datetime
-<<<<<<< HEAD
-from typing import Any, Protocol
-=======
 from decimal import Decimal
-from typing import TYPE_CHECKING, Any, Protocol, cast
+from typing import TYPE_CHECKING, Any, Protocol
 
 if TYPE_CHECKING:  # Import for type checking only to avoid runtime dependency
     from the_alchemiser.application.mapping.strategies import StrategySignalDisplayDTO
->>>>>>> 00260b22
 
 from alpaca.trading.enums import OrderSide
 
@@ -104,11 +100,7 @@
     def run_all_strategies(
         self,
     ) -> tuple[
-<<<<<<< HEAD
-        dict[StrategyType, StrategySignalDisplayDTO],
-=======
         dict[StrategyType, "StrategySignalDisplayDTO"],
->>>>>>> 00260b22
         dict[str, float],
         dict[str, list[StrategyType]],
     ]:
@@ -491,11 +483,7 @@
             def run_all_strategies(
                 self,
             ) -> tuple[
-<<<<<<< HEAD
-                dict[StrategyType, StrategySignalDisplayDTO],
-=======
                 dict[StrategyType, "StrategySignalDisplayDTO"],
->>>>>>> 00260b22
                 dict[str, float],
                 dict[str, list[StrategyType]],
             ]:
