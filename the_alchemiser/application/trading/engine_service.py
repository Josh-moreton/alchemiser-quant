#!/usr/bin/env python3
"""Trading Engine for The Alchemiser.

Unified multi-strategy trading engine for Alpaca, supporting portfolio rebalancing,
strategy execution, reporting, and dashboard integration.

This is the main orchestrator that coordinates signal generation, execution, and reporting
across multiple trading strategies with comprehensive position management.

Example:
    Initialize and run multi-strategy trading:

    >>> engine = TradingEngine(paper_trading=True)
    >>> result = engine.execute_multi_strategy()
    >>> # Display handled by CLI layer

    DI Example:
    >>> container = ApplicationContainer.create_for_testing()
    >>> engine = TradingEngine.create_with_di(container=container)
    >>> result = engine.execute_multi_strategy()
"""

import logging
from datetime import datetime
from decimal import Decimal
from typing import TYPE_CHECKING, Any, Protocol

if TYPE_CHECKING:  # Import for type checking only to avoid runtime dependency
    from the_alchemiser.application.mapping.strategies import StrategySignalDisplayDTO

from alpaca.trading.enums import OrderSide

from the_alchemiser.application.execution.smart_execution import SmartExecution
from the_alchemiser.application.mapping.execution_summary_mapping import (
    safe_dict_to_execution_summary_dto,
    safe_dict_to_portfolio_state_dto,
)
from the_alchemiser.application.mapping.strategies import (
    StrategySignalDisplayDTO,
)
from the_alchemiser.application.portfolio.services.portfolio_management_facade import (
    PortfolioManagementFacade,
)
from the_alchemiser.application.trading.account_facade import AccountFacade
from the_alchemiser.application.trading.alpaca_client import AlpacaClient
from the_alchemiser.application.trading.bootstrap import (
    TradingBootstrapContext,
    bootstrap_from_container,
    bootstrap_from_service_manager,
    bootstrap_traditional,
)

# Import application-layer ports for dependency injection
from the_alchemiser.domain.registry import StrategyType
from the_alchemiser.domain.strategies.typed_strategy_manager import TypedStrategyManager
from the_alchemiser.domain.types import (
    AccountInfo,
    EnrichedAccountInfo,
    OrderDetails,
    PositionsDict,
)
from the_alchemiser.infrastructure.config import Settings
from the_alchemiser.interfaces.schemas.common import MultiStrategyExecutionResultDTO
from the_alchemiser.interfaces.schemas.execution import ExecutionResultDTO
from the_alchemiser.services.account.account_service import (
    AccountService as TypedAccountService,
)
from the_alchemiser.services.errors.context import create_error_context
from the_alchemiser.services.errors.exceptions import (
    ConfigurationError,
    DataProviderError,
    StrategyExecutionError,
    TradingClientError,
)
from the_alchemiser.services.errors.handler import TradingSystemErrorHandler
from the_alchemiser.services.repository.alpaca_manager import AlpacaManager

from ..execution.execution_manager import ExecutionManager
from ..reporting.reporting import build_portfolio_state_data


class StrategyManagerAdapter:
    """Typed-backed adapter to provide run_all_strategies for callers.

    This adapter now uses pure mapping functions from application/mapping/strategies.py
    to convert typed signals to CLI-compatible format, removing ad-hoc dict transformations
    from the runtime path.
    """

    def __init__(
        self,
        market_data_port: Any,
        strategy_allocations: dict[StrategyType, float],
    ) -> None:
        self._typed = TypedStrategyManager(
            market_data_port=market_data_port,
            strategy_allocations=strategy_allocations,
        )

    def run_all_strategies(
        self,
<<<<<<< HEAD
    ) -> tuple[dict[StrategyType, dict[str, Any]], dict[str, float], dict[str, list[StrategyType]]]:
        """Execute all strategies and return results in CLI-compatible format.
=======
    ) -> tuple[
        dict[StrategyType, "StrategySignalDisplayDTO"],
        dict[str, float],
        dict[str, list[StrategyType]],
    ]:
        """Execute all strategies and return results in legacy format.
>>>>>>> ae9a6153

        This method now delegates to pure mapping functions to convert typed signals
        to CLI-compatible format, ensuring no ad-hoc dict transformations in the runtime path.

        Returns:
            Tuple containing strategy signals dict, consolidated portfolio, and strategy attribution
        """
        from datetime import UTC, datetime

        from the_alchemiser.application.mapping.strategies import run_all_strategies_mapping

        # Generate typed signals from strategy manager
        aggregated = self._typed.generate_all_signals(datetime.now(UTC))

        # Use pure mapping function to convert to CLI-compatible format
        return run_all_strategies_mapping(aggregated, self._typed.strategy_allocations)

    # Expose strategy_allocations for reporting usage
    @property
    def strategy_allocations(self) -> dict[StrategyType, float]:
        return self._typed.strategy_allocations

    # Minimal performance summary placeholder for typed manager
    def get_strategy_performance_summary(self) -> dict[str, Any]:
        try:
            # If typed manager exposes a similar method, delegate
            from typing import cast

            return cast(dict[str, Any], self._typed.get_strategy_performance_summary())  # type: ignore[attr-defined]
        except AttributeError:
            # Strategy manager doesn't have performance summary method - return default structure
            return {
                st.name: {"pnl": 0.0, "trades": 0} for st in self._typed.strategy_allocations.keys()
            }
        except Exception as e:
            error_handler = TradingSystemErrorHandler()
            context = create_error_context(
                operation="get_strategy_performance_summary",
                component="StrategyManagerAdapter.get_strategy_performance_summary",
                function_name="get_strategy_performance_summary",
            )
            error_handler.handle_error_with_context(error=e, context=context, should_continue=False)
            raise StrategyExecutionError(
                f"Failed to retrieve strategy performance summary: {e}",
                strategy_name="TypedStrategyManager",
            ) from e


# Protocol definitions for dependency injection
class AccountInfoProvider(Protocol):
    """Protocol for account information retrieval."""

    def get_account_info(
        self,
    ) -> AccountInfo:  # Phase 17: Migrated from dict[str, Any] to AccountInfo
        """Get comprehensive account information."""
        ...


def _create_default_account_info(account_id: str = "unknown") -> AccountInfo:
    """Create a default AccountInfo structure for error cases."""
    return {
        "account_id": account_id,
        "equity": 0.0,
        "cash": 0.0,
        "buying_power": 0.0,
        "day_trades_remaining": 0,
        "portfolio_value": 0.0,
        "last_equity": 0.0,
        "daytrading_buying_power": 0.0,
        "regt_buying_power": 0.0,
        "status": "INACTIVE",
    }


class PositionProvider(Protocol):
    """Protocol for position data retrieval."""

    def get_positions_dict(
        self,
    ) -> PositionsDict:  # Phase 18: Migrated from dict[str, dict[str, Any]] to PositionsDict
        """Get current positions keyed by symbol."""
        ...


class PriceProvider(Protocol):
    """Protocol for current price data retrieval."""

    def get_current_price(self, symbol: str) -> float:
        """Get current price for a single symbol."""
        ...

    def get_current_prices(self, symbols: list[str]) -> dict[str, float]:
        """Get current prices for multiple symbols."""
        ...


class RebalancingService(Protocol):
    """Protocol for portfolio rebalancing operations."""

    def rebalance_portfolio(
        self,
        target_portfolio: dict[str, float],
        strategy_attribution: dict[str, list[StrategyType]] | None = None,
    ) -> list[OrderDetails]:  # Phase 18: Migrated from list[dict[str, Any]] to list[OrderDetails]
        """Rebalance portfolio to target allocation."""
        ...


class MultiStrategyExecutor(Protocol):
    """Protocol for multi-strategy execution."""

    def execute_multi_strategy(self) -> MultiStrategyExecutionResultDTO:
        """Execute all strategies and rebalance portfolio."""
        ...


class TradingEngine:
    """Unified multi-strategy trading engine for Alpaca.

    Coordinates signal generation, order execution, portfolio rebalancing, and reporting
    across multiple trading strategies. Supports both paper and live trading with
    comprehensive position management and performance tracking.

    Attributes:
        config: Configuration object containing trading parameters.
        paper_trading (bool): Whether using paper trading account.
        ignore_market_hours (bool): Whether to trade outside market hours.
        data_provider: Unified data provider for market data and account info.
        trading_client: Alpaca trading client for order execution.
        order_manager: Smart execution engine for order placement.
        portfolio_rebalancer: Portfolio rebalancing workflow manager.
        strategy_manager: Multi-strategy signal generation manager.
    """

    def __init__(
        self,
        bootstrap_context: TradingBootstrapContext | None = None,
        strategy_allocations: dict[StrategyType, float] | None = None,
        ignore_market_hours: bool = False,
        # Backward compatibility parameters (deprecated)
        paper_trading: bool = True,
        config: Settings | None = None,
        trading_service_manager: Any = None,
        container: Any = None,
    ) -> None:
        """Initialize the TradingEngine with bootstrap context or legacy parameters.

        Args:
            bootstrap_context: Pre-configured dependency context (preferred)
            strategy_allocations: Portfolio allocation between strategies
            ignore_market_hours: Whether to ignore market hours when placing orders
            paper_trading: (Deprecated) Whether to use paper trading
            config: (Deprecated) Configuration object
            trading_service_manager: (Deprecated) Injected TradingServiceManager
            container: (Deprecated) DI container

        Note:
            New code should use bootstrap_context. Legacy parameters maintained
            for backward compatibility but emit deprecation warnings.
        """
        self.logger = logging.getLogger(__name__)

        # Type annotations for attributes that can have multiple types
        self.portfolio_rebalancer: Any  # PortfolioManagementFacade instance

        # Determine initialization mode
        if bootstrap_context is not None:
            # Modern bootstrap mode - preferred
            self._init_from_context(bootstrap_context, strategy_allocations, ignore_market_hours)
        elif container is not None:
            # Legacy Full DI mode - deprecated
            import warnings

            warnings.warn(
                "Direct container parameter is deprecated. "
                "Use bootstrap_from_container() and pass result as bootstrap_context.",
                DeprecationWarning,
                stacklevel=2,
            )
            context = bootstrap_from_container(container)
            self._init_from_context(context, strategy_allocations, ignore_market_hours)
        elif trading_service_manager is not None:
            # Legacy Partial DI mode - deprecated
            import warnings

            warnings.warn(
                "Direct trading_service_manager parameter is deprecated. "
                "Use bootstrap_from_service_manager() and pass result as bootstrap_context.",
                DeprecationWarning,
                stacklevel=2,
            )
            context = bootstrap_from_service_manager(trading_service_manager)
            self._init_from_context(context, strategy_allocations, ignore_market_hours)
        else:
            # Legacy Traditional mode - deprecated
            import warnings

            warnings.warn(
                "Direct TradingEngine() instantiation is deprecated. "
                "Use bootstrap_traditional() and pass result as bootstrap_context.",
                DeprecationWarning,
                stacklevel=2,
            )
            context = bootstrap_traditional(paper_trading, config)
            self._init_from_context(context, strategy_allocations, ignore_market_hours)

    def _init_from_context(
        self,
        context: TradingBootstrapContext,
        strategy_allocations: dict[StrategyType, float] | None,
        ignore_market_hours: bool,
    ) -> None:
        """Initialize TradingEngine from bootstrap context.

        This is the main initialization path that uses a pre-configured
        dependency context from the bootstrap module.
        """
        # Extract dependencies from context
        self.account_service = context["account_service"]
        self._market_data_port = context["market_data_port"]
        self.data_provider = context["data_provider"]  # DataFrame-compatible adapter
        self._alpaca_manager = context["alpaca_manager"]
        self.trading_client = context["trading_client"]
        self._trading_service_manager = context["trading_service_manager"]
        self.paper_trading = context["paper_trading"]
        self.ignore_market_hours = ignore_market_hours

        # Set container to None since we're not using DI container directly
        self._container = None

        # Initialize common components
        self._init_common_components(strategy_allocations, context["config_dict"])

    def _init_common_components(
        self, strategy_allocations: dict[StrategyType, float] | None, config_dict: dict[str, Any]
    ) -> None:
        """Initialize components common to all initialization modes."""
        # Strategy allocations
        self.strategy_allocations = strategy_allocations or {
            StrategyType.NUCLEAR: 1.0 / 3.0,
            StrategyType.TECL: 1.0 / 3.0,
            StrategyType.KLM: 1.0 / 3.0,
        }

        # Order manager setup

        try:
            # Build an AlpacaClient once using the same authenticated trading client
            alpaca_manager: AlpacaManager
            if (
                hasattr(self, "_trading_service_manager")
                and self._trading_service_manager is not None
                and hasattr(self._trading_service_manager, "alpaca_manager")
            ):
                alpaca_manager = self._trading_service_manager.alpaca_manager
            elif hasattr(self, "_alpaca_manager"):
                alpaca_manager = self._alpaca_manager
            else:
                raise TradingClientError(
                    "TradingEngine missing AlpacaManager; initialize with DI or credentials"
                )

            alpaca_client = AlpacaClient(alpaca_manager, self.data_provider)
            self.order_manager = SmartExecution(
                order_executor=alpaca_client,
                data_provider=self.data_provider,
                ignore_market_hours=self.ignore_market_hours,
                config=config_dict,
            )
        except Exception as e:
            raise TradingClientError(
                f"Failed to initialize smart execution: {e}",
                context={"trading_client_type": type(self.trading_client).__name__},
            ) from e

        # Portfolio rebalancer and orchestrator
        try:
            # Require TradingServiceManager for portfolio operations
            trading_manager = getattr(self, "_trading_service_manager", None)
            if trading_manager is not None and hasattr(trading_manager, "alpaca_manager"):
                # Use modern portfolio management facade
                self.portfolio_rebalancer = PortfolioManagementFacade(
                    trading_manager=trading_manager,
                )
                # Initialize rebalancing orchestrator for sequential SELL→settle→BUY execution
                from the_alchemiser.application.portfolio.rebalancing_orchestrator import (
                    RebalancingOrchestrator,
                )

                self._rebalancing_orchestrator = RebalancingOrchestrator(
                    portfolio_facade=self.portfolio_rebalancer,
                    trading_client=self.trading_client,
                    paper_trading=self.paper_trading,
                    account_info_provider=self,  # Pass self to access get_account_info method
                )
            else:
                # No legacy fallbacks - fail fast and require proper DI setup
                raise ConfigurationError(
                    "TradingServiceManager is required for portfolio operations. "
                    "Please use TradingEngine factory methods or provide trading_service_manager parameter."
                )
        except Exception as e:
            raise TradingClientError(
                f"Failed to initialize portfolio rebalancer: {e}",
                context={"engine_type": type(self).__name__},
            ) from e

        # Strategy manager - use TypedStrategyManager directly (V2 migration)
        try:
            market_data_port = getattr(self, "_market_data_port", None)
            if market_data_port is None:
                raise ConfigurationError(
                    "Market data service unavailable for strategy manager initialization"
                )
            self.typed_strategy_manager = TypedStrategyManager(
                market_data_port=market_data_port,
                strategy_allocations=self.strategy_allocations,
            )
            # Provide compatibility property for CLI
            self.strategy_manager = self._create_strategy_manager_bridge()
        except Exception as e:
            raise TradingClientError(
                f"Failed to initialize strategy manager: {e}",
                context={
                    "initialization_mode": "DI",
                    "container_available": self._container is not None,
                },
            ) from e

        # Supporting services for composition-based access
        try:
            # Preserve DI-provided account_service if already set; otherwise wire the
            # typed AccountService to the AlpacaManager so it can supply both
            # account info and positions (MarketDataService lacks these).
            if not hasattr(self, "account_service") or self.account_service is None:
                # Reuse the AlpacaManager resolved earlier in this method
                self.account_service = TypedAccountService(alpaca_manager)

            # Initialize AccountFacade to coordinate account operations
            market_data_service = getattr(self, "_market_data_port", None)
            position_service = None  # Could be added later if needed
            self._account_facade = AccountFacade(
                account_service=self.account_service,
                market_data_service=market_data_service,
                position_service=position_service,
            )

            self.execution_manager = ExecutionManager(self)
        except Exception as e:
            raise TradingClientError(
                f"Failed to initialize account service or execution manager: {e}",
                context={
                    "initialization_mode": "DI",
                    "data_provider_type": type(self.data_provider).__name__,
                },
            ) from e

        # Compose dependencies for type-safe delegation
        self._account_info_provider: AccountInfoProvider = self._account_facade
        self._position_provider: PositionProvider = self._account_facade
        self._price_provider: PriceProvider = self._account_facade
        self._rebalancing_service: RebalancingService = self.portfolio_rebalancer
        self._multi_strategy_executor: MultiStrategyExecutor = self.execution_manager

        # Logging setup
        logging.info(f"TradingEngine initialized - Paper Trading: {self.paper_trading}")

    def _create_strategy_manager_bridge(self) -> Any:
        """Create a bridge object that provides run_all_strategies() interface for CLI compatibility."""

        class StrategyManagerBridge:
            def __init__(self, typed_manager: TypedStrategyManager):
                self._typed = typed_manager

            def run_all_strategies(
                self,
            ) -> tuple[
                dict[StrategyType, "StrategySignalDisplayDTO"],
                dict[str, float],
                dict[str, list[StrategyType]],
            ]:
                """Bridge method that converts typed signals to CLI-compatible format for CLI compatibility."""
                from datetime import UTC, datetime

                from the_alchemiser.application.mapping.strategies import run_all_strategies_mapping

                # Generate typed signals
                aggregated = self._typed.generate_all_signals(datetime.now(UTC))

                # Use pure mapping function to convert to CLI-compatible format
                return run_all_strategies_mapping(aggregated, self._typed.strategy_allocations)

            @property
            def strategy_allocations(self) -> dict[StrategyType, float]:
                return self._typed.strategy_allocations

            def get_strategy_performance_summary(self) -> dict[str, Any]:
                # Minimal implementation for compatibility
                return {
                    st.name: {"pnl": 0.0, "trades": 0}
                    for st in self._typed.strategy_allocations.keys()
                }

        return StrategyManagerBridge(self.typed_strategy_manager)

    # --- Account and Position Methods ---
    def get_account_info(self) -> AccountInfo:
        """Get basic typed account information for execution flows.

        Returns typed AccountInfo as required by MultiStrategyExecutionResultDTO.
        Use get_enriched_account_info for UI/reporting extras.

        Delegates to AccountFacade for normalized account information.
        """
        return self._account_facade.get_account_info()

    def get_enriched_account_info(self) -> EnrichedAccountInfo:
        """Get enriched account information including portfolio history and P&L data.

        This extends the basic AccountInfo with portfolio performance data suitable for
        display and reporting purposes.

        Delegates to AccountFacade for coordinated enriched account information.

        Returns:
            EnrichedAccountInfo with portfolio history and closed P&L data.
        """
        enriched = self._account_facade.get_enriched_account_info(paper_trading=self.paper_trading)
        # Update market_hours_ignored flag based on engine setting
        enriched["market_hours_ignored"] = self.ignore_market_hours
        return enriched

    def get_positions(
        self,
    ) -> PositionsDict:  # Phase 18: Migrated from dict[str, Any] to PositionsDict
        """Get current positions via account facade delegation.

        Returns:
            Dict of current positions keyed by symbol with validated PositionInfo structure.
        """
        return self._account_facade.get_positions()

    def get_positions_dict(
        self,
    ) -> PositionsDict:  # Phase 18: Migrated from dict[str, dict[str, Any]] to PositionsDict
        """Get current positions as dictionary keyed by symbol.

        This is an alias for get_positions() to maintain backward compatibility.

        Returns:
            Dict of current positions keyed by symbol with validated PositionInfo structure.
        """
        return self._account_facade.get_positions_dict()

    def get_current_price(self, symbol: str) -> float:
        """Get current price for a symbol via account facade delegation.

        Args:
            symbol: Stock symbol to get price for.

        Returns:
            Current price as float, or 0.0 if price unavailable.
        """
        return self._account_facade.get_current_price(symbol)

    def get_current_prices(self, symbols: list[str]) -> dict[str, float]:
        """Get current prices for multiple symbols via account facade delegation.

        Args:
            symbols: List of stock symbols to get prices for.

        Returns:
            Dict mapping symbols to current prices, excluding symbols with invalid prices.
        """
        return self._account_facade.get_current_prices(symbols)

    # --- Order and Rebalancing Methods ---
    def wait_for_settlement(
        self, sell_orders: list[OrderDetails], max_wait_time: int = 60, poll_interval: float = 2.0
    ) -> bool:
        """Wait for sell orders to settle by polling their status.

        Args:
            sell_orders: List of sell order dictionaries with order_id keys.
            max_wait_time: Maximum time to wait in seconds. Defaults to 60.
            poll_interval: Polling interval in seconds. Defaults to 2.0.

        Returns:
            True if all orders settled successfully, False otherwise.
        """
        # Convert OrderDetails to dict format for order_manager compatibility
        compatible_orders = []
        for order in sell_orders:
            compatible_order = dict(order)
            # Ensure compatibility by including both id and order_id keys
            if "id" in compatible_order and "order_id" not in compatible_order:
                compatible_order["order_id"] = compatible_order["id"]
            compatible_orders.append(compatible_order)
        return self.order_manager.wait_for_settlement(
            compatible_orders, max_wait_time, poll_interval
        )

    def place_order(
        self,
        symbol: str,
        qty: float,
        side: OrderSide,
        max_retries: int = 3,
        poll_timeout: int = 30,
        poll_interval: float = 2.0,
        slippage_bps: float | None = None,
    ) -> str | None:
        """Place a limit or market order using the smart execution engine.

        Args:
            symbol: Stock symbol to trade.
            qty: Quantity to trade.
            side: Order side (BUY or SELL).
            max_retries: Maximum number of retry attempts. Defaults to 3.
            poll_timeout: Timeout for order polling in seconds. Defaults to 30.
            poll_interval: Polling interval in seconds. Defaults to 2.0.
            slippage_bps: Maximum slippage in basis points. Defaults to None.

        Returns:
            Order ID if successful, None if failed.
        """
        return self.order_manager.place_order(
            symbol, qty, side, max_retries, poll_timeout, poll_interval, slippage_bps
        )

    def rebalance_portfolio(
        self,
        target_portfolio: dict[str, float],
        strategy_attribution: dict[str, list[StrategyType]] | None = None,
    ) -> list[OrderDetails]:  # Phase 18: Migrated from list[dict[str, Any]] to list[OrderDetails]
        """Rebalance portfolio to target allocation with sequential execution to prevent buying power issues.

        Delegates to RebalancingOrchestrator for sequential SELL→settle→BUY execution
        to prevent buying power issues.

        Args:
            target_portfolio: Dictionary mapping symbols to target weight percentages.
            strategy_attribution: Dictionary mapping symbols to contributing strategies.

        Returns:
            List of executed orders during rebalancing as OrderDetails.
        """
        # Delegate to the rebalancing orchestrator for sequential execution
        return self._rebalancing_orchestrator.execute_full_rebalance_cycle(
            target_portfolio, strategy_attribution
        )

    def execute_rebalancing(
        self, target_allocations: dict[str, float], mode: str = "market"
    ) -> ExecutionResultDTO:
        """
        Execute portfolio rebalancing with the specified mode.

        Args:
            target_allocations: Target allocation percentages by symbol
            mode: Rebalancing mode ('market', 'limit', 'paper') - currently unused but kept for compatibility

        Returns:
            ExecutionResultDTO with comprehensive execution details
        """
        # Get account info before execution
        account_info_before = self.get_account_info()

        # Execute rebalancing
        orders = self.rebalance_portfolio(target_allocations)

        # Get account info after execution
        account_info_after = self.get_account_info()

        # Build execution summary
        execution_summary = {
            "total_orders": len(orders),
            "orders_executed": orders,
            "success_rate": 1.0 if orders else 0.0,
            "mode": mode,
        }

        # Build final portfolio state
        current_positions = self.get_positions()
        final_portfolio_state = self._build_portfolio_state_data(
            target_allocations, account_info_after, current_positions
        )

        return ExecutionResultDTO(
            orders_executed=orders,
            account_info_before=account_info_before,
            account_info_after=account_info_after,
            execution_summary=safe_dict_to_execution_summary_dto(execution_summary),
            final_portfolio_state=safe_dict_to_portfolio_state_dto(final_portfolio_state),
        )

    # --- Multi-Strategy Execution ---
    def execute_multi_strategy(self) -> MultiStrategyExecutionResultDTO:
        """Execute all strategies and rebalance portfolio with engine orchestration.

        Returns:
            MultiStrategyExecutionResultDTO with comprehensive execution details.
        """
        logging.info("Initiating multi-strategy execution")

        # Pre-execution validation
        try:
            self.get_account_info()
        except (DataProviderError, TradingClientError, ConfigurationError, ValueError) as e:
            logging.error(f"Pre-execution validation failed: {e}")
            return MultiStrategyExecutionResultDTO(
                success=False,
                strategy_signals={},
                consolidated_portfolio={},
                orders_executed=[],
                account_info_before=_create_default_account_info("pre_validation_error"),
                account_info_after=_create_default_account_info("pre_validation_error"),
                execution_summary=safe_dict_to_execution_summary_dto(
                    {
                        "error": f"Pre-execution validation failed: {e}",
                        "mode": "error",
                        "account_info_before": _create_default_account_info("pre_validation_error"),
                        "account_info_after": _create_default_account_info("pre_validation_error"),
                    }
                ),
                final_portfolio_state=safe_dict_to_portfolio_state_dto({}),
            )

        try:
            # Use composed multi-strategy executor
            result = self._multi_strategy_executor.execute_multi_strategy()

            # Engine-level post-processing
            if result.success:
                logging.info("Multi-strategy execution completed successfully")

                # Engine execution completed successfully
                logging.info("Multi-strategy execution completed successfully")
                # Note: ExecutionSummaryDTO is immutable, so we can't add engine metadata here

            else:
                logging.warning("Multi-strategy execution completed with issues")

            return result

        except (
            StrategyExecutionError,
            TradingClientError,
            DataProviderError,
            ConfigurationError,
        ) as e:
            logging.error(f"Multi-strategy execution failed: {e}")

            # Enhanced error handling
            try:
                from the_alchemiser.services.errors import handle_trading_error

                handle_trading_error(
                    error=e,
                    context="multi-strategy execution",
                    component="TradingEngine.execute_multi_strategy",
                    additional_data={
                        "paper_trading": self.paper_trading,
                        "ignore_market_hours": self.ignore_market_hours,
                    },
                )
            except (ImportError, AttributeError):
                pass  # Fallback for backward compatibility

            return MultiStrategyExecutionResultDTO(
                success=False,
                strategy_signals={},
                consolidated_portfolio={},
                orders_executed=[],
                account_info_before=_create_default_account_info("execution_error"),
                account_info_after=_create_default_account_info("execution_error"),
                execution_summary=safe_dict_to_execution_summary_dto(
                    {
                        "error": f"Execution failed: {e}",
                        "mode": "error",
                        "account_info_before": _create_default_account_info("execution_error"),
                        "account_info_after": _create_default_account_info("execution_error"),
                    }
                ),
                final_portfolio_state=safe_dict_to_portfolio_state_dto({}),
            )

    # --- Reporting and Dashboard Methods ---
    def _archive_daily_strategy_pnl(self, pnl_summary: dict[str, Any]) -> None:  # noqa: ARG002
        """Archive daily strategy P&L for historical tracking."""
        try:
            from the_alchemiser.application.tracking.strategy_order_tracker import (
                get_strategy_tracker,
            )

            # Get current positions and prices
            current_positions = self.get_positions()
            symbols_in_portfolio = set(current_positions.keys())
            current_prices = self.get_current_prices(list(symbols_in_portfolio))

            # Archive the daily P&L snapshot
            tracker = get_strategy_tracker(paper_trading=self.paper_trading)
            tracker.archive_daily_pnl(current_prices)

            logging.info("Successfully archived daily strategy P&L snapshot")

        except (ImportError, AttributeError, ConnectionError, OSError) as e:
            error_handler = TradingSystemErrorHandler()
            context = create_error_context(
                operation="archive_daily_strategy_pnl",
                component="TradingEngine._archive_daily_strategy_pnl",
                function_name="_archive_daily_strategy_pnl",
                additional_data={"paper_trading": self.paper_trading},
            )
            error_handler.handle_error_with_context(
                error=e,
                context=context,
                should_continue=True,  # Non-critical archival failure
            )
            logging.error(f"Failed to archive daily strategy P&L: {e}")
            # This is not critical to trading execution, so we don't re-raise

    def get_multi_strategy_performance_report(
        self,
    ) -> dict[str, Any]:  # TODO: Change to StrategyPnLSummary once implementation updated
        """Generate comprehensive performance report for all strategies"""
        try:
            current_positions = self.get_positions()
            report = {
                "timestamp": datetime.now().isoformat(),
                "strategy_allocations": {
                    k.value: v for k, v in self.strategy_manager.strategy_allocations.items()
                },
                "current_positions": current_positions,
                "performance_summary": self.strategy_manager.get_strategy_performance_summary(),
            }
            return report
        except (
            StrategyExecutionError,
            DataProviderError,
            AttributeError,
            ValueError,
            RuntimeError,
        ) as e:
            error_handler = TradingSystemErrorHandler()
            context = create_error_context(
                operation="generate_multi_strategy_performance_report",
                component="TradingEngine.get_multi_strategy_performance_report",
                function_name="get_multi_strategy_performance_report",
            )
            error_handler.handle_error_with_context(error=e, context=context, should_continue=False)
            raise StrategyExecutionError(f"Failed to generate performance report: {e}") from e

    def _build_portfolio_state_data(
        self,
        target_portfolio: dict[str, float],
        account_info: AccountInfo,
        current_positions: PositionsDict,
    ) -> dict[str, Any]:
        """Build portfolio state data for reporting purposes."""
        return build_portfolio_state_data(target_portfolio, account_info, current_positions)

    def _trigger_post_trade_validation(
        self, strategy_signals: dict[StrategyType, Any], orders_executed: list[dict[str, Any]]
    ) -> None:
        """
        Trigger post-trade technical indicator validation for live trading.

        Enhanced with type safety validation for orders_executed.

        Args:
            strategy_signals: Strategy signals that led to trades
            orders_executed: List of executed orders (being migrated to typed structure)
        """
        try:
            # Enhanced order validation
            validated_symbols = set()
            invalid_orders = []

            # Validate each order and extract symbols
            for i, order in enumerate(orders_executed):
                symbol = order.get("symbol")
                if not symbol:
                    invalid_orders.append(f"Order {i}: Missing 'symbol' field")
                    continue

                if not isinstance(symbol, str):
                    invalid_orders.append(f"Order {i}: Symbol must be string, got {type(symbol)}")
                    continue

                validated_symbols.add(symbol.strip().upper())

            # Log validation issues
            if invalid_orders:
                logging.warning(f"⚠️ Order validation issues: {'; '.join(invalid_orders)}")

            if not validated_symbols:
                logging.warning(
                    "🔍 No valid symbols found in orders_executed for post-trade validation"
                )
                return

            # Rest of the original logic with validated symbols
            nuclear_symbols = []
            tecl_symbols = []

            for strategy_type, signal in strategy_signals.items():
                symbol = signal.get("symbol")
                if symbol and symbol != "NUCLEAR_PORTFOLIO" and symbol != "BEAR_PORTFOLIO":
                    if strategy_type == StrategyType.NUCLEAR:
                        nuclear_symbols.append(symbol)
                    elif strategy_type == StrategyType.TECL:
                        tecl_symbols.append(symbol)

            # Use validated symbols instead of unsafe extraction
            order_symbols = validated_symbols
            nuclear_strategy_symbols = [
                "SPY",
                "IOO",
                "TQQQ",
                "VTV",
                "XLF",
                "VOX",
                "UVXY",
                "BTAL",
                "QQQ",
                "SQQQ",
                "PSQ",
                "UPRO",
                "TLT",
                "IEF",
                "SMR",
                "BWXT",
                "LEU",
                "EXC",
                "NLR",
                "OKLO",
            ]
            tecl_strategy_symbols = ["XLK", "KMLM", "SPXL", "TECL", "BIL", "BSV", "UVXY", "SQQQ"]
            for symbol in order_symbols:
                if symbol in nuclear_strategy_symbols and symbol not in nuclear_symbols:
                    nuclear_symbols.append(symbol)
                elif symbol in tecl_strategy_symbols and symbol not in tecl_symbols:
                    tecl_symbols.append(symbol)
            nuclear_symbols = list(set(nuclear_symbols))[:5]
            tecl_symbols = list(set(tecl_symbols))[:5]
            if nuclear_symbols or tecl_symbols:
                logging.info(
                    f"🔍 Triggering post-trade validation for Nuclear: {nuclear_symbols}, TECL: {tecl_symbols}"
                )
            else:
                logging.info("🔍 No symbols to validate in post-trade validation")
        except (ValueError, AttributeError, KeyError, TypeError) as e:
            error_handler = TradingSystemErrorHandler()
            context = create_error_context(
                operation="post_trade_validation",
                component="TradingEngine._trigger_post_trade_validation",
                function_name="_trigger_post_trade_validation",
                additional_data={
                    "strategy_signals": {str(k): v for k, v in strategy_signals.items()},
                    "orders_executed_count": len(orders_executed),
                },
            )
            error_handler.handle_error_with_context(
                error=e,
                context=context,
                should_continue=True,  # Non-critical validation failure
            )
            logging.error(f"❌ Post-trade validation failed: {e}")
            # This is not critical to trading execution, so we don't re-raise

    def calculate_target_vs_current_allocations(
        self,
        target_portfolio: dict[str, float],
        account_info: AccountInfo | dict[str, Any],
        current_positions: dict[str, Any],
    ) -> tuple[dict[str, "Decimal"], dict[str, "Decimal"]]:  # Uses Decimal values
        """Pure calculation of target vs current allocations.

        Layering: remains in application layer; no interface/cli imports.
        """
        from the_alchemiser.application.trading.portfolio_calculations import (
            calculate_target_vs_current_allocations as _calc,
        )

        return _calc(target_portfolio, account_info, current_positions)

    @classmethod
    def create_with_di(
        cls,
        container: Any = None,
        strategy_allocations: dict[StrategyType, float] | None = None,
        ignore_market_hours: bool = False,
    ) -> "TradingEngine":
        """Factory method for creating TradingEngine with full DI (deprecated).

        Args:
            container: DI container for dependency injection
            strategy_allocations: Strategy allocation weights
            ignore_market_hours: Whether to ignore market hours

        Returns:
            TradingEngine instance with all dependencies injected

        Note:
            This method is deprecated. Use create_from_container() instead.
        """
        import warnings

        warnings.warn(
            "create_with_di() is deprecated. Use create_from_container() instead.",
            DeprecationWarning,
            stacklevel=2,
        )
        return cls.create_from_container(
            container=container,
            strategy_allocations=strategy_allocations,
            ignore_market_hours=ignore_market_hours,
        )

    @classmethod
    def create_from_container(
        cls,
        container: Any,
        strategy_allocations: dict[StrategyType, float] | None = None,
        ignore_market_hours: bool = False,
    ) -> "TradingEngine":
        """Factory method for creating TradingEngine from DI container.

        Args:
            container: DI container for dependency injection
            strategy_allocations: Strategy allocation weights
            ignore_market_hours: Whether to ignore market hours

        Returns:
            TradingEngine instance with all dependencies injected
        """
        context = bootstrap_from_container(container)
        return cls(
            bootstrap_context=context,
            strategy_allocations=strategy_allocations,
            ignore_market_hours=ignore_market_hours,
        )

    @classmethod
    def create_from_service_manager(
        cls,
        trading_service_manager: Any,
        strategy_allocations: dict[StrategyType, float] | None = None,
        ignore_market_hours: bool = False,
    ) -> "TradingEngine":
        """Factory method for creating TradingEngine from TradingServiceManager.

        Args:
            trading_service_manager: TradingServiceManager instance
            strategy_allocations: Strategy allocation weights
            ignore_market_hours: Whether to ignore market hours

        Returns:
            TradingEngine instance with all dependencies injected
        """
        context = bootstrap_from_service_manager(trading_service_manager)
        return cls(
            bootstrap_context=context,
            strategy_allocations=strategy_allocations,
            ignore_market_hours=ignore_market_hours,
        )

    @classmethod
    def create_traditional(
        cls,
        paper_trading: bool = True,
        config: Settings | None = None,
        strategy_allocations: dict[StrategyType, float] | None = None,
        ignore_market_hours: bool = False,
    ) -> "TradingEngine":
        """Factory method for creating TradingEngine using traditional approach.

        Args:
            paper_trading: Whether to use paper trading
            config: Configuration settings
            strategy_allocations: Strategy allocation weights
            ignore_market_hours: Whether to ignore market hours

        Returns:
            TradingEngine instance with all dependencies initialized
        """
        context = bootstrap_traditional(paper_trading, config)
        return cls(
            bootstrap_context=context,
            strategy_allocations=strategy_allocations,
            ignore_market_hours=ignore_market_hours,
        )


def main() -> None:
    """Test TradingEngine multi-strategy execution"""
    import logging

    logging.basicConfig(level=logging.WARNING)  # Reduced verbosity
    print("Trading Engine Test")
    print("─" * 50)

    # Use DI approach instead of deprecated traditional constructor
    try:
        from the_alchemiser.container.application_container import ApplicationContainer
        from the_alchemiser.main import TradingSystem

        # Initialize DI system
        TradingSystem()
        container = ApplicationContainer()

        trader = TradingEngine.create_from_container(
            container=container,
            strategy_allocations={StrategyType.NUCLEAR: 0.5, StrategyType.TECL: 0.5},
            ignore_market_hours=True,
        )
        trader.paper_trading = True
    except (ImportError, ConfigurationError, TradingClientError) as e:
        print(f"Failed to initialize with DI: {e}")
        print("Falling back to traditional method")
        trader = TradingEngine(
            paper_trading=True,
            strategy_allocations={StrategyType.NUCLEAR: 0.5, StrategyType.TECL: 0.5},
        )

    print("Executing multi-strategy...")
    result = trader.execute_multi_strategy()
    print(f"Execution result: success={result.success}")

    print("Getting performance report...")
    report = trader.get_multi_strategy_performance_report()
    if "error" not in report:
        print("Performance report generated successfully")
        print(f"   Current positions: {len(report['current_positions'])}")
        print(f"   Strategy tracking: {len(report['performance_summary'])}")
    else:
        print(f"Error generating report: {report['error']}")


if __name__ == "__main__":
    main()<|MERGE_RESOLUTION|>--- conflicted
+++ resolved
@@ -99,17 +99,12 @@
 
     def run_all_strategies(
         self,
-<<<<<<< HEAD
-    ) -> tuple[dict[StrategyType, dict[str, Any]], dict[str, float], dict[str, list[StrategyType]]]:
-        """Execute all strategies and return results in CLI-compatible format.
-=======
     ) -> tuple[
         dict[StrategyType, "StrategySignalDisplayDTO"],
         dict[str, float],
         dict[str, list[StrategyType]],
     ]:
         """Execute all strategies and return results in legacy format.
->>>>>>> ae9a6153
 
         This method now delegates to pure mapping functions to convert typed signals
         to CLI-compatible format, ensuring no ad-hoc dict transformations in the runtime path.
