--- conflicted
+++ resolved
@@ -42,7 +42,9 @@
         """
         self._data_adapter = data_adapter
 
-    def build_portfolio_snapshot(self, symbols: set[str] | None = None) -> PortfolioSnapshot:
+    def build_portfolio_snapshot(
+        self, symbols: set[str] | None = None
+    ) -> PortfolioSnapshot:
         """Build current portfolio snapshot with positions, prices, and cash.
 
         Args:
@@ -69,7 +71,9 @@
 
             # Step 2: Determine which symbols we need prices for
             position_symbols = set(positions.keys())
-            price_symbols = position_symbols if symbols is None else symbols.union(position_symbols)
+            price_symbols = (
+                position_symbols if symbols is None else symbols.union(position_symbols)
+            )
 
             # Step 3: Get current prices for all required symbols
             prices = {}
@@ -81,23 +85,16 @@
 
             # Check for negative or zero cash balance - liquidate and retry
             if cash <= Decimal("0"):
-<<<<<<< HEAD
-                log_with_context(
-                    logger,
-                    logging.ERROR,
-                    f"Account has non-positive cash balance: ${cash}. Attempting to liquidate all positions.",
-=======
                 logger.error(
                     f"Account has non-positive cash balance: ${cash}. Trading cannot proceed.",
->>>>>>> 4162d4c7
                     module=MODULE_NAME,
                     action="build_snapshot",
                     cash_balance=str(cash),
                 )
-                
+
                 # Attempt to liquidate all positions
                 liquidation_success = self._data_adapter.liquidate_all_positions()
-                
+
                 if liquidation_success:
                     log_with_context(
                         logger,
@@ -106,13 +103,13 @@
                         module=MODULE_NAME,
                         action="build_snapshot",
                     )
-                    
+
                     # Re-fetch positions (should be empty after liquidation)
                     positions = self._data_adapter.get_positions()
-                    
+
                     # Re-check cash balance after liquidation
                     cash = self._data_adapter.get_account_cash()
-                    
+
                     if cash > Decimal("0"):
                         log_with_context(
                             logger,
@@ -167,7 +164,9 @@
                     "Snapshot total value validation failed - continuing anyway",
                     module=MODULE_NAME,
                     action="build_snapshot",
-                    calculated_total=str(snapshot.get_total_position_value() + snapshot.cash),
+                    calculated_total=str(
+                        snapshot.get_total_position_value() + snapshot.cash
+                    ),
                     snapshot_total=str(snapshot.total_value),
                 )
 
