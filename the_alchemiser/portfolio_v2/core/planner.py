"""Business Unit: portfolio | Status: current.

Portfolio state management and rebalancing logic.

Core rebalance plan calculator for translating strategy allocations into trade plans.
"""

from __future__ import annotations

import logging
from datetime import UTC, datetime
from decimal import ROUND_HALF_UP, Decimal
from typing import TYPE_CHECKING

from the_alchemiser.shared.config.config import load_settings
from the_alchemiser.shared.logging.logging_utils import log_with_context
from the_alchemiser.shared.schemas.rebalance_plan import (
    RebalancePlan,
    RebalancePlanItem,
)
from the_alchemiser.shared.types.exceptions import PortfolioError

if TYPE_CHECKING:
    from the_alchemiser.shared.schemas.strategy_allocation import StrategyAllocation

from ..models.portfolio_snapshot import PortfolioSnapshot

logger = logging.getLogger(__name__)

# Module name constant for consistent logging
MODULE_NAME = "portfolio_v2.core.planner"


class RebalancePlanCalculator:
    """Core calculator for rebalance plans.

    Translates strategy allocation weights into concrete trade plans
    using current portfolio snapshot.
    """

    def __init__(self) -> None:
        """Initialize calculator."""

    def build_plan(
        self,
        strategy: StrategyAllocation,
        snapshot: PortfolioSnapshot,
        correlation_id: str,
    ) -> RebalancePlan:
        """Build rebalance plan from strategy allocation and portfolio snapshot.

        Args:
            strategy: Strategy allocation with target weights
            snapshot: Current portfolio snapshot
            correlation_id: Correlation ID for tracking

        Returns:
            RebalancePlan with trade items and metadata

        Raises:
            PortfolioError: If plan cannot be calculated

        """
        log_with_context(
            logger,
            logging.INFO,
            "Building rebalance plan",
            module=MODULE_NAME,
            action="build_plan",
            correlation_id=correlation_id,
            target_symbols=sorted(strategy.target_weights.keys()),
            portfolio_value=str(snapshot.total_value),
        )

        try:
            # Step 1: Determine portfolio value to use
            portfolio_value = self._determine_portfolio_value(strategy, snapshot)

            # Step 2: Calculate target and current dollar values
            target_values, current_values = self._calculate_dollar_values(
                strategy, snapshot, portfolio_value
            )

            # Step 3: Calculate trade amounts and actions
            trade_items = self._calculate_trade_items(target_values, current_values)

            # Step 3.5: Suppress micro trades below 1% of total portfolio value
            min_trade_threshold = self._min_trade_threshold(portfolio_value)
            logger.info(
                f"Applying minimum trade threshold ${min_trade_threshold} (1% of portfolio)"
            )
            trade_items = self._suppress_small_trades(trade_items, min_trade_threshold)

            # Ensure we have at least one item (required by DTO)
            if not trade_items:
                # Create a dummy HOLD item if no trades are needed
                dummy_symbol = (
                    next(iter(strategy.target_weights.keys()))
                    if strategy.target_weights
                    else "CASH"
                )
                trade_items = [
                    RebalancePlanItem(
                        symbol=dummy_symbol,
                        current_weight=Decimal("0"),
                        target_weight=Decimal("0"),
                        weight_diff=Decimal("0"),
                        target_value=Decimal("0"),
                        current_value=Decimal("0"),
                        trade_amount=Decimal("0"),
                        action="HOLD",
                        priority=5,
                    )
                ]

            # Step 4: Calculate plan-level metrics
            total_trade_value = Decimal("0")
            for item in trade_items:
                total_trade_value += abs(item.trade_amount)

            # Step 5: Create rebalance plan
            plan = RebalancePlan(
                correlation_id=correlation_id,
                causation_id=correlation_id,  # Use same ID for causation tracking
                timestamp=datetime.now(UTC),
                plan_id=f"portfolio_v2_{correlation_id}_{int(datetime.now(UTC).timestamp())}",
                items=trade_items,
                total_portfolio_value=portfolio_value,
                total_trade_value=total_trade_value,
                max_drift_tolerance=Decimal("0.05"),  # Default tolerance
                execution_urgency="NORMAL",
                metadata={
                    "portfolio_value": str(portfolio_value),
                    "cash_balance": str(snapshot.cash),
                    "position_count": len(snapshot.positions),
                    "module": MODULE_NAME,
                    "min_trade_threshold": str(min_trade_threshold),
                },
            )

            log_with_context(
                logger,
                logging.INFO,
                "Rebalance plan built successfully",
                module=MODULE_NAME,
                action="build_plan",
                correlation_id=correlation_id,
                item_count=len(trade_items),
                total_trade_value=str(total_trade_value),
            )

            return plan

        except Exception as e:
            log_with_context(
                logger,
                logging.ERROR,
                f"Failed to build rebalance plan: {e}",
                module=MODULE_NAME,
                action="build_plan",
                correlation_id=correlation_id,
                error=str(e),
            )
            raise PortfolioError(f"Failed to build rebalance plan: {e}") from e

    def _determine_portfolio_value(
        self, strategy: StrategyAllocation, snapshot: PortfolioSnapshot
    ) -> Decimal:
        """Determine portfolio value to use for calculations.

        Args:
            strategy: Strategy allocation (may have portfolio_value override)
            snapshot: Portfolio snapshot with calculated total_value

        Returns:
            Portfolio value to use for target calculations

        """
        if strategy.portfolio_value is not None:
            return strategy.portfolio_value
        return snapshot.total_value

    def _calculate_dollar_values(
        self,
        strategy: StrategyAllocation,
        snapshot: PortfolioSnapshot,
        portfolio_value: Decimal,
    ) -> tuple[dict[str, Decimal], dict[str, Decimal]]:
        """Calculate target and current dollar values for all symbols.

        Args:
            strategy: Strategy allocation with target weights
            snapshot: Portfolio snapshot
            portfolio_value: Total portfolio value to use

        Returns:
            Tuple of (target_values, current_values) by symbol

        """
        target_values = {}
        current_values = {}

        # Get all symbols we need to consider
        all_symbols = set(strategy.target_weights.keys()) | set(snapshot.positions.keys())

        # Apply cash reserve to avoid buying power issues with broker constraints
        # This ensures we don't try to use 100% of portfolio value which can
        # exceed available buying power
        settings = load_settings()
        usage_multiplier = Decimal(str(1.0 - settings.alpaca.cash_reserve_pct))
        effective_portfolio_value = portfolio_value * usage_multiplier

        for symbol in all_symbols:
            # Calculate target value using effective portfolio value
            target_weight = strategy.target_weights.get(symbol, Decimal("0"))
            target_values[symbol] = target_weight * effective_portfolio_value

            # Calculate current value
            current_quantity = snapshot.positions.get(symbol, Decimal("0"))
            current_price = snapshot.prices.get(symbol, Decimal("0"))
            current_values[symbol] = current_quantity * current_price

        return target_values, current_values

    def _calculate_trade_items(
        self,
        target_values: dict[str, Decimal],
        current_values: dict[str, Decimal],
    ) -> list[RebalancePlanItem]:
        """Calculate trade items with amounts and actions.

        Args:
            target_values: Target dollar values by symbol
            current_values: Current dollar values by symbol

        Returns:
            List of RebalancePlanItem items

        """
        items = []

        # Get all symbols
        all_symbols = set(target_values.keys()) | set(current_values.keys())

        # Calculate total portfolio value for weight calculations
        total_current_value = sum(current_values.values())
        total_target_value = sum(target_values.values())

        # Use the larger of current or target for more stable weight calculations
        portfolio_value_for_weights = max(total_current_value, total_target_value)

        # Handle edge case where both are zero
        if portfolio_value_for_weights == Decimal("0"):
            # Explicitly return zeroed-out items for all symbols
            for symbol in sorted(all_symbols):
                item = RebalancePlanItem(
                    symbol=symbol,
                    current_weight=Decimal("0"),
                    target_weight=Decimal("0"),
                    weight_diff=Decimal("0"),
                    target_value=Decimal("0"),
                    current_value=Decimal("0"),
                    trade_amount=Decimal("0"),
                    action="HOLD",
                    priority=0,
                )
                items.append(item)
            return items

        for symbol in sorted(all_symbols):
            target_value = target_values.get(symbol, Decimal("0"))
            current_value = current_values.get(symbol, Decimal("0"))

            # Calculate raw trade amount
            raw_trade_amount = target_value - current_value

            # Use raw trade amount directly - no sizing policy filtering
            final_trade_amount = raw_trade_amount

            # Determine action based on sign and magnitude
            if final_trade_amount > Decimal("0"):
                action = "BUY"
            elif final_trade_amount < Decimal("0"):
                action = "SELL"
            else:
                action = "HOLD"

            # Calculate actual weights using portfolio value
<<<<<<< HEAD
            current_weight = (
                current_value / portfolio_value_for_weights
                if portfolio_value_for_weights > Decimal("0")
                else Decimal("0")
            )
            target_weight = (
                target_value / portfolio_value_for_weights
                if portfolio_value_for_weights > Decimal("0")
                else Decimal("0")
            )
=======
            # portfolio_value_for_weights is guaranteed > 0 by line 256
            current_weight = current_value / portfolio_value_for_weights
            target_weight = target_value / portfolio_value_for_weights
>>>>>>> ca7ebca5

            # Calculate priority (higher trade amounts get higher priority)
            priority = self._calculate_priority(abs(final_trade_amount))

            # Create trade item
            item = RebalancePlanItem(
                symbol=symbol,
                current_weight=current_weight,
                target_weight=target_weight,
                weight_diff=target_weight - current_weight,
                target_value=target_value,
                current_value=current_value,
                trade_amount=final_trade_amount,
                action=action,
                priority=priority,
            )

            items.append(item)

        # Sort items to ensure SELL orders are processed before BUY orders
        # This allows SELL orders to free up buying power for BUY orders
        def order_priority(item: RebalancePlanItem) -> tuple[int, int]:
            # Primary sort: action priority (SELL=0, BUY=1, HOLD=2)
            action_priority = {"SELL": 0, "BUY": 1, "HOLD": 2}.get(item.action, 3)
            # Secondary sort: item priority (lower number = higher priority)
            return (action_priority, item.priority)

        items.sort(key=order_priority)

        return items

    def _min_trade_threshold(self, portfolio_value: Decimal) -> Decimal:
        """Compute minimum trade threshold as 1% of total portfolio value, in dollars.

        Always returns a non-negative Decimal quantized to cents.
        """
        if portfolio_value <= Decimal("0"):
            return Decimal("0.00")
        return (portfolio_value * Decimal("0.01")).quantize(Decimal("0.01"), rounding=ROUND_HALF_UP)

    def _suppress_small_trades(
        self, items: list[RebalancePlanItem], min_threshold: Decimal
    ) -> list[RebalancePlanItem]:
        """Convert BUY/SELL items below the threshold into HOLDs to avoid micro tweaks.

        This prevents execution of tiny adjustments when running the strategy multiple times per day.
        """
        suppressed: list[RebalancePlanItem] = []
        for item in items:
            try:
                if item.action in ("BUY", "SELL") and abs(item.trade_amount) < min_threshold:
                    logger.debug(
                        f"Suppressing micro trade for {item.symbol}: ${item.trade_amount} < ${min_threshold} → HOLD"
                    )
                    suppressed.append(
                        item.model_copy(
                            update={
                                "action": "HOLD",
                                "trade_amount": Decimal("0.00"),
                                # Keep other fields as-is for transparency
                            }
                        )
                    )
                else:
                    suppressed.append(item)
            except Exception as exc:
                logger.debug(
                    f"Micro-trade suppression skipped for {getattr(item, 'symbol', '?')}: {exc}"
                )
                suppressed.append(item)
        return suppressed

    def _calculate_priority(self, trade_amount: Decimal) -> int:
        """Calculate execution priority based on trade amount.

        Args:
            trade_amount: Absolute trade amount

        Returns:
            Priority level (1=highest, 5=lowest)

        """
        if trade_amount >= Decimal("10000"):  # $10k+
            return 1
        if trade_amount >= Decimal("1000"):  # $1k+
            return 2
        if trade_amount >= Decimal("100"):  # $100+
            return 3
        if trade_amount >= Decimal("50"):  # $50+
            return 4
        return 5<|MERGE_RESOLUTION|>--- conflicted
+++ resolved
@@ -201,7 +201,9 @@
         current_values = {}
 
         # Get all symbols we need to consider
-        all_symbols = set(strategy.target_weights.keys()) | set(snapshot.positions.keys())
+        all_symbols = set(strategy.target_weights.keys()) | set(
+            snapshot.positions.keys()
+        )
 
         # Apply cash reserve to avoid buying power issues with broker constraints
         # This ensures we don't try to use 100% of portfolio value which can
@@ -286,22 +288,9 @@
                 action = "HOLD"
 
             # Calculate actual weights using portfolio value
-<<<<<<< HEAD
-            current_weight = (
-                current_value / portfolio_value_for_weights
-                if portfolio_value_for_weights > Decimal("0")
-                else Decimal("0")
-            )
-            target_weight = (
-                target_value / portfolio_value_for_weights
-                if portfolio_value_for_weights > Decimal("0")
-                else Decimal("0")
-            )
-=======
             # portfolio_value_for_weights is guaranteed > 0 by line 256
             current_weight = current_value / portfolio_value_for_weights
             target_weight = target_value / portfolio_value_for_weights
->>>>>>> ca7ebca5
 
             # Calculate priority (higher trade amounts get higher priority)
             priority = self._calculate_priority(abs(final_trade_amount))
@@ -340,7 +329,9 @@
         """
         if portfolio_value <= Decimal("0"):
             return Decimal("0.00")
-        return (portfolio_value * Decimal("0.01")).quantize(Decimal("0.01"), rounding=ROUND_HALF_UP)
+        return (portfolio_value * Decimal("0.01")).quantize(
+            Decimal("0.01"), rounding=ROUND_HALF_UP
+        )
 
     def _suppress_small_trades(
         self, items: list[RebalancePlanItem], min_threshold: Decimal
@@ -352,7 +343,10 @@
         suppressed: list[RebalancePlanItem] = []
         for item in items:
             try:
-                if item.action in ("BUY", "SELL") and abs(item.trade_amount) < min_threshold:
+                if (
+                    item.action in ("BUY", "SELL")
+                    and abs(item.trade_amount) < min_threshold
+                ):
                     logger.debug(
                         f"Suppressing micro trade for {item.symbol}: ${item.trade_amount} < ${min_threshold} → HOLD"
                     )
