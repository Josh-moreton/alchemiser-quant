--- conflicted
+++ resolved
@@ -21,7 +21,6 @@
 from the_alchemiser.portfolio_v2 import PortfolioServiceV2
 from the_alchemiser.portfolio_v2.adapters import (
     AccountInfoDTO,
-    PositionDTO,
     adapt_account_info,
     adapt_positions,
     generate_account_snapshot_id,
@@ -41,15 +40,11 @@
 from the_alchemiser.shared.schemas.consolidated_portfolio import (
     ConsolidatedPortfolioDTO,
 )
-<<<<<<< HEAD
-from the_alchemiser.shared.schemas.rebalance_plan import RebalancePlanDTO, RebalancePlanItem
-from the_alchemiser.shared.utils.plan_hashing import generate_plan_hash
-=======
 from the_alchemiser.shared.schemas.rebalance_plan import (
     RebalancePlanDTO,
     RebalancePlanItem,
 )
->>>>>>> 54149eca
+from the_alchemiser.shared.utils.plan_hashing import generate_plan_hash
 
 
 def _to_float_safe(value: object) -> float:
@@ -550,27 +545,8 @@
 
         """
         try:
-<<<<<<< HEAD
-=======
-            # Create a plan even if None - represent as no-trade plan
-            if rebalance_plan is None:
-                from the_alchemiser.shared.schemas.rebalance_plan import (
-                    RebalancePlanDTO,
-                )
-
-                rebalance_plan = RebalancePlanDTO(
-                    plan_id=f"no-trade-{uuid.uuid4()}",
-                    correlation_id=correlation_id,
-                    causation_id=correlation_id,
-                    timestamp=datetime.now(UTC),
-                    items=[],
-                    total_portfolio_value=Decimal(str(account_info.get("portfolio_value", 0))),
-                    total_trade_value=Decimal("0"),
-                    metadata={"scenario": "no_trades_needed"},
-                )
+            # Log final plan summary
             self._log_final_rebalance_plan_summary(rebalance_plan)
-
->>>>>>> 54149eca
             event = RebalancePlanned(
                 correlation_id=correlation_id,
                 causation_id=causation_id,
