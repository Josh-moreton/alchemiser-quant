"""Business Unit: orchestration | Status: current.

Portfolio rebalancing orchestration workflow.

Coordinates portfolio state analysis and rebalancing plan generation using the
portfolio_v2 module. This orchestrator focuses on portfolio optimization logic
without trading execution.
"""

from __future__ import annotations

import uuid
from datetime import UTC, datetime
from decimal import Decimal
from typing import TYPE_CHECKING, Any

if TYPE_CHECKING:
    from the_alchemiser.shared.brokers.alpaca_manager import AlpacaManager
    from the_alchemiser.shared.config.container import ApplicationContainer

from the_alchemiser.portfolio_v2 import PortfolioServiceV2
from the_alchemiser.shared.config.config import Settings
from the_alchemiser.shared.events import (
    AllocationComparisonCompleted,
    EventBus,
    RebalancePlanned,
)
from the_alchemiser.shared.logging.logging_utils import get_logger
from the_alchemiser.shared.schemas.common import AllocationComparison
from the_alchemiser.shared.schemas.consolidated_portfolio import (
    ConsolidatedPortfolio,
)
from the_alchemiser.shared.schemas.portfolio_state import (
    PortfolioMetrics,
    PortfolioState,
)
from the_alchemiser.shared.schemas.rebalance_plan import RebalancePlan


def _to_float_safe(value: object) -> float:
    """Convert a value to float safely, returning 0.0 for invalid values.

    Args:
        value: Value to convert to float

    Returns:
        Float representation of value, or 0.0 if conversion fails

    """
    try:
        if value is None:
            return 0.0
        return float(value) if isinstance(value, int | float) else float(str(value))
    except (ValueError, TypeError):
        return 0.0


def _to_float_attr_safe(obj: object, name: str) -> float:
    """Extract float attribute from object safely, returning 0.0 if not found.

    Args:
        obj: Object to extract attribute from
        name: Attribute name

    Returns:
        Float value of attribute, or 0.0 if not found or conversion fails

    """
    try:
        raw = getattr(obj, name, None)
        if raw is None:
            return 0.0
        return float(raw) if isinstance(raw, int | float) else float(str(raw))
    except (ValueError, TypeError):
        return 0.0


def _normalize_account_info(account_info: dict[str, Any] | object) -> dict[str, float]:
    """Normalize account info to a standardized dict format.

    Args:
        account_info: Account info from broker API (dict or object)

    Returns:
        Normalized dict with float values for equity, portfolio_value, buying_power

    """
    if isinstance(account_info, dict):
        return {
            "equity": _to_float_safe(account_info.get("equity")),
            "portfolio_value": _to_float_safe(account_info.get("portfolio_value")),
            "buying_power": _to_float_safe(account_info.get("buying_power")),
        }
    return {
        "equity": _to_float_attr_safe(account_info, "equity"),
        "portfolio_value": _to_float_attr_safe(account_info, "portfolio_value"),
        "buying_power": _to_float_attr_safe(account_info, "buying_power"),
    }


def _build_positions_dict(current_positions: list[Any]) -> dict[str, float]:
    """Build positions dict from broker position objects.

    Args:
        current_positions: List of position objects from broker API

    Returns:
        Dict mapping symbol to market value

    """
    return {pos.symbol: float(pos.market_value) for pos in current_positions}


def _calculate_event_allocation_data(
    consolidated_portfolio: ConsolidatedPortfolio,
    account_dict: dict[str, float],
    positions_dict: dict[str, float],
) -> tuple[dict[str, Decimal], dict[str, Decimal], dict[str, Decimal], bool]:
    """Calculate allocation data for event emission.

    Args:
        consolidated_portfolio: Portfolio allocation DTO
        account_dict: Normalized account information
        positions_dict: Current positions by symbol

    Returns:
        Tuple of (target_allocations, current_allocations, differences, rebalancing_required)

    """
    # Convert data to Decimal for event emission
    target_allocations_decimal = {
        symbol: Decimal(str(allocation))
        for symbol, allocation in consolidated_portfolio.to_dict_allocation().items()
    }

    # Calculate current allocations from positions
    total_portfolio_value = account_dict.get("portfolio_value", 0.0) or account_dict.get(
        "equity", 0.0
    )
    current_allocations_decimal = {}
    differences_decimal = {}

    for symbol, market_value in positions_dict.items():
        current_allocation = (
            market_value / total_portfolio_value if total_portfolio_value > 0 else 0
        )
        current_allocations_decimal[symbol] = Decimal(str(current_allocation))

        # Calculate difference
        target_allocation = target_allocations_decimal.get(symbol, Decimal("0"))
        differences_decimal[symbol] = target_allocation - Decimal(str(current_allocation))

    # Determine if rebalancing is required (significant differences)
    rebalancing_required = any(abs(diff) > Decimal("0.05") for diff in differences_decimal.values())

    return (
        target_allocations_decimal,
        current_allocations_decimal,
        differences_decimal,
        rebalancing_required,
    )


def _extract_account_info_comprehensive(
    account_raw: dict[str, Any] | object,
) -> dict[str, Any]:
    """Extract comprehensive account info with proper value extraction.

    Args:
        account_raw: Raw account info from broker API

    Returns:
        Dict with comprehensive account information

    """
    if isinstance(account_raw, dict):
        portfolio_value_any = account_raw.get("portfolio_value") or account_raw.get("equity")
        equity_any = account_raw.get("equity") or account_raw.get("portfolio_value")
        cash_any = account_raw.get("cash", 0)
        buying_power_any = account_raw.get("buying_power", 0)
    else:
        portfolio_value_any = getattr(account_raw, "portfolio_value", None) or getattr(
            account_raw, "equity", None
        )
        equity_any = getattr(account_raw, "equity", None) or getattr(
            account_raw, "portfolio_value", None
        )
        cash_any = getattr(account_raw, "cash", 0)
        buying_power_any = getattr(account_raw, "buying_power", 0)

    return {
        "portfolio_value": portfolio_value_any,
        "cash": cash_any,
        "buying_power": buying_power_any,
        "equity": equity_any,
    }


def _build_current_positions_comprehensive(
    positions_list: list[Any],
) -> dict[str, dict[str, Any]]:
    """Build comprehensive current positions dict from broker position objects.

    Args:
        positions_list: List of position objects from broker API

    Returns:
        Dict mapping symbol to detailed position information

    """
    return {
        pos.symbol: {
            "symbol": str(getattr(pos, "symbol", "")) or str(pos.symbol),
            "qty": float(getattr(pos, "qty", 0)),
            "market_value": float(getattr(pos, "market_value", 0)),
            "avg_entry_price": float(getattr(pos, "avg_entry_price", 0)),
            "current_price": float(getattr(pos, "current_price", 0)),
            "unrealized_pl": float(getattr(pos, "unrealized_pl", 0)),
            "unrealized_plpc": float(getattr(pos, "unrealized_plpc", 0)),
        }
        for pos in positions_list
    }


def _build_open_orders_list(orders_list: list[Any]) -> list[dict[str, Any]]:
    """Build open orders list from broker order objects.

    Args:
        orders_list: List of order objects from broker API

    Returns:
        List of dicts with order information

    """
    return [
        {
            "id": getattr(order, "id", "unknown"),
            "symbol": getattr(order, "symbol", "unknown"),
            "type": str(getattr(order, "order_type", "unknown")).replace("OrderType.", ""),
            "qty": float(getattr(order, "qty", 0)),
            "limit_price": (float(getattr(order, "limit_price", 0)) if order.limit_price else None),
            "status": str(getattr(order, "status", "unknown")).replace("OrderStatus.", ""),
            "created_at": str(getattr(order, "created_at", "unknown")),
        }
        for order in orders_list
    ]


class PortfolioOrchestrator:
    """Orchestrate portfolio rebalancing workflow."""

    def __init__(self, settings: Settings, container: ApplicationContainer) -> None:
        """Initialize orchestrator with settings and DI container."""
        self.settings = settings
        self.container = container
        self.logger = get_logger(__name__)

        # Get event bus from container for dual-path emission
        self.event_bus: EventBus = container.services.event_bus()

    def analyze_portfolio_state(self) -> dict[str, Any] | None:
        """Analyze current portfolio state and generate rebalancing recommendations.

        Returns:
            Portfolio analysis result or None if analysis failed

        """
        try:
            # Use portfolio_v2 for modern portfolio analysis
            from the_alchemiser.portfolio_v2 import PortfolioServiceV2

            # Get portfolio service from container
            portfolio_service = PortfolioServiceV2(
                alpaca_manager=self.container.infrastructure.alpaca_manager()
            )

            # Get current portfolio snapshot via state reader
            portfolio_snapshot = portfolio_service._state_reader.build_portfolio_snapshot()

            if not portfolio_snapshot:
                self.logger.warning("Could not retrieve portfolio snapshot")
                return None

            self.logger.info(
                f"Portfolio analysis: {len(portfolio_snapshot.positions)} positions, "
                f"${portfolio_snapshot.total_value:.2f} total value"
            )

            return {
                "snapshot": portfolio_snapshot,
                "analysis_timestamp": getattr(portfolio_snapshot, "timestamp", None),
                "position_count": len(portfolio_snapshot.positions),
                "total_value": float(portfolio_snapshot.total_value),
            }

        except Exception as e:
            self.logger.error(f"Portfolio analysis failed: {e}")
            return None

    def generate_rebalancing_plan(
        self, target_allocations: ConsolidatedPortfolio
    ) -> dict[str, Any] | None:
        """Generate rebalancing plan based on target allocations.

        Args:
            target_allocations: Consolidated portfolio allocation DTO

        Returns:
            Rebalancing plan or None if generation failed

        """
        try:
            # Use portfolio_v2 for rebalancing plan calculation
            from the_alchemiser.shared.schemas.strategy_allocation import (
                StrategyAllocation,
            )

            # Convert ConsolidatedPortfolio to target weights for portfolio_v2
            target_weights = target_allocations.target_allocations

            # Create strategy allocation DTO
<<<<<<< HEAD
            # Use the first strategy name if available, otherwise use "Consolidated"
            strategy_name = (
                target_allocations.source_strategies[0]
                if target_allocations.source_strategies
                else "Consolidated"
            )

            allocation_dto = StrategyAllocationDTO(
=======
            allocation_dto = StrategyAllocation(
>>>>>>> dd24db38
                target_weights=target_weights,
                correlation_id=target_allocations.correlation_id,
                strategy_name=strategy_name,
                as_of=target_allocations.timestamp,
                constraints=target_allocations.constraints,
            )

            # Get portfolio service from container
            portfolio_service = PortfolioServiceV2(
                alpaca_manager=self.container.infrastructure.alpaca_manager()
            )

            # Generate rebalancing plan using the service
            rebalance_plan = portfolio_service.create_rebalance_plan_dto(
                allocation_dto, target_allocations.correlation_id
            )

            if not rebalance_plan:
                self.logger.warning("Could not generate rebalancing plan")
                return None

            self.logger.info(
                f"Generated rebalancing plan: {len(rebalance_plan.items)} items, "
                f"${rebalance_plan.total_trade_value:.2f} total trade value"
            )

            # DUAL-PATH: Emit RebalancePlanned event for event-driven consumers
            try:
                # Create a minimal portfolio state DTO for event emission
                minimal_metrics = PortfolioMetrics(
                    total_value=Decimal(str(rebalance_plan.total_trade_value)),
                    cash_value=Decimal("0"),
                    equity_value=Decimal(str(rebalance_plan.total_trade_value)),
                    buying_power=Decimal("0"),
                    day_pnl=Decimal("0"),
                    day_pnl_percent=Decimal("0"),
                    total_pnl=Decimal("0"),
                    total_pnl_percent=Decimal("0"),
                )

                portfolio_state = PortfolioState(
                    correlation_id=str(uuid.uuid4()),
                    causation_id=f"portfolio-rebalancing-{datetime.now(UTC).isoformat()}",
                    timestamp=datetime.now(UTC),
                    portfolio_id="main_portfolio",
                    account_id=None,
                    positions=[],  # Would be populated from portfolio service
                    metrics=minimal_metrics,
                )

                self._emit_rebalance_planned_event(rebalance_plan, portfolio_state)
            except Exception as e:
                # Don't let event emission break the traditional workflow
                self.logger.warning(f"Failed to emit rebalance events: {e}")

            # Return traditional response for backwards compatibility
            return {
                "plan": rebalance_plan,
                "trade_count": len(rebalance_plan.items),
                "total_trade_value": float(rebalance_plan.total_trade_value),
                "target_allocations": target_allocations.to_dict_allocation(),
                "plan_timestamp": rebalance_plan.timestamp,
            }

        except Exception as e:
            self.logger.error(f"Rebalancing plan generation failed: {e}")
            return None

    def analyze_allocation_comparison(
        self, consolidated_portfolio: ConsolidatedPortfolio
    ) -> AllocationComparison | None:
        """Analyze target vs current allocations.

        Args:
            consolidated_portfolio: Consolidated portfolio allocation DTO

        Returns:
            AllocationComparison or None if analysis failed

        """
        try:
            # Get current account info and positions
            alpaca_manager = self.container.infrastructure.alpaca_manager()

            # Get account information (may be SDK object or dict)
            account_info = alpaca_manager.get_account()
            if not account_info:
                self.logger.warning("Could not retrieve account information")
                return None

            # Get current positions and normalize account info
            current_positions = alpaca_manager.get_positions()
            positions_dict = _build_positions_dict(current_positions)
            account_dict = _normalize_account_info(account_info)

            # Log positions summary
            self._log_positions_summary(positions_dict)

            # Use shared utilities for allocation comparison
            allocation_comparison_data = self._build_allocation_comparison_data(
                consolidated_portfolio, account_dict, positions_dict
            )

            # Create AllocationComparison from the calculation result
            allocation_comparison_dto = AllocationComparison(
                target_values=allocation_comparison_data["target_values"],
                current_values=allocation_comparison_data["current_values"],
                deltas=allocation_comparison_data["deltas"],
            )

            # Log DTO summary for debugging
            self._log_allocation_dto_summary(
                allocation_comparison_dto, account_dict, consolidated_portfolio
            )

            self.logger.info("Generated allocation comparison analysis")

            # Emit event for event-driven consumers
            self._emit_allocation_comparison_event(
                consolidated_portfolio, account_dict, positions_dict
            )

            return allocation_comparison_dto

        except Exception as e:
            self.logger.error(f"Allocation comparison analysis failed: {e}")
            return None

    def _log_positions_summary(self, positions_dict: dict[str, float]) -> None:
        """Log summary of current positions.

        Args:
            positions_dict: Current positions by symbol

        """
        try:
            total_mkt_val = sum(positions_dict.values()) if positions_dict else 0.0
            self.logger.debug(
                "AllocationComparison: positions loaded",
                extra={
                    "module": __name__,
                    "position_count": len(positions_dict),
                    "positions_total_market_value": f"{total_mkt_val:.2f}",
                },
            )
        except Exception as exc:
            self.logger.debug(f"AllocationComparison: positions summary failed: {exc}")

    def _build_allocation_comparison_data(
        self,
        consolidated_portfolio: ConsolidatedPortfolio,
        account_dict: dict[str, float],
        positions_dict: dict[str, float],
    ) -> dict[str, Any]:
        """Build allocation comparison data using shared utilities.

        Args:
            consolidated_portfolio: Portfolio allocation DTO
            account_dict: Normalized account information
            positions_dict: Current positions by symbol

        Returns:
            Allocation comparison data dict

        """
        from the_alchemiser.shared.utils.portfolio_calculations import (
            build_allocation_comparison,
        )

        return build_allocation_comparison(
            consolidated_portfolio.to_dict_allocation(),
            account_dict,
            positions_dict,
        )

    def _log_allocation_dto_summary(
        self,
        allocation_comparison_dto: AllocationComparison,
        account_dict: dict[str, float],
        consolidated_portfolio: ConsolidatedPortfolio,
    ) -> None:
        """Log summary of allocation comparison DTO for debugging.

        Args:
            allocation_comparison_dto: The allocation comparison result
            account_dict: Normalized account information
            consolidated_portfolio: Original portfolio allocation DTO

        """
        try:
            from decimal import Decimal as _D

            tgt_sum = sum(allocation_comparison_dto.target_values.values(), _D("0"))
            cur_sum = sum(allocation_comparison_dto.current_values.values(), _D("0"))
            zeroed = tgt_sum <= _D("0")
            self.logger.debug(
                "AllocationComparison: built DTO",
                extra={
                    "module": __name__,
                    "target_sum": str(tgt_sum),
                    "current_sum": str(cur_sum),
                    "account_portfolio_value": account_dict.get("portfolio_value"),
                    "account_equity": account_dict.get("equity"),
                    "used_effective_base": account_dict.get("portfolio_value")
                    or account_dict.get("equity"),
                    "target_weights_sum": sum(consolidated_portfolio.to_dict_allocation().values()),
                    "dto_zeroed": zeroed,
                },
            )
        except Exception as exc:
            self.logger.debug(f"AllocationComparison: DTO summary failed: {exc}")

    def _emit_allocation_comparison_event(
        self,
        consolidated_portfolio: ConsolidatedPortfolio,
        account_dict: dict[str, float],
        positions_dict: dict[str, float],
    ) -> None:
        """Emit AllocationComparisonCompleted event for event-driven consumers.

        Args:
            consolidated_portfolio: Portfolio allocation DTO
            account_dict: Normalized account information
            positions_dict: Current positions by symbol

        """
        try:
            (
                target_allocations_decimal,
                current_allocations_decimal,
                differences_decimal,
                rebalancing_required,
            ) = _calculate_event_allocation_data(
                consolidated_portfolio, account_dict, positions_dict
            )

            self._emit_allocation_comparison_completed_event(
                target_allocations_decimal,
                current_allocations_decimal,
                differences_decimal,
                rebalancing_required=rebalancing_required,
            )
        except Exception as e:
            self.logger.warning(f"Failed to emit allocation comparison event: {e}")

    def get_comprehensive_account_data(self) -> dict[str, Any] | None:
        """Retrieve comprehensive account data including account info, positions, and open orders.

        Returns:
            Dictionary containing account_info, current_positions, and open_orders, or None if failed

        """
        try:
            alpaca_manager = self.container.infrastructure.alpaca_manager()

            # Get and process account info
            account_info = self._process_account_info(alpaca_manager)

            # Get and process current positions
            current_positions = self._process_current_positions(alpaca_manager)

            # Get and process open orders
            open_orders = self._process_open_orders(alpaca_manager)

            return {
                "account_info": account_info,
                "current_positions": current_positions,
                "open_orders": open_orders,
            }

        except Exception as e:
            self.logger.error(f"Failed to retrieve comprehensive account data: {e}")
            return None

    def _process_account_info(self, alpaca_manager: AlpacaManager) -> dict[str, Any] | None:
        """Process and normalize account information.

        Args:
            alpaca_manager: Alpaca manager instance

        Returns:
            Normalized account info dict or None if not available

        """
        account_raw = alpaca_manager.get_account()
        if not account_raw:
            return None

        account_info = _extract_account_info_comprehensive(account_raw)

        # Log portfolio value for debugging
        try:
            portfolio_value_float = (
                float(account_info["portfolio_value"])
                if account_info["portfolio_value"] is not None
                else 0.0
            )
        except (ValueError, TypeError):
            portfolio_value_float = 0.0

        self.logger.info(f"Retrieved account info: Portfolio value ${portfolio_value_float:,.2f}")

        return account_info

    def _process_current_positions(
        self, alpaca_manager: AlpacaManager
    ) -> dict[str, dict[str, Any]]:
        """Process current positions from the broker.

        Args:
            alpaca_manager: Alpaca manager instance

        Returns:
            Dict mapping symbol to position details

        """
        current_positions = {}
        positions_list = alpaca_manager.get_positions()

        if positions_list:
            current_positions = _build_current_positions_comprehensive(positions_list)
            self.logger.info(f"Retrieved {len(current_positions)} current positions")

        return current_positions

    def _process_open_orders(self, alpaca_manager: AlpacaManager) -> list[dict[str, Any]]:
        """Process open orders from the broker.

        Args:
            alpaca_manager: Alpaca manager instance

        Returns:
            List of open order dicts

        """
        open_orders = []
        try:
            orders_list = alpaca_manager.get_orders(status="open")
            if orders_list:
                open_orders = _build_open_orders_list(orders_list)
                self.logger.info(f"Retrieved {len(open_orders)} open orders")
        except Exception as e:
            self.logger.warning(f"Failed to retrieve open orders: {e}")

        return open_orders

    def _emit_rebalance_planned_event(
        self, rebalance_plan: RebalancePlan, portfolio_state: PortfolioState
    ) -> None:
        """Emit RebalancePlanned event for event-driven architecture.

        Converts traditional rebalancing plan data to event format for new event-driven consumers.

        Args:
            rebalance_plan: The rebalancing plan DTO
            portfolio_state: Current portfolio state DTO

        """
        try:
            correlation_id = str(uuid.uuid4())
            causation_id = f"rebalance-planning-{datetime.now(UTC).isoformat()}"

            # Create and emit the event
            event = RebalancePlanned(
                correlation_id=correlation_id,
                causation_id=causation_id,
                event_id=f"rebalance-{uuid.uuid4()}",
                timestamp=datetime.now(UTC),
                source_module="orchestration",
                source_component="PortfolioOrchestrator",
                rebalance_plan=rebalance_plan,
                allocation_comparison=AllocationComparison(
                    target_values={}, current_values={}, deltas={}
                ),  # Placeholder allocation comparison
                trades_required=bool(rebalance_plan and len(rebalance_plan.items) > 0),
            )

            self.event_bus.publish(event)
            self.logger.debug(f"Emitted RebalancePlanned event {event.event_id}")

        except Exception as e:
            # Don't let event emission failure break the traditional workflow
            self.logger.warning(f"Failed to emit RebalancePlanned event: {e}")

    def _emit_allocation_comparison_completed_event(
        self,
        target_allocations: dict[str, Decimal],
        current_allocations: dict[str, Decimal],
        differences: dict[str, Decimal],
        *,
        rebalancing_required: bool,
    ) -> None:
        """Emit AllocationComparisonCompleted event for event-driven architecture.

        Args:
            target_allocations: Target allocation percentages
            current_allocations: Current allocation percentages
            differences: Allocation differences
            rebalancing_required: Whether rebalancing is needed

        """
        try:
            correlation_id = str(uuid.uuid4())
            causation_id = f"allocation-comparison-{datetime.now(UTC).isoformat()}"

            # Create and emit the event
            event = AllocationComparisonCompleted(
                correlation_id=correlation_id,
                causation_id=causation_id,
                event_id=f"allocation-comparison-{uuid.uuid4()}",
                timestamp=datetime.now(UTC),
                source_module="orchestration",
                source_component="PortfolioOrchestrator",
                target_allocations=target_allocations,
                current_allocations=current_allocations,
                allocation_differences=differences,
                rebalancing_required=rebalancing_required,
                comparison_metadata={
                    "analysis_timestamp": datetime.now(UTC).isoformat(),
                    "total_positions": len(current_allocations),
                },
            )

            self.event_bus.publish(event)
            self.logger.debug(f"Emitted AllocationComparisonCompleted event {event.event_id}")

        except Exception as e:
            # Don't let event emission failure break the traditional workflow
            self.logger.warning(f"Failed to emit AllocationComparisonCompleted event: {e}")

    def execute_portfolio_workflow(
        self, target_allocations: dict[str, float]
    ) -> dict[str, Any] | None:
        """Execute complete portfolio analysis workflow.

        Args:
            target_allocations: Target allocation percentages by symbol

        Returns:
            Complete portfolio analysis result or None if failed

        """
        try:
            # Convert float dict to ConsolidatedPortfolio
            import uuid
            from datetime import UTC, datetime
            from decimal import Decimal

            from the_alchemiser.shared.schemas.consolidated_portfolio import (
                ConsolidatedPortfolio,
            )

            target_allocations_decimal = {
                symbol: Decimal(str(weight)) for symbol, weight in target_allocations.items()
            }

            consolidated_portfolio = ConsolidatedPortfolio(
                target_allocations=target_allocations_decimal,
                correlation_id=str(uuid.uuid4()),
                timestamp=datetime.now(UTC),
                strategy_count=1,
                source_strategies=["manual"],
            )

            # Analyze current portfolio state
            portfolio_state = self.analyze_portfolio_state()
            if not portfolio_state:
                return None

            # Generate rebalancing plan
            rebalancing_plan = self.generate_rebalancing_plan(consolidated_portfolio)
            if not rebalancing_plan:
                return None

            # Analyze allocation comparison
            allocation_analysis = self.analyze_allocation_comparison(consolidated_portfolio)
            if not allocation_analysis:
                return None

            return {
                "portfolio_state": portfolio_state,
                "rebalancing_plan": rebalancing_plan,
                "allocation_analysis": allocation_analysis,
                "workflow_success": True,
            }

        except Exception as e:
            self.logger.error(f"Portfolio workflow execution failed: {e}")
            return None<|MERGE_RESOLUTION|>--- conflicted
+++ resolved
@@ -134,9 +134,9 @@
     }
 
     # Calculate current allocations from positions
-    total_portfolio_value = account_dict.get("portfolio_value", 0.0) or account_dict.get(
-        "equity", 0.0
-    )
+    total_portfolio_value = account_dict.get(
+        "portfolio_value", 0.0
+    ) or account_dict.get("equity", 0.0)
     current_allocations_decimal = {}
     differences_decimal = {}
 
@@ -148,10 +148,14 @@
 
         # Calculate difference
         target_allocation = target_allocations_decimal.get(symbol, Decimal("0"))
-        differences_decimal[symbol] = target_allocation - Decimal(str(current_allocation))
+        differences_decimal[symbol] = target_allocation - Decimal(
+            str(current_allocation)
+        )
 
     # Determine if rebalancing is required (significant differences)
-    rebalancing_required = any(abs(diff) > Decimal("0.05") for diff in differences_decimal.values())
+    rebalancing_required = any(
+        abs(diff) > Decimal("0.05") for diff in differences_decimal.values()
+    )
 
     return (
         target_allocations_decimal,
@@ -174,7 +178,9 @@
 
     """
     if isinstance(account_raw, dict):
-        portfolio_value_any = account_raw.get("portfolio_value") or account_raw.get("equity")
+        portfolio_value_any = account_raw.get("portfolio_value") or account_raw.get(
+            "equity"
+        )
         equity_any = account_raw.get("equity") or account_raw.get("portfolio_value")
         cash_any = account_raw.get("cash", 0)
         buying_power_any = account_raw.get("buying_power", 0)
@@ -236,10 +242,16 @@
         {
             "id": getattr(order, "id", "unknown"),
             "symbol": getattr(order, "symbol", "unknown"),
-            "type": str(getattr(order, "order_type", "unknown")).replace("OrderType.", ""),
+            "type": str(getattr(order, "order_type", "unknown")).replace(
+                "OrderType.", ""
+            ),
             "qty": float(getattr(order, "qty", 0)),
-            "limit_price": (float(getattr(order, "limit_price", 0)) if order.limit_price else None),
-            "status": str(getattr(order, "status", "unknown")).replace("OrderStatus.", ""),
+            "limit_price": (
+                float(getattr(order, "limit_price", 0)) if order.limit_price else None
+            ),
+            "status": str(getattr(order, "status", "unknown")).replace(
+                "OrderStatus.", ""
+            ),
             "created_at": str(getattr(order, "created_at", "unknown")),
         }
         for order in orders_list
@@ -275,7 +287,9 @@
             )
 
             # Get current portfolio snapshot via state reader
-            portfolio_snapshot = portfolio_service._state_reader.build_portfolio_snapshot()
+            portfolio_snapshot = (
+                portfolio_service._state_reader.build_portfolio_snapshot()
+            )
 
             if not portfolio_snapshot:
                 self.logger.warning("Could not retrieve portfolio snapshot")
@@ -319,18 +333,7 @@
             target_weights = target_allocations.target_allocations
 
             # Create strategy allocation DTO
-<<<<<<< HEAD
-            # Use the first strategy name if available, otherwise use "Consolidated"
-            strategy_name = (
-                target_allocations.source_strategies[0]
-                if target_allocations.source_strategies
-                else "Consolidated"
-            )
-
-            allocation_dto = StrategyAllocationDTO(
-=======
             allocation_dto = StrategyAllocation(
->>>>>>> dd24db38
                 target_weights=target_weights,
                 correlation_id=target_allocations.correlation_id,
                 strategy_name=strategy_name,
@@ -536,7 +539,9 @@
                     "account_equity": account_dict.get("equity"),
                     "used_effective_base": account_dict.get("portfolio_value")
                     or account_dict.get("equity"),
-                    "target_weights_sum": sum(consolidated_portfolio.to_dict_allocation().values()),
+                    "target_weights_sum": sum(
+                        consolidated_portfolio.to_dict_allocation().values()
+                    ),
                     "dto_zeroed": zeroed,
                 },
             )
@@ -605,7 +610,9 @@
             self.logger.error(f"Failed to retrieve comprehensive account data: {e}")
             return None
 
-    def _process_account_info(self, alpaca_manager: AlpacaManager) -> dict[str, Any] | None:
+    def _process_account_info(
+        self, alpaca_manager: AlpacaManager
+    ) -> dict[str, Any] | None:
         """Process and normalize account information.
 
         Args:
@@ -631,7 +638,9 @@
         except (ValueError, TypeError):
             portfolio_value_float = 0.0
 
-        self.logger.info(f"Retrieved account info: Portfolio value ${portfolio_value_float:,.2f}")
+        self.logger.info(
+            f"Retrieved account info: Portfolio value ${portfolio_value_float:,.2f}"
+        )
 
         return account_info
 
@@ -656,7 +665,9 @@
 
         return current_positions
 
-    def _process_open_orders(self, alpaca_manager: AlpacaManager) -> list[dict[str, Any]]:
+    def _process_open_orders(
+        self, alpaca_manager: AlpacaManager
+    ) -> list[dict[str, Any]]:
         """Process open orders from the broker.
 
         Args:
@@ -755,11 +766,15 @@
             )
 
             self.event_bus.publish(event)
-            self.logger.debug(f"Emitted AllocationComparisonCompleted event {event.event_id}")
+            self.logger.debug(
+                f"Emitted AllocationComparisonCompleted event {event.event_id}"
+            )
 
         except Exception as e:
             # Don't let event emission failure break the traditional workflow
-            self.logger.warning(f"Failed to emit AllocationComparisonCompleted event: {e}")
+            self.logger.warning(
+                f"Failed to emit AllocationComparisonCompleted event: {e}"
+            )
 
     def execute_portfolio_workflow(
         self, target_allocations: dict[str, float]
@@ -784,7 +799,8 @@
             )
 
             target_allocations_decimal = {
-                symbol: Decimal(str(weight)) for symbol, weight in target_allocations.items()
+                symbol: Decimal(str(weight))
+                for symbol, weight in target_allocations.items()
             }
 
             consolidated_portfolio = ConsolidatedPortfolio(
@@ -806,7 +822,9 @@
                 return None
 
             # Analyze allocation comparison
-            allocation_analysis = self.analyze_allocation_comparison(consolidated_portfolio)
+            allocation_analysis = self.analyze_allocation_comparison(
+                consolidated_portfolio
+            )
             if not allocation_analysis:
                 return None
 
