"""Business Unit: orchestration | Status: current.

Signal analysis orchestration workflow.

Coordinates strategy signal generation and analysis without actual trading execution.
Handles the complete workflow from strategy orchestration to signal validation and display.
"""

from __future__ import annotations

import uuid
from datetime import UTC, datetime
from decimal import Decimal
from typing import TYPE_CHECKING, Any

if TYPE_CHECKING:
    from the_alchemiser.shared.config.container import ApplicationContainer

from the_alchemiser.orchestration.strategy_orchestrator import MultiStrategyOrchestrator
from the_alchemiser.shared.config.config import Settings
from the_alchemiser.shared.dto.consolidated_portfolio_dto import (
    ConsolidatedPortfolioDTO,
)
from the_alchemiser.shared.dto.signal_dto import StrategySignalDTO
from the_alchemiser.shared.events import EventBus, SignalGenerated
from the_alchemiser.shared.logging.logging_utils import get_logger
from the_alchemiser.shared.types.exceptions import DataProviderError
from the_alchemiser.shared.utils.strategy_utils import get_strategy_allocations
from the_alchemiser.strategy_v2.engines.nuclear import NUCLEAR_SYMBOLS

# Nuclear strategy symbol constants
# Moved to strategy_v2.engines.nuclear.constants for shared access


class SignalOrchestrator:
    """Orchestrates signal analysis workflow."""

    def __init__(self, settings: Settings, container: ApplicationContainer) -> None:
        """Initialize signal orchestrator with settings and dependency container."""
        self.settings = settings
        self.container = container
        self.logger = get_logger(__name__)

        # Get event bus from container for dual-path emission
        self.event_bus: EventBus = container.services.event_bus()

    def generate_signals(self) -> tuple[dict[str, Any], ConsolidatedPortfolioDTO]:
        """Generate strategy signals and consolidated portfolio allocation.

        Returns:
            Tuple of (strategy_signals dict, ConsolidatedPortfolioDTO)

        """
        # Use strategy orchestrator for signal generation
        market_data_port = self.container.infrastructure.market_data_service()
        strategy_allocations = get_strategy_allocations(self.settings)

        # Strategy allocations are already in the correct format (StrategyType -> float)
        typed_allocations = strategy_allocations
        strategy_orch = MultiStrategyOrchestrator(market_data_port, typed_allocations)
        aggregated_signals = strategy_orch.generate_all_signals(datetime.now(UTC))

        # Convert aggregated signals to display format
        strategy_signals = self._convert_signals_to_display_format(aggregated_signals)

        # Create consolidated portfolio from signals with proper scaling
        consolidated_portfolio_dict, contributing_strategies = (
            self._build_consolidated_portfolio(aggregated_signals, typed_allocations)
        )

        # Create ConsolidatedPortfolioDTO
        consolidated_portfolio = ConsolidatedPortfolioDTO.from_dict_allocation(
            allocation_dict=consolidated_portfolio_dict,
            correlation_id=f"signal_orchestrator_{datetime.now(UTC).strftime('%Y%m%d_%H%M%S')}",
            source_strategies=contributing_strategies,
        )

        return strategy_signals, consolidated_portfolio

<<<<<<< HEAD
    def _convert_signals_to_display_format(
        self, aggregated_signals: Any
    ) -> dict[str, Any]:
=======
    def _convert_signals_to_display_format(self, aggregated_signals: Any) -> dict[str, Any]:
>>>>>>> e76b48ac
        """Convert aggregated signals to display format."""
        strategy_signals = {}
        for (
            strategy_type,
            signals,
        ) in aggregated_signals.get_signals_by_strategy().items():
            if signals:
                # For strategies with multiple signals (like Nuclear portfolio expansion),
                # combine them into a single display entry with all symbols
                if len(signals) > 1:
                    # Multiple signals - show all symbols
                    symbols = [signal.symbol.value for signal in signals if signal.action == "BUY"]
                    primary_signal = signals[0]  # Use first signal for other attributes
                    strategy_signals[str(strategy_type)] = {
                        "symbol": ", ".join(symbols) if symbols else primary_signal.symbol.value,
                        "symbols": symbols,  # Keep individual symbols for other processing
                        "action": primary_signal.action,
                        "confidence": float(primary_signal.confidence.value),
                        "reasoning": primary_signal.reasoning,
                        "is_multi_symbol": True,
                    }
                else:
                    # Single signal - existing behavior
                    signal = signals[0]
                    strategy_signals[str(strategy_type)] = {
                        "symbol": signal.symbol.value,
                        "action": signal.action,
                        "confidence": float(signal.confidence.value),
                        "reasoning": signal.reasoning,
                        "is_multi_symbol": False,
                    }
        return strategy_signals

    def _build_consolidated_portfolio(
        self, aggregated_signals: Any, typed_allocations: dict[Any, float]
    ) -> tuple[dict[str, float], list[str]]:
        """Build consolidated portfolio from signals with proper scaling."""
        consolidated_portfolio_dict: dict[str, float] = {}
        contributing_strategies = []

        # Process signals by strategy to preserve allocation context
        for (
            strategy_type,
            signals,
        ) in aggregated_signals.get_signals_by_strategy().items():
            strategy_allocation = typed_allocations.get(strategy_type, 0.0)
            for signal in signals:
                if signal.action == "BUY":
                    signal_allocation = self._extract_signal_allocation(signal)
                    portfolio_allocation = signal_allocation * strategy_allocation

                    # Handle potential conflicts - if symbol already exists, sum allocations
                    if signal.symbol.value in consolidated_portfolio_dict:
                        consolidated_portfolio_dict[
                            signal.symbol.value
                        ] += portfolio_allocation
                    else:
                        consolidated_portfolio_dict[signal.symbol.value] = (
                            portfolio_allocation
                        )

        # Get strategy names that contributed
        for strategy_type in aggregated_signals.get_signals_by_strategy():
            contributing_strategies.append(str(strategy_type))

        return consolidated_portfolio_dict, contributing_strategies

    def _extract_signal_allocation(self, signal: Any) -> float:
        """Extract signal allocation, handling both Percentage objects and raw Decimal values."""
        if signal.target_allocation:
            # Handle both Percentage objects and raw Decimal values
            if hasattr(signal.target_allocation, "value"):
                return float(signal.target_allocation.value)
            return float(signal.target_allocation)
        return 0.1

    def validate_signal_quality(
        self,
        strategy_signals: dict[str, Any],
    ) -> bool:
        """Validate that signal analysis produced meaningful results.

        Returns False if any data fetch failures occurred or if all strategies failed
        to get market data. The system should not operate on partial information.

        Args:
            strategy_signals: Strategy signal results

        Returns:
            True if signals are valid and meaningful, False if it should be considered a failure

        """
        if not strategy_signals:
            return False

        # Check for any data fetch failures - fail immediately on any failure
        # We don't want trades being made on partial information
        if self._has_data_fetch_failures():
            self.logger.error(
                "Signal analysis failed due to data fetch failures. "
                "The system does not operate on partial information."
            )
            return False

        # Count strategies that failed due to data issues
        failed_strategies, fallback_strategies = self._categorize_strategy_failures(
            strategy_signals
        )

        # If all strategies either failed completely or are using fallback defaults,
        # consider this a system failure
        total_affected = len(failed_strategies) + len(fallback_strategies)
        if total_affected == len(strategy_signals):
            self._log_all_strategies_affected(failed_strategies, fallback_strategies)
            return False

        return True

    def _categorize_strategy_failures(
        self, strategy_signals: dict[str, Any]
    ) -> tuple[list[str], list[str]]:
        """Categorize strategies into failed and fallback groups based on reasoning."""
        failed_strategies = []
        fallback_strategies = []

        for strategy_type, signal in strategy_signals.items():
            reasoning = signal.get("reasoning", "")
            strategy_name = self._extract_strategy_name(strategy_type)

            # Check for explicit failure indicators
            if reasoning and ("no signal produced" in reasoning.lower()):
                failed_strategies.append(strategy_name)
            # Check for fallback/default behavior due to data issues
            elif reasoning and ("no market data available" in reasoning.lower()):
                fallback_strategies.append(strategy_name)

        return failed_strategies, fallback_strategies

    def _extract_strategy_name(self, strategy_type: Any) -> str:
        """Extract strategy name from strategy type."""
        return (
            strategy_type.value
            if hasattr(strategy_type, "value")
            else str(strategy_type)
        )

    def _log_all_strategies_affected(
        self, failed_strategies: list[str], fallback_strategies: list[str]
    ) -> None:
        """Log appropriate error message when all strategies are affected."""
        if failed_strategies and not fallback_strategies:
            # All strategies failed completely
            self.logger.error(
                f"All strategies failed due to market data issues: {failed_strategies}"
            )
        elif fallback_strategies and not failed_strategies:
            # All strategies using fallback due to market data issues
            self.logger.error(
                f"All strategies using fallback signals due to market data issues: {fallback_strategies}"
            )
        else:
            # Mixed failure/fallback
            self.logger.error(
                f"All strategies affected by market data issues - "
                f"failed: {failed_strategies}, fallback: {fallback_strategies}"
            )

    def _has_data_fetch_failures(self) -> bool:
        """Check if any data fetch failures occurred during signal generation.

        This method detects if the system is in an environment where data fetching
        fails, which should cause the signal analysis to fail rather than operate
        on partial information.

        Returns:
            True if data fetch failures are detected, False otherwise

        """
        try:
            # Check if we're in a network-restricted environment by attempting
            # to resolve the Alpaca data endpoint that strategies depend on
            import socket

            socket.gethostbyname("data.alpaca.markets")

            # If we can resolve the hostname, we likely have network access
            # Any data fetch failures would be credential/API issues that
            # should be handled by individual strategy error handling
            return False

        except OSError:
            # Cannot resolve hostname - indicates network restrictions
            # This means any data-dependent operations will fail
            self.logger.warning(
                "Network restrictions detected: cannot resolve data.alpaca.markets. "
                "This indicates data fetch operations will fail."
            )
            return True

    def analyze_signals(self) -> tuple[dict[str, Any], dict[str, float]] | None:
        """Run complete signal analysis workflow.

        DUAL-PATH: Emits SignalGenerated event AND returns traditional response.

        Returns:
            Tuple of (strategy_signals, consolidated_portfolio) if successful, None if failed

        """
        try:
            # System now uses fully typed domain model
            self.logger.info("Using typed StrategySignal domain model")

            # Generate signals
            strategy_signals, consolidated_portfolio = self.generate_signals()

            if not strategy_signals:
                self.logger.error("Failed to generate strategy signals")
                return None

            # Check if analysis produced meaningful results
            if not self.validate_signal_quality(strategy_signals):
                self.logger.error(
                    "Signal analysis failed validation - no meaningful data available"
                )
                return None

            # DUAL-PATH: Emit SignalGenerated event for event-driven consumers
            self._emit_signal_generated_event(
                strategy_signals, consolidated_portfolio.to_dict_allocation()
            )

            # Return traditional response for backwards compatibility
            return strategy_signals, consolidated_portfolio.to_dict_allocation()

        except DataProviderError as e:
            self.logger.error(f"Signal analysis failed: {e}")
            return None
        except Exception as e:
            self.logger.error(f"Unexpected error in signal analysis: {e}")
            return None

    def _emit_signal_generated_event(
        self, strategy_signals: dict[str, Any], consolidated_portfolio: dict[str, float]
    ) -> None:
        """Emit SignalGenerated event for event-driven architecture.

        Converts traditional signal data to event format for new event-driven consumers.
        """
        try:
            # Convert strategy signals to DTO format
            signal_dtos = []
            correlation_id = str(uuid.uuid4())
            causation_id = f"signal-analysis-{datetime.now(UTC).isoformat()}"

            for strategy_type, signal_data in strategy_signals.items():
                strategy_name = (
                    strategy_type.value
                    if hasattr(strategy_type, "value")
                    else str(strategy_type)
                )
                signal_dto = StrategySignalDTO(
                    correlation_id=correlation_id,
                    causation_id=causation_id,
                    timestamp=datetime.now(UTC),
                    symbol=signal_data.get("symbol", "UNKNOWN"),
                    action=signal_data.get("action", "HOLD"),
                    confidence=Decimal(str(signal_data.get("confidence", 0.0))),
                    reasoning=signal_data.get("reasoning", "Signal generated"),
                    strategy_name=strategy_name,
                    allocation_weight=None,  # Will be determined by portfolio module
                )
                signal_dtos.append(signal_dto)

            # Convert strategy allocations to Decimal for event
            strategy_allocations: dict[str, Decimal] = {}
            allocations = get_strategy_allocations(self.settings)
            for strategy_type_enum, allocation in allocations.items():
                # Convert StrategyType enum to string for event schema compatibility
                strategy_name = str(strategy_type_enum)
                strategy_allocations[strategy_name] = Decimal(str(allocation))

            # Convert consolidated portfolio to Decimal for event
            consolidated_decimal = {}
            for symbol, allocation in consolidated_portfolio.items():
                consolidated_decimal[symbol] = Decimal(str(allocation))

            # Create and emit the event
            event = SignalGenerated(
                correlation_id=correlation_id,
                causation_id=causation_id,
                event_id=f"signal-{uuid.uuid4()}",
                timestamp=datetime.now(UTC),
                source_module="orchestration",
                source_component="SignalOrchestrator",
                signals=signal_dtos,
                strategy_allocations=strategy_allocations,
                consolidated_portfolio=consolidated_decimal,
            )

            self.event_bus.publish(event)
            self.logger.debug(f"Emitted SignalGenerated event {event.event_id}")

        except Exception as e:
            # Don't let event emission failure break the traditional workflow
<<<<<<< HEAD
            self.logger.warning(f"Failed to emit SignalGenerated event: {e}")

    def count_positions_for_strategy(
        self,
        strategy_name: str,
        strategy_signals: dict[str, Any],
        consolidated_portfolio: dict[str, float],
    ) -> int:
        """Count positions for a specific strategy."""
        signal = self._find_signal_for_strategy(strategy_name, strategy_signals)
        if not signal:
            return 0

        symbol = signal.get("symbol")

        if strategy_name.upper() == "NUCLEAR":
            return self._count_nuclear_positions(signal, symbol, consolidated_portfolio)
        if strategy_name.upper() in ["TECL", "KLM"]:
            # Single position strategies
            return 1 if signal.get("action") == "BUY" else 0
        # Count from consolidated portfolio if possible
        strategy_symbols = self._get_symbols_for_strategy(
            strategy_name, strategy_signals
        )
        return len([s for s in strategy_symbols if s in consolidated_portfolio])

    def _find_signal_for_strategy(
        self, strategy_name: str, strategy_signals: dict[str, Any]
    ) -> dict[str, Any] | None:
        """Find signal for a specific strategy by name."""
        strategy_key = strategy_name.upper()
        for key, sig in strategy_signals.items():
            key_name = key.value if hasattr(key, "value") else str(key)
            if key_name.upper() == strategy_key:
                return sig  # type: ignore[no-any-return]
        return None

    def _count_nuclear_positions(
        self,
        signal: dict[str, Any],
        symbol: Any,
        consolidated_portfolio: dict[str, float],
    ) -> int:
        """Count positions for nuclear strategy based on signal and symbol."""
        if signal.get("action") != "BUY":
            return 0

        if symbol == "UVXY_BTAL_PORTFOLIO":
            return 2  # UVXY and BTAL
        if symbol == "UVXY":
            return 1  # Just UVXY
        # For NUCLEAR_PORTFOLIO, count actual symbols in consolidated portfolio
        if isinstance(symbol, str) and "NUCLEAR_PORTFOLIO" in symbol:
            return self._count_nuclear_portfolio_symbols(symbol, consolidated_portfolio)
        return 0

    def _count_nuclear_portfolio_symbols(
        self, symbol: str, consolidated_portfolio: dict[str, float]
    ) -> int:
        """Count nuclear symbols from portfolio symbol string."""
        # Extract symbols from format like "NUCLEAR_PORTFOLIO (SMR, BWXT, LEU)"
        # Use regex for robust parsing to handle edge cases
        match = re.search(r"\(([^)]+)\)", symbol)
        if match:
            symbols_part = match.group(1)
            nuclear_symbols = [s.strip() for s in symbols_part.split(",")]
            return len([s for s in nuclear_symbols if s in consolidated_portfolio])
        # Fallback: count nuclear symbols in consolidated portfolio
        return len([s for s in NUCLEAR_SYMBOLS if s in consolidated_portfolio])

    def _get_symbols_for_strategy(
        self,
        strategy_name: str,
        strategy_signals: dict[str, Any],
    ) -> set[str]:
        """Get symbols associated with a strategy."""
        # Convert strategy name to strategy type key
        strategy_key = strategy_name.upper()
        signal = None

        # Find signal for this strategy
        for key, sig in strategy_signals.items():
            key_name = key.value if hasattr(key, "value") else str(key)
            if key_name.upper() == strategy_key:
                signal = sig
                break

        if not signal:
            return set()

        symbol: Any = signal.get("symbol")

        if isinstance(symbol, str):
            return {symbol}
        if isinstance(symbol, dict):
            return set(symbol.keys())

        return set()
=======
            self.logger.warning(f"Failed to emit SignalGenerated event: {e}")
>>>>>>> e76b48ac
<|MERGE_RESOLUTION|>--- conflicted
+++ resolved
@@ -8,6 +8,7 @@
 
 from __future__ import annotations
 
+import re
 import uuid
 from datetime import UTC, datetime
 from decimal import Decimal
@@ -76,14 +77,7 @@
         )
 
         return strategy_signals, consolidated_portfolio
-
-<<<<<<< HEAD
-    def _convert_signals_to_display_format(
-        self, aggregated_signals: Any
-    ) -> dict[str, Any]:
-=======
     def _convert_signals_to_display_format(self, aggregated_signals: Any) -> dict[str, Any]:
->>>>>>> e76b48ac
         """Convert aggregated signals to display format."""
         strategy_signals = {}
         for (
@@ -388,7 +382,6 @@
 
         except Exception as e:
             # Don't let event emission failure break the traditional workflow
-<<<<<<< HEAD
             self.logger.warning(f"Failed to emit SignalGenerated event: {e}")
 
     def count_positions_for_strategy(
@@ -410,9 +403,7 @@
             # Single position strategies
             return 1 if signal.get("action") == "BUY" else 0
         # Count from consolidated portfolio if possible
-        strategy_symbols = self._get_symbols_for_strategy(
-            strategy_name, strategy_signals
-        )
+        strategy_symbols = self._get_symbols_for_strategy(strategy_name, strategy_signals)
         return len([s for s in strategy_symbols if s in consolidated_portfolio])
 
     def _find_signal_for_strategy(
@@ -427,10 +418,7 @@
         return None
 
     def _count_nuclear_positions(
-        self,
-        signal: dict[str, Any],
-        symbol: Any,
-        consolidated_portfolio: dict[str, float],
+        self, signal: dict[str, Any], symbol: Any, consolidated_portfolio: dict[str, float]
     ) -> int:
         """Count positions for nuclear strategy based on signal and symbol."""
         if signal.get("action") != "BUY":
@@ -458,7 +446,6 @@
             return len([s for s in nuclear_symbols if s in consolidated_portfolio])
         # Fallback: count nuclear symbols in consolidated portfolio
         return len([s for s in NUCLEAR_SYMBOLS if s in consolidated_portfolio])
-
     def _get_symbols_for_strategy(
         self,
         strategy_name: str,
@@ -486,7 +473,4 @@
         if isinstance(symbol, dict):
             return set(symbol.keys())
 
-        return set()
-=======
-            self.logger.warning(f"Failed to emit SignalGenerated event: {e}")
->>>>>>> e76b48ac
+        return set()