--- conflicted
+++ resolved
@@ -236,7 +236,6 @@
 
     def _register_handlers(self) -> None:
         """Register event handlers for primary workflow coordination and cross-cutting concerns."""
-<<<<<<< HEAD
         # Register domain handlers using registry metadata
         registrations = self.registry.get_all_registrations()
 
@@ -258,22 +257,6 @@
                     f"Registered handler {handler_key} for {event_type} "
                     f"(priority: {registration.priority})"
                 )
-=======
-        # Register domain handlers for primary workflow coordination
-        for handler_name, handler in self.domain_handlers.items():
-            if hasattr(handler, "can_handle") and hasattr(handler, "handle_event"):
-                # Register handler for events it can handle
-                for evt in (
-                    "StartupEvent",
-                    "WorkflowStarted",
-                    "SignalGenerated",
-                    "RebalancePlanned",
-                ):
-                    if handler.can_handle(evt):
-                        self.event_bus.subscribe(evt, handler)
-
-                self.logger.info(f"Registered domain handler: {handler_name}")
->>>>>>> 54149eca
 
         # Subscribe to all event types for cross-cutting concerns (monitoring, notifications)
         for evt in (
