--- conflicted
+++ resolved
@@ -706,51 +706,6 @@
         except Exception as e:
             self.logger.error(f"Recovery workflow failed: {e}")
 
-<<<<<<< HEAD
-    def _handle_workflow_started(self, event: WorkflowStarted) -> None:
-        """Handle WorkflowStarted event for monitoring and state tracking.
-
-        Args:
-            event: The WorkflowStarted event
-
-        """
-        # Check if this workflow has already completed - ignore duplicate starts
-        if event.correlation_id in self.workflow_state["completed_correlations"]:
-            self.logger.info(
-                f"🔄 Ignoring duplicate WorkflowStarted event for already completed workflow: "
-                f"{event.workflow_type} (correlation_id: {event.correlation_id})"
-            )
-            return
-
-        self.logger.info(
-            f"🚀 Workflow started: {event.workflow_type}",
-            extra={
-                "correlation_id": event.correlation_id,
-                "workflow_type": event.workflow_type,
-                "workflow_state": WorkflowState.RUNNING.value,
-            },
-        )
-
-        # Track workflow start time
-        self.workflow_state["workflow_start_times"][event.correlation_id] = event.timestamp
-        self.workflow_state["active_correlations"].add(event.correlation_id)
-
-        # Update workflow state based on type
-        if event.workflow_type == "trading":
-            self.workflow_state["signal_generation_in_progress"] = True
-
-        # Set workflow state to RUNNING
-        self._set_workflow_state(event.correlation_id, WorkflowState.RUNNING)
-        self.logger.info(
-            f"🚀 Workflow {event.correlation_id} marked as RUNNING",
-            extra={
-                "correlation_id": event.correlation_id,
-                "workflow_state": WorkflowState.RUNNING.value,
-            },
-        )
-
-=======
->>>>>>> d19413b3
     def _handle_workflow_completed(self, event: WorkflowCompleted) -> None:
         """Handle WorkflowCompleted event for monitoring and cleanup.
 
@@ -818,18 +773,7 @@
 
         """
         self.logger.error(
-<<<<<<< HEAD
-            f"❌ Workflow failed: {event.workflow_type} - {event.failure_reason}",
-            extra={
-                "correlation_id": event.correlation_id,
-                "workflow_type": event.workflow_type,
-                "workflow_state": WorkflowState.FAILED.value,
-                "failure_reason": event.failure_reason,
-                "failure_step": event.failure_step,
-            },
-=======
             f"❌ Workflow failed: {event.workflow_type} - {event.failure_reason}"
->>>>>>> d19413b3
         )
 
         # Set workflow state to FAILED to prevent further event processing
@@ -895,7 +839,9 @@
                 "total_tracked": len(workflow_states_copy),
                 "by_state": state_counts,
                 "active_workflows": len(self.workflow_state["active_correlations"]),
-                "completed_workflows": len(self.workflow_state["completed_correlations"]),
+                "completed_workflows": len(
+                    self.workflow_state["completed_correlations"]
+                ),
             },
         }
 
