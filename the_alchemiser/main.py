--- conflicted
+++ resolved
@@ -281,11 +281,8 @@
 
 
 def main(argv: list[str] | None = None) -> bool:
-<<<<<<< HEAD
+
     """Serve as main entry point for The Alchemiser Trading System.
-=======
-    """Run the main entry point for The Alchemiser Trading System.
->>>>>>> f4948399
 
     Args:
         argv: Command line arguments (uses sys.argv if None)
