--- conflicted
+++ resolved
@@ -15,7 +15,7 @@
 if TYPE_CHECKING:
     from the_alchemiser.shared.dto.trade_run_result_dto import TradeRunResultDTO
 
-# CLI formatter imports 
+# CLI formatter imports
 from the_alchemiser.orchestration.cli.argument_parser import create_argument_parser
 from the_alchemiser.orchestration.cli.cli_utilities import render_footer
 from the_alchemiser.orchestration.system import TradingSystem
@@ -27,9 +27,9 @@
 )
 from the_alchemiser.shared.types.exceptions import (
     ConfigurationError,
+    StrategyExecutionError,
+    TradingClientError,
 )
-<<<<<<< HEAD
-=======
 from the_alchemiser.shared.utils.service_factory import ServiceFactory
 
 # Global DI container
@@ -719,7 +719,6 @@
     )
 
     return parser
->>>>>>> d1e7e747
 
 
 def main(argv: list[str] | None = None) -> TradeRunResultDTO | bool:
@@ -744,13 +743,13 @@
     try:
         # Initialize and run trading system
         system = TradingSystem()
-        
+
         if args.mode == "trade":
             return system.execute_trading(
                 show_tracking=getattr(args, "show_tracking", False),
                 export_tracking_json=getattr(args, "export_tracking_json", None),
             )
-        
+
         return False
 
     except (ConfigurationError, ValueError, ImportError) as e:
@@ -761,22 +760,24 @@
             component="main",
             additional_data={"mode": args.mode},
         )
-        
+
         # Send error notifications
         try:
             from the_alchemiser.shared.errors.error_handler import (
                 send_error_notification_if_needed,
             )
+
             send_error_notification_if_needed()
         except Exception as notification_error:
             import logging
+
             logging.getLogger(__name__).warning(
                 f"Failed to send error notification: {notification_error}"
             )
 
         render_footer("System error occurred!")
         return False
-        
+
     except Exception as e:
         error_handler = TradingSystemErrorHandler()
         error_handler.handle_error(
@@ -789,15 +790,17 @@
                 "request_id": request_id,
             },
         )
-        
+
         # Send error notifications
         try:
             from the_alchemiser.shared.errors.error_handler import (
                 send_error_notification_if_needed,
             )
+
             send_error_notification_if_needed()
         except Exception as notification_error:
             import logging
+
             logging.getLogger(__name__).warning(
                 f"Failed to send error notification: {notification_error}"
             )
