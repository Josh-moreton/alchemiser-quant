"""Trading Repository Interface.

This interface defines the contract for all trading operations including order
placement, position management, and portfolio operations.

This interface is designed to support typed DTO returns while maintaining
compatibility with current AlpacaManager usage patterns.
"""

from typing import TYPE_CHECKING, Any, Protocol

from the_alchemiser.interfaces.schemas.orders import OrderExecutionResultDTO

if TYPE_CHECKING:
    from the_alchemiser.interfaces.schemas.orders import RawOrderEnvelope


class TradingRepository(Protocol):
    """Protocol defining trading operations interface.

    This interface abstracts all trading-related operations, allowing us to
    swap implementations (Alpaca, other brokers, mocks for testing) without
    changing dependent code.

    Designed to be compatible with current AlpacaManager methods while
    providing the foundation for our eventual infrastructure layer.
    """

    def get_positions_dict(self) -> dict[str, float]:
        """Get all current positions as dict.

        Returns:
            Dictionary mapping symbol to quantity owned. Only includes non-zero positions.

        """
        ...

    def get_account(self) -> dict[str, Any] | None:
        """Get account information.

        Returns:
            Account information as dictionary, or None if failed.

        """
        ...

    def get_buying_power(self) -> float | None:
        """Get current buying power.

        Returns:
            Available buying power in dollars, or None if failed.

        """
        ...

    def get_portfolio_value(self) -> float | None:
        """Get total portfolio value.

        Returns:
            Total portfolio value in dollars, or None if failed.

        """
        ...

<<<<<<< HEAD
    def place_order(self, order_request: Any) -> "RawOrderEnvelope":
        """
        Place an order and return raw envelope with metadata.
=======
    def place_order(self, order_request: Any) -> OrderExecutionResultDTO:
        """Place an order.
>>>>>>> 918c60f4

        Args:
            order_request: Order request object (currently Alpaca order request)

        Returns:
<<<<<<< HEAD
            RawOrderEnvelope with raw order response and execution metadata.
=======
            OrderExecutionResultDTO with execution details and status.

>>>>>>> 918c60f4
        """
        ...

    def place_market_order(
        self,
        symbol: str,
        side: str,
        qty: float | None = None,
        notional: float | None = None,
    ) -> OrderExecutionResultDTO:
        """Place a market order.

        Args:
            symbol: Stock symbol
            side: "buy" or "sell"
            qty: Quantity to trade (use either qty OR notional)
            notional: Dollar amount to trade (use either qty OR notional)

        Returns:
            OrderExecutionResultDTO with execution details and status.

        """
        ...

    def cancel_order(self, order_id: str) -> bool:
        """Cancel an order.

        Args:
            order_id: Order ID to cancel

        Returns:
            True if successful, False otherwise.

        """
        ...

    def cancel_all_orders(self, symbol: str | None = None) -> bool:
        """Cancel all orders, optionally filtered by symbol.

        Args:
            symbol: If provided, only cancel orders for this symbol

        Returns:
            True if successful, False otherwise.

        """
        ...

    def liquidate_position(self, symbol: str) -> str | None:
        """Liquidate entire position using close_position API.

        Args:
            symbol: Symbol to liquidate

        Returns:
            Order ID if successful, None if failed.

        """
        ...

    def validate_connection(self) -> bool:
        """Validate connection to trading service.

        Returns:
            True if connection is valid, False otherwise.

        """
        ...

    @property
    def is_paper_trading(self) -> bool:
        """Check if this is paper trading.

        Returns:
            True if paper trading, False if live trading.

        """
        ...

    @property
    def trading_client(self) -> Any:
        """Access to underlying trading client for backward compatibility.

        Note: This property is for backward compatibility during migration.
        Eventually, this should be removed as dependent code migrates to
        use the interface methods directly.

        Returns:
            Underlying trading client instance.

        """
        ...<|MERGE_RESOLUTION|>--- conflicted
+++ resolved
@@ -8,8 +8,6 @@
 """
 
 from typing import TYPE_CHECKING, Any, Protocol
-
-from the_alchemiser.interfaces.schemas.orders import OrderExecutionResultDTO
 
 if TYPE_CHECKING:
     from the_alchemiser.interfaces.schemas.orders import RawOrderEnvelope
@@ -62,25 +60,15 @@
         """
         ...
 
-<<<<<<< HEAD
     def place_order(self, order_request: Any) -> "RawOrderEnvelope":
-        """
-        Place an order and return raw envelope with metadata.
-=======
-    def place_order(self, order_request: Any) -> OrderExecutionResultDTO:
         """Place an order.
->>>>>>> 918c60f4
 
         Args:
             order_request: Order request object (currently Alpaca order request)
 
         Returns:
-<<<<<<< HEAD
-            RawOrderEnvelope with raw order response and execution metadata.
-=======
-            OrderExecutionResultDTO with execution details and status.
+            RawOrderEnvelope with execution details and status.
 
->>>>>>> 918c60f4
         """
         ...
 
@@ -90,7 +78,7 @@
         side: str,
         qty: float | None = None,
         notional: float | None = None,
-    ) -> OrderExecutionResultDTO:
+    ) -> "RawOrderEnvelope":
         """Place a market order.
 
         Args:
@@ -100,7 +88,7 @@
             notional: Dollar amount to trade (use either qty OR notional)
 
         Returns:
-            OrderExecutionResultDTO with execution details and status.
+            RawOrderEnvelope with execution details and status.
 
         """
         ...
