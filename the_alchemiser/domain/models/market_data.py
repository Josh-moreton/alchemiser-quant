"""Market data domain models."""

from dataclasses import dataclass
from datetime import datetime
from typing import Any

import pandas as pd

<<<<<<< HEAD
from the_alchemiser.domain.types import MarketDataPoint, PriceData
from the_alchemiser.interfaces.schemas.execution import QuoteDTO
=======
from the_alchemiser.domain.types import MarketDataPoint, PriceData, QuoteData
>>>>>>> c3c7aa46


@dataclass(frozen=True)
class BarModel:
    """Immutable market bar data model."""

    symbol: str
    timestamp: datetime
    open: float
    high: float
    low: float
    close: float
    volume: int

    @classmethod
    def from_dict(cls, data: MarketDataPoint) -> "BarModel":
        """Create from MarketDataPoint TypedDict."""
        timestamp_raw = data["timestamp"]
        timestamp_parsed = datetime.fromisoformat(timestamp_raw.replace("Z", "+00:00"))

        return cls(
            symbol=data["symbol"],
            timestamp=timestamp_parsed,
            open=data["open"],
            high=data["high"],
            low=data["low"],
            close=data["close"],
            volume=data["volume"],
        )

    def to_dict(self) -> MarketDataPoint:
        """Convert to MarketDataPoint TypedDict."""
        return {
            "symbol": self.symbol,
            "timestamp": self.timestamp.isoformat(),
            "open": self.open,
            "high": self.high,
            "low": self.low,
            "close": self.close,
            "volume": self.volume,
        }

    @property
    def is_valid_ohlc(self) -> bool:
        """Check if OHLC values are valid."""
        return (
            self.high >= max(self.open, self.close)
            and self.low <= min(self.open, self.close)
            and all(x >= 0 for x in [self.open, self.high, self.low, self.close])
        )


@dataclass(frozen=True)
class QuoteModel:
    """Immutable quote data model."""

    symbol: str
    bid_price: float
    ask_price: float
    bid_size: float
    ask_size: float
    timestamp: datetime

    @classmethod
    def from_dict(cls, data: QuoteDTO, symbol: str) -> "QuoteModel":
        """Create from QuoteDTO Pydantic model."""
        timestamp_raw = data["timestamp"]
        timestamp_parsed = datetime.fromisoformat(timestamp_raw.replace("Z", "+00:00"))

        return cls(
            symbol=symbol,
            bid_price=data["bid_price"],
            ask_price=data["ask_price"],
            bid_size=data["bid_size"],
            ask_size=data["ask_size"],
            timestamp=timestamp_parsed,
        )

    def to_dict(self) -> dict[str, Any]:
        """Convert to dictionary format compatible with QuoteDTO."""
        return {
            "bid_price": self.bid_price,
            "ask_price": self.ask_price,
            "bid_size": self.bid_size,
            "ask_size": self.ask_size,
            "timestamp": self.timestamp.isoformat(),
        }

    @property
    def spread(self) -> float:
        """Calculate bid-ask spread."""
        return self.ask_price - self.bid_price

    @property
    def mid_price(self) -> float:
        """Calculate mid-point price."""
        return (self.bid_price + self.ask_price) / 2


@dataclass(frozen=True)
class PriceDataModel:
    """Immutable price data model."""

    symbol: str
    price: float
    timestamp: datetime
    bid: float | None = None
    ask: float | None = None
    volume: int | None = None

    @classmethod
    def from_dict(cls, data: PriceData) -> "PriceDataModel":
        """Create from PriceData TypedDict."""
        timestamp_raw = data["timestamp"]
        timestamp_parsed = datetime.fromisoformat(timestamp_raw.replace("Z", "+00:00"))

        return cls(
            symbol=data["symbol"],
            price=data["price"],
            timestamp=timestamp_parsed,
            bid=data.get("bid"),
            ask=data.get("ask"),
            volume=data.get("volume"),
        )

    def to_dict(self) -> PriceData:
        """Convert to PriceData TypedDict."""
        return {
            "symbol": self.symbol,
            "price": self.price,
            "timestamp": self.timestamp.isoformat(),
            "bid": self.bid,
            "ask": self.ask,
            "volume": self.volume,
        }

    @property
    def has_quote_data(self) -> bool:
        """Check if bid/ask data is available."""
        return self.bid is not None and self.ask is not None


def bars_to_dataframe(bars: list[BarModel]) -> pd.DataFrame:
    """Convert list of BarModel to pandas DataFrame."""
    if not bars:
        return pd.DataFrame()

    data = {
        "Open": [bar.open for bar in bars],
        "High": [bar.high for bar in bars],
        "Low": [bar.low for bar in bars],
        "Close": [bar.close for bar in bars],
        "Volume": [bar.volume for bar in bars],
    }

    df = pd.DataFrame(data, index=[bar.timestamp for bar in bars])
    df.index.name = "Date"
    return df


def dataframe_to_bars(df: pd.DataFrame, symbol: str) -> list[BarModel]:
    """Convert pandas DataFrame to list of BarModel."""
    bars = []
    for timestamp, row in df.iterrows():
        bars.append(
            BarModel(
                symbol=symbol,
                timestamp=timestamp,
                open=row["Open"],
                high=row["High"],
                low=row["Low"],
                close=row["Close"],
                volume=int(row.get("Volume", 0)),
            )
        )
    return bars<|MERGE_RESOLUTION|>--- conflicted
+++ resolved
@@ -2,16 +2,10 @@
 
 from dataclasses import dataclass
 from datetime import datetime
-from typing import Any
 
 import pandas as pd
 
-<<<<<<< HEAD
-from the_alchemiser.domain.types import MarketDataPoint, PriceData
-from the_alchemiser.interfaces.schemas.execution import QuoteDTO
-=======
 from the_alchemiser.domain.types import MarketDataPoint, PriceData, QuoteData
->>>>>>> c3c7aa46
 
 
 @dataclass(frozen=True)
@@ -76,8 +70,8 @@
     timestamp: datetime
 
     @classmethod
-    def from_dict(cls, data: QuoteDTO, symbol: str) -> "QuoteModel":
-        """Create from QuoteDTO Pydantic model."""
+    def from_dict(cls, data: QuoteData, symbol: str) -> "QuoteModel":
+        """Create from QuoteData TypedDict (domain-pure)."""
         timestamp_raw = data["timestamp"]
         timestamp_parsed = datetime.fromisoformat(timestamp_raw.replace("Z", "+00:00"))
 
@@ -90,8 +84,8 @@
             timestamp=timestamp_parsed,
         )
 
-    def to_dict(self) -> dict[str, Any]:
-        """Convert to dictionary format compatible with QuoteDTO."""
+    def to_dict(self) -> QuoteData:
+        """Convert to QuoteData TypedDict."""
         return {
             "bid_price": self.bid_price,
             "ask_price": self.ask_price,
