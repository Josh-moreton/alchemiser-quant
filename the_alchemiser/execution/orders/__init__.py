--- conflicted
+++ resolved
@@ -18,10 +18,7 @@
 # Keep existing specialized modules
 from .asset_order_handler import *
 from .consolidated_validation import *
-<<<<<<< HEAD
-=======
 from .order import Order
->>>>>>> ff863ca0
 
 # Import from consolidated modules
 from .order_types import *
