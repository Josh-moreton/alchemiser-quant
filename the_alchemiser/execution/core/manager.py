"""Business Unit: execution; Status: current.

Coordinate execution of multiple trading strategies.

This module implements the MultiStrategyExecutor protocol for strategy orchestration.
"""

from __future__ import annotations

import logging
from typing import Any

from the_alchemiser.execution.execution_protocols import MultiStrategyExecutor
from the_alchemiser.shared.errors.error_handler import handle_errors_with_retry
from the_alchemiser.shared.mappers.execution_summary_mapping import (
    dict_to_execution_summary_dto,
    dict_to_portfolio_state_dto,
)
from the_alchemiser.shared.reporting.reporting import (
    build_portfolio_state_data,
    create_execution_summary,
    save_dashboard_data,
)
from the_alchemiser.shared.schemas.common import MultiStrategyExecutionResultDTO
from the_alchemiser.shared.types.exceptions import (
    ConfigurationError,
    DataProviderError,
    StrategyExecutionError,
    TradingClientError,
)
from the_alchemiser.shared.value_objects.core_types import AccountInfo
from the_alchemiser.strategy.mappers.mappers import (
    map_signals_dict as _map_signals_to_typed,
)


class ExecutionManager(MultiStrategyExecutor):
    """Orchestrates multi-strategy execution for the TradingEngine.

    Implements the MultiStrategyExecutor protocol for strategy coordination
    and portfolio rebalancing. This is the proper class to use for running
    multiple strategies and coordinating portfolio rebalancing.

    Flow: ExecutionManager → engine.strategy_manager.run_all_strategies()
          → engine.rebalance_portfolio() → broker services via facade
    """

    def __init__(self, engine: Any) -> None:
        """Store the trading engine used for order execution."""
        self.engine = engine

    def _process_strategy_signals(self, strategy_signals: Any) -> dict[str, Any]:
        """Process and convert strategy signals to string-keyed format."""
        try:
            strategy_signals = _map_signals_to_typed(strategy_signals)
            # Convert StrategyType keys to strings for DTO compatibility
            return {k.value: v for k, v in strategy_signals.items()}
        except Exception as e:  # pragma: no cover - defensive
            logging.warning(f"Failed to map strategy signals to typed: {e}")
            return strategy_signals

    def _validate_portfolio_allocation(
        self, consolidated_portfolio: dict[str, float]
    ) -> dict[str, float]:
        """Validate and normalize portfolio allocation."""
        if not consolidated_portfolio:
            consolidated_portfolio = {"BIL": 1.0}
            logging.info("No portfolio signals generated, defaulting to cash (BIL)")

        total_allocation = sum(consolidated_portfolio.values())
        if abs(total_allocation - 1.0) > 0.05:
            logging.warning(f"Portfolio allocation sums to {total_allocation:.1%}, expected ~100%")
        return consolidated_portfolio

    def _validate_and_filter_orders(self, orders_executed: list[Any]) -> list[Any]:
        """Validate orders and filter out those with None IDs."""
        orders_with_none_ids = []
        valid_orders = []

        for order in orders_executed:
            if order and hasattr(order, "id") and order.id is not None:
                valid_orders.append(order)
            else:
                orders_with_none_ids.append(order)
                logging.error(
                    "order_execution_none_id_detected",
                    extra={
                        "order": str(order),
                        "has_id_attr": hasattr(order, "id") if order else False,
                        "id_value": getattr(order, "id", "NO_ATTR") if order else "NULL_ORDER",
                    },
                )

        if orders_with_none_ids:
            error_msg = f"CRITICAL: {len(orders_with_none_ids)} orders executed with None IDs - execution pipeline failure"
            logging.critical(error_msg)
            raise TradingClientError(
                error_msg,
                context={
                    "failed_orders_count": len(orders_with_none_ids),
                    "valid_orders_count": len(valid_orders),
                    "failed_orders": [str(o) for o in orders_with_none_ids],
                },
            )

        return valid_orders

    def _create_error_account_info(self) -> AccountInfo:
        """Create empty AccountInfo for error cases."""
        return {
            "account_id": "error",
            "equity": 0.0,
            "cash": 0.0,
            "buying_power": 0.0,
            "day_trades_remaining": 0,
            "portfolio_value": 0.0,
            "last_equity": 0.0,
            "daytrading_buying_power": 0.0,
            "regt_buying_power": 0.0,
            "status": "INACTIVE",
        }

    def _handle_data_provider_error(self, e: DataProviderError) -> MultiStrategyExecutionResultDTO:
        """Handle DataProviderError by returning a safe result."""
        from the_alchemiser.shared.logging.logging_utils import (
            get_logger,
            log_error_with_context,
        )

        logger = get_logger(__name__)
        log_error_with_context(
            logger,
            e,
            "multi_strategy_execution",
            engine_type=type(self.engine).__name__,
            error_type="data_provider_error",
        )

        empty_account_info = self._create_error_account_info()
        return MultiStrategyExecutionResultDTO(
            success=False,
            strategy_signals={},
            consolidated_portfolio={"BIL": 1.0},  # Safe fallback to cash
            orders_executed=[],
            account_info_before=empty_account_info,
            account_info_after=empty_account_info,
            execution_summary=dict_to_execution_summary_dto(
                {
                    "error": str(e),
                    "mode": "error",
                    "account_info_before": empty_account_info,
                    "account_info_after": empty_account_info,
                }
            ),
            final_portfolio_state=None,
        )

    def _handle_configuration_strategy_error(self, e: Exception) -> None:
        """Handle configuration and strategy errors by logging and re-raising as TradingClientError."""
        from the_alchemiser.shared.logging.logging_utils import (
            get_logger,
            log_error_with_context,
        )

        logger = get_logger(__name__)
        log_error_with_context(
            logger,
            e,
            "multi_strategy_execution",
            engine_type=type(self.engine).__name__,
            error_type=type(e).__name__,
        )
        raise TradingClientError(
            f"Configuration/strategy error in multi-strategy execution: {e!s}",
            context={
                "original_error": type(e).__name__,
                "operation": "multi_strategy_execution",
            },
        ) from e

    @handle_errors_with_retry(operation="multi_strategy_execution", critical=True, max_retries=1)
    def execute_multi_strategy(self) -> Any:
        """Run all strategies and rebalance portfolio."""
        try:
<<<<<<< HEAD
            account_info_before = self.engine.get_account_info()
            if not account_info_before:
                raise TradingClientError(
                    "Unable to get account information",
                    context={
                        "operation": "get_account_info",
                        "engine": type(self.engine).__name__,
                    },
                )

=======
            # Get initial account state
            account_info_before = self._get_initial_account_info()

            # Run strategies and get signals
>>>>>>> 2957f615
            strategy_signals, consolidated_portfolio, strategy_attribution = (
                self._run_strategies_and_get_signals()
            )

<<<<<<< HEAD
            strategy_signals = self._process_strategy_signals(strategy_signals)
            consolidated_portfolio = self._validate_portfolio_allocation(consolidated_portfolio)

            orders_executed = self.engine.rebalance_portfolio(
=======
            # Execute portfolio rebalancing
            orders_executed = self._execute_portfolio_rebalancing(
>>>>>>> 2957f615
                consolidated_portfolio, strategy_attribution
            )
            orders_executed = self._validate_and_filter_orders(orders_executed)

<<<<<<< HEAD
            account_info_after = self.engine.get_account_info()
            execution_summary = create_execution_summary(
                self.engine,
                strategy_signals,
                consolidated_portfolio,
                orders_executed,
                account_info_before,
                account_info_after,
            )

            if not self.engine.paper_trading and orders_executed:
                self.engine._trigger_post_trade_validation(strategy_signals, orders_executed)

            final_positions = self.engine.get_positions()
            final_portfolio_state = build_portfolio_state_data(
                consolidated_portfolio, account_info_after, final_positions
            )

            result = MultiStrategyExecutionResultDTO(
                success=True,
                strategy_signals=strategy_signals,
                consolidated_portfolio=consolidated_portfolio,
                orders_executed=orders_executed,
                account_info_before=account_info_before,
                account_info_after=account_info_after,
                execution_summary=dict_to_execution_summary_dto(execution_summary),
                final_portfolio_state=dict_to_portfolio_state_dto(final_portfolio_state),
            )

            save_dashboard_data(self.engine, result)
            self.engine._archive_daily_strategy_pnl(execution_summary.get("pnl_summary", {}))
            return result

        except TradingClientError as e:
            from the_alchemiser.shared.logging.logging_utils import (
                get_logger,
                log_error_with_context,
            )

            logger = get_logger(__name__)
            log_error_with_context(
                logger,
                e,
                "multi_strategy_execution",
                engine_type=type(self.engine).__name__,
                error_type="trading_client_error",
            )
            raise  # Re-raise to let upper layers handle

        except DataProviderError as e:
            return self._handle_data_provider_error(e)

        except (
            ConfigurationError,
            StrategyExecutionError,
            ValueError,
            AttributeError,
        ) as e:
            self._handle_configuration_strategy_error(e)
=======
            # Validate and filter executed orders
            valid_orders = self._validate_executed_orders(orders_executed)

            # Get final account state and build result
            return self._build_execution_result(
                strategy_signals, consolidated_portfolio, valid_orders, account_info_before
            )

        except TradingClientError as e:
            self._handle_trading_client_error(e)
        except DataProviderError as e:
            return self._handle_data_provider_error(e)
        except (ConfigurationError, StrategyExecutionError, ValueError, AttributeError) as e:
            self._handle_configuration_error(e)

    def _get_initial_account_info(self) -> AccountInfo:
        """Get and validate initial account information."""
        account_info_before = self.engine.get_account_info()
        if not account_info_before:
            raise TradingClientError(
                "Unable to get account information",
                context={
                    "operation": "get_account_info",
                    "engine": type(self.engine).__name__,
                },
            )
        return account_info_before

    def _run_strategies_and_get_signals(self) -> tuple[Any, dict[str, float], dict[str, Any]]:
        """Run all strategies and process signals."""
        strategy_signals, consolidated_portfolio, strategy_attribution = (
            self.engine.strategy_manager.run_all_strategies()
        )

        # Always migrate strategy signals to typed (using typed domain)
        try:
            strategy_signals = _map_signals_to_typed(strategy_signals)
        except Exception as e:  # pragma: no cover - defensive
            logging.warning(f"Failed to map strategy signals to typed: {e}")

        # Validate portfolio allocation
        if not consolidated_portfolio:
            consolidated_portfolio = {"BIL": 1.0}
            logging.info("No portfolio signals generated, defaulting to cash (BIL)")

        total_allocation = sum(consolidated_portfolio.values())
        if abs(total_allocation - 1.0) > 0.05:
            logging.warning(f"Portfolio allocation sums to {total_allocation:.1%}, expected ~100%")

        return strategy_signals, consolidated_portfolio, strategy_attribution

    def _execute_portfolio_rebalancing(self, consolidated_portfolio: dict[str, float], strategy_attribution: dict[str, Any]) -> list[Any]:
        """Execute portfolio rebalancing with the given allocation."""
        return self.engine.rebalance_portfolio(consolidated_portfolio, strategy_attribution)

    def _validate_executed_orders(self, orders_executed: list[Any]) -> list[Any]:
        """Validate executed orders and filter out invalid ones."""
        orders_with_none_ids = []
        valid_orders = []

        for order in orders_executed:
            if order and hasattr(order, "id") and order.id is not None:
                valid_orders.append(order)
            else:
                orders_with_none_ids.append(order)
                logging.error(
                    "order_execution_none_id_detected",
                    extra={
                        "order": str(order),
                        "has_id_attr": hasattr(order, "id") if order else False,
                        "id_value": getattr(order, "id", "NO_ATTR") if order else "NULL_ORDER",
                    },
                )

        if orders_with_none_ids:
            # This should not happen with our upstream fixes - surface as critical error
            error_msg = f"CRITICAL: {len(orders_with_none_ids)} orders executed with None IDs - execution pipeline failure"
            logging.critical(error_msg)
            raise TradingClientError(
                error_msg,
                context={
                    "failed_orders_count": len(orders_with_none_ids),
                    "valid_orders_count": len(valid_orders),
                    "failed_orders": [str(o) for o in orders_with_none_ids],
                },
            )

        return valid_orders

    def _build_execution_result(
        self, strategy_signals: Any, consolidated_portfolio: dict[str, float], orders_executed: list[Any], account_info_before: AccountInfo
    ) -> MultiStrategyExecutionResultDTO:
        """Build the final execution result with all necessary data."""
        account_info_after = self.engine.get_account_info()
        execution_summary = create_execution_summary(
            self.engine,
            strategy_signals,
            consolidated_portfolio,
            orders_executed,
            account_info_before,
            account_info_after,
        )

        # Trigger post-trade validation if needed
        if not self.engine.paper_trading and orders_executed:
            self.engine._trigger_post_trade_validation(strategy_signals, orders_executed)

        final_positions = self.engine.get_positions()
        final_portfolio_state = build_portfolio_state_data(
            consolidated_portfolio, account_info_after, final_positions
        )

        result = MultiStrategyExecutionResultDTO(
            success=True,
            strategy_signals=strategy_signals,
            consolidated_portfolio=consolidated_portfolio,
            orders_executed=orders_executed,
            account_info_before=account_info_before,
            account_info_after=account_info_after,
            execution_summary=dict_to_execution_summary_dto(execution_summary),
            final_portfolio_state=dict_to_portfolio_state_dto(final_portfolio_state),
        )

        save_dashboard_data(self.engine, result)
        self.engine._archive_daily_strategy_pnl(execution_summary.get("pnl_summary", {}))
        return result

    def _handle_trading_client_error(self, e: TradingClientError) -> None:
        """Handle trading client errors with proper logging."""
        from the_alchemiser.shared.logging.logging_utils import (
            get_logger,
            log_error_with_context,
        )

        logger = get_logger(__name__)
        log_error_with_context(
            logger,
            e,
            "multi_strategy_execution",
            engine_type=type(self.engine).__name__,
            error_type="trading_client_error",
        )
        raise  # Re-raise to let upper layers handle

    def _handle_data_provider_error(self, e: DataProviderError) -> MultiStrategyExecutionResultDTO:
        """Handle data provider errors with safe fallback result."""
        from the_alchemiser.shared.logging.logging_utils import (
            get_logger,
            log_error_with_context,
        )

        logger = get_logger(__name__)
        log_error_with_context(
            logger,
            e,
            "multi_strategy_execution",
            engine_type=type(self.engine).__name__,
            error_type="data_provider_error",
        )

        # For data errors, return a safe result rather than crashing
        # Create empty/error AccountInfo for error cases
        empty_account_info: AccountInfo = {
            "account_id": "error",
            "equity": 0.0,
            "cash": 0.0,
            "buying_power": 0.0,
            "day_trades_remaining": 0,
            "portfolio_value": 0.0,
            "last_equity": 0.0,
            "daytrading_buying_power": 0.0,
            "regt_buying_power": 0.0,
            "status": "INACTIVE",
        }

        return MultiStrategyExecutionResultDTO(
            success=False,
            strategy_signals={},
            consolidated_portfolio={"BIL": 1.0},  # Safe fallback to cash
            orders_executed=[],
            account_info_before=empty_account_info,
            account_info_after=empty_account_info,
            execution_summary=dict_to_execution_summary_dto(
                {
                    "error": str(e),
                    "mode": "error",
                    "account_info_before": empty_account_info,
                    "account_info_after": empty_account_info,
                }
            ),
            final_portfolio_state=None,
        )

    def _handle_configuration_error(self, e: Exception) -> None:
        """Handle configuration and strategy errors."""
        from the_alchemiser.shared.logging.logging_utils import (
            get_logger,
            log_error_with_context,
        )

        logger = get_logger(__name__)
        # Configuration and strategy errors are critical
        log_error_with_context(
            logger,
            e,
            "multi_strategy_execution",
            engine_type=type(self.engine).__name__,
            error_type=type(e).__name__,
        )
        # Convert to our exception type for better handling
        raise TradingClientError(
            f"Configuration/strategy error in multi-strategy execution: {e!s}",
            context={
                "original_error": type(e).__name__,
                "operation": "multi_strategy_execution",
            },
        ) from e
>>>>>>> 2957f615
<|MERGE_RESOLUTION|>--- conflicted
+++ resolved
@@ -49,20 +49,66 @@
         """Store the trading engine used for order execution."""
         self.engine = engine
 
-    def _process_strategy_signals(self, strategy_signals: Any) -> dict[str, Any]:
-        """Process and convert strategy signals to string-keyed format."""
+    @handle_errors_with_retry(operation="multi_strategy_execution", critical=True, max_retries=1)
+    def execute_multi_strategy(self) -> Any:
+        """Run all strategies and rebalance portfolio."""
+        try:
+            # Get initial account state
+            account_info_before = self._get_initial_account_info()
+
+            # Run strategies and get signals
+            strategy_signals, consolidated_portfolio, strategy_attribution = (
+                self._run_strategies_and_get_signals()
+            )
+
+            # Execute portfolio rebalancing
+            orders_executed = self._execute_portfolio_rebalancing(
+                consolidated_portfolio, strategy_attribution
+            )
+
+            # Validate and filter executed orders
+            valid_orders = self._validate_executed_orders(orders_executed)
+
+            # Get final account state and build result
+            return self._build_execution_result(
+                strategy_signals, consolidated_portfolio, valid_orders, account_info_before
+            )
+
+        except TradingClientError as e:
+            self._handle_trading_client_error(e)
+        except DataProviderError as e:
+            return self._handle_data_provider_error(e)
+        except (ConfigurationError, StrategyExecutionError, ValueError, AttributeError) as e:
+            self._handle_configuration_error(e)
+
+    def _get_initial_account_info(self) -> AccountInfo:
+        """Get and validate initial account information."""
+        account_info_before = self.engine.get_account_info()
+        if not account_info_before:
+            raise TradingClientError(
+                "Unable to get account information",
+                context={
+                    "operation": "get_account_info",
+                    "engine": type(self.engine).__name__,
+                },
+            )
+        return account_info_before
+
+    def _run_strategies_and_get_signals(self) -> tuple[Any, dict[str, float], dict[str, Any]]:
+        """Run all strategies and process signals."""
+        strategy_signals, consolidated_portfolio, strategy_attribution = (
+            self.engine.strategy_manager.run_all_strategies()
+        )
+
+        # Always migrate strategy signals to typed (using typed domain)
         try:
             strategy_signals = _map_signals_to_typed(strategy_signals)
             # Convert StrategyType keys to strings for DTO compatibility
-            return {k.value: v for k, v in strategy_signals.items()}
+            strategy_signals = {k.value: v for k, v in strategy_signals.items()}
         except Exception as e:  # pragma: no cover - defensive
             logging.warning(f"Failed to map strategy signals to typed: {e}")
-            return strategy_signals
-
-    def _validate_portfolio_allocation(
-        self, consolidated_portfolio: dict[str, float]
-    ) -> dict[str, float]:
-        """Validate and normalize portfolio allocation."""
+
+        # Validate portfolio allocation
         if not consolidated_portfolio:
             consolidated_portfolio = {"BIL": 1.0}
             logging.info("No portfolio signals generated, defaulting to cash (BIL)")
@@ -70,10 +116,15 @@
         total_allocation = sum(consolidated_portfolio.values())
         if abs(total_allocation - 1.0) > 0.05:
             logging.warning(f"Portfolio allocation sums to {total_allocation:.1%}, expected ~100%")
-        return consolidated_portfolio
-
-    def _validate_and_filter_orders(self, orders_executed: list[Any]) -> list[Any]:
-        """Validate orders and filter out those with None IDs."""
+
+        return strategy_signals, consolidated_portfolio, strategy_attribution
+
+    def _execute_portfolio_rebalancing(self, consolidated_portfolio: dict[str, float], strategy_attribution: dict[str, Any]) -> list[Any]:
+        """Execute portfolio rebalancing with the given allocation."""
+        return self.engine.rebalance_portfolio(consolidated_portfolio, strategy_attribution)
+
+    def _validate_executed_orders(self, orders_executed: list[Any]) -> list[Any]:
+        """Validate executed orders and filter out invalid ones."""
         orders_with_none_ids = []
         valid_orders = []
 
@@ -92,6 +143,7 @@
                 )
 
         if orders_with_none_ids:
+            # This should not happen with our upstream fixes - surface as critical error
             error_msg = f"CRITICAL: {len(orders_with_none_ids)} orders executed with None IDs - execution pipeline failure"
             logging.critical(error_msg)
             raise TradingClientError(
@@ -105,9 +157,80 @@
 
         return valid_orders
 
-    def _create_error_account_info(self) -> AccountInfo:
-        """Create empty AccountInfo for error cases."""
-        return {
+    def _build_execution_result(
+        self, strategy_signals: Any, consolidated_portfolio: dict[str, float], orders_executed: list[Any], account_info_before: AccountInfo
+    ) -> MultiStrategyExecutionResultDTO:
+        """Build the final execution result with all necessary data."""
+        account_info_after = self.engine.get_account_info()
+        execution_summary = create_execution_summary(
+            self.engine,
+            strategy_signals,
+            consolidated_portfolio,
+            orders_executed,
+            account_info_before,
+            account_info_after,
+        )
+
+        # Trigger post-trade validation if needed
+        if not self.engine.paper_trading and orders_executed:
+            self.engine._trigger_post_trade_validation(strategy_signals, orders_executed)
+
+        final_positions = self.engine.get_positions()
+        final_portfolio_state = build_portfolio_state_data(
+            consolidated_portfolio, account_info_after, final_positions
+        )
+
+        result = MultiStrategyExecutionResultDTO(
+            success=True,
+            strategy_signals=strategy_signals,
+            consolidated_portfolio=consolidated_portfolio,
+            orders_executed=orders_executed,
+            account_info_before=account_info_before,
+            account_info_after=account_info_after,
+            execution_summary=dict_to_execution_summary_dto(execution_summary),
+            final_portfolio_state=dict_to_portfolio_state_dto(final_portfolio_state),
+        )
+
+        save_dashboard_data(self.engine, result)
+        self.engine._archive_daily_strategy_pnl(execution_summary.get("pnl_summary", {}))
+        return result
+
+    def _handle_trading_client_error(self, e: TradingClientError) -> None:
+        """Handle trading client errors with proper logging."""
+        from the_alchemiser.shared.logging.logging_utils import (
+            get_logger,
+            log_error_with_context,
+        )
+
+        logger = get_logger(__name__)
+        log_error_with_context(
+            logger,
+            e,
+            "multi_strategy_execution",
+            engine_type=type(self.engine).__name__,
+            error_type="trading_client_error",
+        )
+        raise  # Re-raise to let upper layers handle
+
+    def _handle_data_provider_error(self, e: DataProviderError) -> MultiStrategyExecutionResultDTO:
+        """Handle data provider errors with safe fallback result."""
+        from the_alchemiser.shared.logging.logging_utils import (
+            get_logger,
+            log_error_with_context,
+        )
+
+        logger = get_logger(__name__)
+        log_error_with_context(
+            logger,
+            e,
+            "multi_strategy_execution",
+            engine_type=type(self.engine).__name__,
+            error_type="data_provider_error",
+        )
+
+        # For data errors, return a safe result rather than crashing
+        # Create empty/error AccountInfo for error cases
+        empty_account_info: AccountInfo = {
             "account_id": "error",
             "equity": 0.0,
             "cash": 0.0,
@@ -120,23 +243,6 @@
             "status": "INACTIVE",
         }
 
-    def _handle_data_provider_error(self, e: DataProviderError) -> MultiStrategyExecutionResultDTO:
-        """Handle DataProviderError by returning a safe result."""
-        from the_alchemiser.shared.logging.logging_utils import (
-            get_logger,
-            log_error_with_context,
-        )
-
-        logger = get_logger(__name__)
-        log_error_with_context(
-            logger,
-            e,
-            "multi_strategy_execution",
-            engine_type=type(self.engine).__name__,
-            error_type="data_provider_error",
-        )
-
-        empty_account_info = self._create_error_account_info()
         return MultiStrategyExecutionResultDTO(
             success=False,
             strategy_signals={},
@@ -155,321 +261,6 @@
             final_portfolio_state=None,
         )
 
-    def _handle_configuration_strategy_error(self, e: Exception) -> None:
-        """Handle configuration and strategy errors by logging and re-raising as TradingClientError."""
-        from the_alchemiser.shared.logging.logging_utils import (
-            get_logger,
-            log_error_with_context,
-        )
-
-        logger = get_logger(__name__)
-        log_error_with_context(
-            logger,
-            e,
-            "multi_strategy_execution",
-            engine_type=type(self.engine).__name__,
-            error_type=type(e).__name__,
-        )
-        raise TradingClientError(
-            f"Configuration/strategy error in multi-strategy execution: {e!s}",
-            context={
-                "original_error": type(e).__name__,
-                "operation": "multi_strategy_execution",
-            },
-        ) from e
-
-    @handle_errors_with_retry(operation="multi_strategy_execution", critical=True, max_retries=1)
-    def execute_multi_strategy(self) -> Any:
-        """Run all strategies and rebalance portfolio."""
-        try:
-<<<<<<< HEAD
-            account_info_before = self.engine.get_account_info()
-            if not account_info_before:
-                raise TradingClientError(
-                    "Unable to get account information",
-                    context={
-                        "operation": "get_account_info",
-                        "engine": type(self.engine).__name__,
-                    },
-                )
-
-=======
-            # Get initial account state
-            account_info_before = self._get_initial_account_info()
-
-            # Run strategies and get signals
->>>>>>> 2957f615
-            strategy_signals, consolidated_portfolio, strategy_attribution = (
-                self._run_strategies_and_get_signals()
-            )
-
-<<<<<<< HEAD
-            strategy_signals = self._process_strategy_signals(strategy_signals)
-            consolidated_portfolio = self._validate_portfolio_allocation(consolidated_portfolio)
-
-            orders_executed = self.engine.rebalance_portfolio(
-=======
-            # Execute portfolio rebalancing
-            orders_executed = self._execute_portfolio_rebalancing(
->>>>>>> 2957f615
-                consolidated_portfolio, strategy_attribution
-            )
-            orders_executed = self._validate_and_filter_orders(orders_executed)
-
-<<<<<<< HEAD
-            account_info_after = self.engine.get_account_info()
-            execution_summary = create_execution_summary(
-                self.engine,
-                strategy_signals,
-                consolidated_portfolio,
-                orders_executed,
-                account_info_before,
-                account_info_after,
-            )
-
-            if not self.engine.paper_trading and orders_executed:
-                self.engine._trigger_post_trade_validation(strategy_signals, orders_executed)
-
-            final_positions = self.engine.get_positions()
-            final_portfolio_state = build_portfolio_state_data(
-                consolidated_portfolio, account_info_after, final_positions
-            )
-
-            result = MultiStrategyExecutionResultDTO(
-                success=True,
-                strategy_signals=strategy_signals,
-                consolidated_portfolio=consolidated_portfolio,
-                orders_executed=orders_executed,
-                account_info_before=account_info_before,
-                account_info_after=account_info_after,
-                execution_summary=dict_to_execution_summary_dto(execution_summary),
-                final_portfolio_state=dict_to_portfolio_state_dto(final_portfolio_state),
-            )
-
-            save_dashboard_data(self.engine, result)
-            self.engine._archive_daily_strategy_pnl(execution_summary.get("pnl_summary", {}))
-            return result
-
-        except TradingClientError as e:
-            from the_alchemiser.shared.logging.logging_utils import (
-                get_logger,
-                log_error_with_context,
-            )
-
-            logger = get_logger(__name__)
-            log_error_with_context(
-                logger,
-                e,
-                "multi_strategy_execution",
-                engine_type=type(self.engine).__name__,
-                error_type="trading_client_error",
-            )
-            raise  # Re-raise to let upper layers handle
-
-        except DataProviderError as e:
-            return self._handle_data_provider_error(e)
-
-        except (
-            ConfigurationError,
-            StrategyExecutionError,
-            ValueError,
-            AttributeError,
-        ) as e:
-            self._handle_configuration_strategy_error(e)
-=======
-            # Validate and filter executed orders
-            valid_orders = self._validate_executed_orders(orders_executed)
-
-            # Get final account state and build result
-            return self._build_execution_result(
-                strategy_signals, consolidated_portfolio, valid_orders, account_info_before
-            )
-
-        except TradingClientError as e:
-            self._handle_trading_client_error(e)
-        except DataProviderError as e:
-            return self._handle_data_provider_error(e)
-        except (ConfigurationError, StrategyExecutionError, ValueError, AttributeError) as e:
-            self._handle_configuration_error(e)
-
-    def _get_initial_account_info(self) -> AccountInfo:
-        """Get and validate initial account information."""
-        account_info_before = self.engine.get_account_info()
-        if not account_info_before:
-            raise TradingClientError(
-                "Unable to get account information",
-                context={
-                    "operation": "get_account_info",
-                    "engine": type(self.engine).__name__,
-                },
-            )
-        return account_info_before
-
-    def _run_strategies_and_get_signals(self) -> tuple[Any, dict[str, float], dict[str, Any]]:
-        """Run all strategies and process signals."""
-        strategy_signals, consolidated_portfolio, strategy_attribution = (
-            self.engine.strategy_manager.run_all_strategies()
-        )
-
-        # Always migrate strategy signals to typed (using typed domain)
-        try:
-            strategy_signals = _map_signals_to_typed(strategy_signals)
-        except Exception as e:  # pragma: no cover - defensive
-            logging.warning(f"Failed to map strategy signals to typed: {e}")
-
-        # Validate portfolio allocation
-        if not consolidated_portfolio:
-            consolidated_portfolio = {"BIL": 1.0}
-            logging.info("No portfolio signals generated, defaulting to cash (BIL)")
-
-        total_allocation = sum(consolidated_portfolio.values())
-        if abs(total_allocation - 1.0) > 0.05:
-            logging.warning(f"Portfolio allocation sums to {total_allocation:.1%}, expected ~100%")
-
-        return strategy_signals, consolidated_portfolio, strategy_attribution
-
-    def _execute_portfolio_rebalancing(self, consolidated_portfolio: dict[str, float], strategy_attribution: dict[str, Any]) -> list[Any]:
-        """Execute portfolio rebalancing with the given allocation."""
-        return self.engine.rebalance_portfolio(consolidated_portfolio, strategy_attribution)
-
-    def _validate_executed_orders(self, orders_executed: list[Any]) -> list[Any]:
-        """Validate executed orders and filter out invalid ones."""
-        orders_with_none_ids = []
-        valid_orders = []
-
-        for order in orders_executed:
-            if order and hasattr(order, "id") and order.id is not None:
-                valid_orders.append(order)
-            else:
-                orders_with_none_ids.append(order)
-                logging.error(
-                    "order_execution_none_id_detected",
-                    extra={
-                        "order": str(order),
-                        "has_id_attr": hasattr(order, "id") if order else False,
-                        "id_value": getattr(order, "id", "NO_ATTR") if order else "NULL_ORDER",
-                    },
-                )
-
-        if orders_with_none_ids:
-            # This should not happen with our upstream fixes - surface as critical error
-            error_msg = f"CRITICAL: {len(orders_with_none_ids)} orders executed with None IDs - execution pipeline failure"
-            logging.critical(error_msg)
-            raise TradingClientError(
-                error_msg,
-                context={
-                    "failed_orders_count": len(orders_with_none_ids),
-                    "valid_orders_count": len(valid_orders),
-                    "failed_orders": [str(o) for o in orders_with_none_ids],
-                },
-            )
-
-        return valid_orders
-
-    def _build_execution_result(
-        self, strategy_signals: Any, consolidated_portfolio: dict[str, float], orders_executed: list[Any], account_info_before: AccountInfo
-    ) -> MultiStrategyExecutionResultDTO:
-        """Build the final execution result with all necessary data."""
-        account_info_after = self.engine.get_account_info()
-        execution_summary = create_execution_summary(
-            self.engine,
-            strategy_signals,
-            consolidated_portfolio,
-            orders_executed,
-            account_info_before,
-            account_info_after,
-        )
-
-        # Trigger post-trade validation if needed
-        if not self.engine.paper_trading and orders_executed:
-            self.engine._trigger_post_trade_validation(strategy_signals, orders_executed)
-
-        final_positions = self.engine.get_positions()
-        final_portfolio_state = build_portfolio_state_data(
-            consolidated_portfolio, account_info_after, final_positions
-        )
-
-        result = MultiStrategyExecutionResultDTO(
-            success=True,
-            strategy_signals=strategy_signals,
-            consolidated_portfolio=consolidated_portfolio,
-            orders_executed=orders_executed,
-            account_info_before=account_info_before,
-            account_info_after=account_info_after,
-            execution_summary=dict_to_execution_summary_dto(execution_summary),
-            final_portfolio_state=dict_to_portfolio_state_dto(final_portfolio_state),
-        )
-
-        save_dashboard_data(self.engine, result)
-        self.engine._archive_daily_strategy_pnl(execution_summary.get("pnl_summary", {}))
-        return result
-
-    def _handle_trading_client_error(self, e: TradingClientError) -> None:
-        """Handle trading client errors with proper logging."""
-        from the_alchemiser.shared.logging.logging_utils import (
-            get_logger,
-            log_error_with_context,
-        )
-
-        logger = get_logger(__name__)
-        log_error_with_context(
-            logger,
-            e,
-            "multi_strategy_execution",
-            engine_type=type(self.engine).__name__,
-            error_type="trading_client_error",
-        )
-        raise  # Re-raise to let upper layers handle
-
-    def _handle_data_provider_error(self, e: DataProviderError) -> MultiStrategyExecutionResultDTO:
-        """Handle data provider errors with safe fallback result."""
-        from the_alchemiser.shared.logging.logging_utils import (
-            get_logger,
-            log_error_with_context,
-        )
-
-        logger = get_logger(__name__)
-        log_error_with_context(
-            logger,
-            e,
-            "multi_strategy_execution",
-            engine_type=type(self.engine).__name__,
-            error_type="data_provider_error",
-        )
-
-        # For data errors, return a safe result rather than crashing
-        # Create empty/error AccountInfo for error cases
-        empty_account_info: AccountInfo = {
-            "account_id": "error",
-            "equity": 0.0,
-            "cash": 0.0,
-            "buying_power": 0.0,
-            "day_trades_remaining": 0,
-            "portfolio_value": 0.0,
-            "last_equity": 0.0,
-            "daytrading_buying_power": 0.0,
-            "regt_buying_power": 0.0,
-            "status": "INACTIVE",
-        }
-
-        return MultiStrategyExecutionResultDTO(
-            success=False,
-            strategy_signals={},
-            consolidated_portfolio={"BIL": 1.0},  # Safe fallback to cash
-            orders_executed=[],
-            account_info_before=empty_account_info,
-            account_info_after=empty_account_info,
-            execution_summary=dict_to_execution_summary_dto(
-                {
-                    "error": str(e),
-                    "mode": "error",
-                    "account_info_before": empty_account_info,
-                    "account_info_after": empty_account_info,
-                }
-            ),
-            final_portfolio_state=None,
-        )
-
     def _handle_configuration_error(self, e: Exception) -> None:
         """Handle configuration and strategy errors."""
         from the_alchemiser.shared.logging.logging_utils import (
@@ -493,5 +284,4 @@
                 "original_error": type(e).__name__,
                 "operation": "multi_strategy_execution",
             },
-        ) from e
->>>>>>> 2957f615
+        ) from e