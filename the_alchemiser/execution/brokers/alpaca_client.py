--- conflicted
+++ resolved
@@ -12,15 +12,10 @@
 
 Future migration plan:
 1. Extend AlpacaManager to implement OrderExecutor protocol
-<<<<<<< HEAD
-2. Update SmartExecution to use AlpacaManager directly
-3. Remove this wrapper class
-=======
 2. Update SmartExecution to use AlpacaManager directly  
 3. Remove this wrapper class entirely
 
 MIGRATION TARGET: the_alchemiser.execution.brokers.alpaca.AlpacaManager
->>>>>>> ff863ca0
 
 A streamlined, robust wrapper around Alpaca's trading APIs that provides direct access
 to core trading functions. This client has been refactored to use helper modules for
