<<<<<<< HEAD
"""Alpaca broker integration.
=======
"""Business Unit: execution | Status: current.
>>>>>>> 6b938bff

NOTE: AlpacaManager has been moved to shared.brokers for architectural compliance.
This module now re-exports for backward compatibility.
"""

from __future__ import annotations

# Re-export from shared module for backward compatibility
from the_alchemiser.shared.brokers import AlpacaManager, create_alpaca_manager

__all__ = ["AlpacaManager", "create_alpaca_manager"]<|MERGE_RESOLUTION|>--- conflicted
+++ resolved
@@ -1,8 +1,6 @@
-<<<<<<< HEAD
 """Alpaca broker integration.
-=======
-"""Business Unit: execution | Status: current.
->>>>>>> 6b938bff
+
+Business Unit: execution | Status: legacy.
 
 NOTE: AlpacaManager has been moved to shared.brokers for architectural compliance.
 This module now re-exports for backward compatibility.
