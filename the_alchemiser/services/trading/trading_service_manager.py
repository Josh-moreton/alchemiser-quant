--- conflicted
+++ resolved
@@ -1,3 +1,5 @@
+"""Trading service facade aggregating order, position, market data, and account operations."""
+
 import logging
 from datetime import UTC, datetime
 from decimal import Decimal
@@ -191,12 +193,7 @@
     def place_market_order(
         self, symbol: str, quantity: float, side: str, validate: bool = True
     ) -> OrderExecutionResultDTO:
-<<<<<<< HEAD
-        """Place a market order with DTO validation.
-
-        DEPRECATED: This method uses legacy service patterns. Consider using
-        CanonicalOrderExecutor for new code to leverage centralized order building.
-        """
+        """Place a market order with DTO validation."""
         if validate:
             # Create OrderRequestDTO and validate through DTO pipeline
             order_data = {
@@ -206,49 +203,14 @@
                 "order_type": "market",
                 "time_in_force": "day",
             }
-=======
-        """Place a market order with DTO validation."""
-        try:
-            if validate:
-                # Create OrderRequestDTO and validate through DTO pipeline
-                order_data = {
-                    "symbol": symbol,
-                    "side": side,
-                    "quantity": quantity,
-                    "order_type": "market",
-                    "time_in_force": "day",
-                }
-
-                try:
-                    order_request = dict_to_order_request_dto(order_data)
-                    validated_order = self.order_validator.validate_order_request(order_request)
-
-                    self.logger.info(
-                        f"Market order validation successful for {symbol}: "
-                        f"estimated_value=${validated_order.estimated_value}, "
-                        f"risk_score={validated_order.risk_score}"
-                    )
-                except Exception as validation_error:
-                    return OrderExecutionResultDTO(
-                        success=False,
-                        error=f"Order validation failed: {validation_error}",
-                        order_id="",
-                        status="rejected",
-                        filled_qty=Decimal("0"),
-                        avg_fill_price=None,
-                        submitted_at=datetime.now(UTC),
-                        completed_at=None,
-                    )
->>>>>>> 918c60f4
-
             try:
                 order_request = dict_to_order_request_dto(order_data)
                 validated_order = self.order_validator.validate_order_request(order_request)
-
                 self.logger.info(
-                    f"Market order validation successful for {symbol}: "
-                    f"estimated_value=${validated_order.estimated_value}, "
-                    f"risk_score={validated_order.risk_score}"
+                    "Market order validation successful for %s: estimated_value=$%s, risk_score=%s",
+                    symbol,
+                    validated_order.estimated_value,
+                    validated_order.risk_score,
                 )
             except Exception as validation_error:
                 return OrderExecutionResultDTO(
@@ -258,12 +220,11 @@
                     status="rejected",
                     filled_qty=Decimal("0"),
                     avg_fill_price=None,
-                    submitted_at=datetime.datetime.now(),
+                    submitted_at=datetime.now(UTC),
                     completed_at=None,
                 )
 
-        # Always use typed path (using typed domain)
-        # Use centralized order request builder
+        # Use centralized order request builder (typed path)
         from the_alchemiser.application.execution.order_request_builder import (
             OrderRequestBuilder,
         )
@@ -275,22 +236,15 @@
                 qty=quantity,
                 time_in_force="day",
             )
-<<<<<<< HEAD
-            # AlpacaManager now returns RawOrderEnvelope, need to convert
-            envelope = self.alpaca_manager.place_order(req)
+            raw_envelope = self.alpaca_manager.place_order(req)
 
             # Convert envelope to OrderExecutionResultDTO
             from the_alchemiser.application.mapping.order_mapping import (
                 raw_order_envelope_to_execution_result_dto,
             )
 
-            return raw_order_envelope_to_execution_result_dto(envelope)
-        except Exception as e:  # noqa: BLE001
-=======
-            # AlpacaManager now returns OrderExecutionResultDTO directly
-            return self.alpaca_manager.place_order(req)
-        except Exception as e:
->>>>>>> 918c60f4
+            return raw_order_envelope_to_execution_result_dto(raw_envelope)
+        except Exception as e:
             return OrderExecutionResultDTO(
                 success=False,
                 error=str(e),
@@ -310,12 +264,7 @@
         limit_price: float,
         validate: bool = True,
     ) -> OrderExecutionResultDTO:
-<<<<<<< HEAD
-        """Place a limit order with DTO validation.
-
-        DEPRECATED: This method uses legacy service patterns. Consider using
-        CanonicalOrderExecutor for new code to leverage centralized order building.
-        """
+        """Place a limit order with DTO validation."""
         if validate:
             # Create OrderRequestDTO and validate through DTO pipeline
             order_data = {
@@ -326,50 +275,14 @@
                 "limit_price": limit_price,
                 "time_in_force": "day",
             }
-=======
-        """Place a limit order with DTO validation."""
-        try:
-            if validate:
-                # Create OrderRequestDTO and validate through DTO pipeline
-                order_data = {
-                    "symbol": symbol,
-                    "side": side,
-                    "quantity": quantity,
-                    "order_type": "limit",
-                    "limit_price": limit_price,
-                    "time_in_force": "day",
-                }
-
-                try:
-                    order_request = dict_to_order_request_dto(order_data)
-                    validated_order = self.order_validator.validate_order_request(order_request)
-
-                    self.logger.info(
-                        f"Limit order validation successful for {symbol}: "
-                        f"estimated_value=${validated_order.estimated_value}, "
-                        f"risk_score={validated_order.risk_score}"
-                    )
-                except Exception as validation_error:
-                    return OrderExecutionResultDTO(
-                        success=False,
-                        error=f"Order validation failed: {validation_error}",
-                        order_id="",
-                        status="rejected",
-                        filled_qty=Decimal("0"),
-                        avg_fill_price=None,
-                        submitted_at=datetime.now(UTC),
-                        completed_at=None,
-                    )
->>>>>>> 918c60f4
-
             try:
                 order_request = dict_to_order_request_dto(order_data)
                 validated_order = self.order_validator.validate_order_request(order_request)
-
                 self.logger.info(
-                    f"Limit order validation successful for {symbol}: "
-                    f"estimated_value=${validated_order.estimated_value}, "
-                    f"risk_score={validated_order.risk_score}"
+                    "Limit order validation successful for %s: estimated_value=$%s, risk_score=%s",
+                    symbol,
+                    validated_order.estimated_value,
+                    validated_order.risk_score,
                 )
             except Exception as validation_error:
                 return OrderExecutionResultDTO(
@@ -379,12 +292,10 @@
                     status="rejected",
                     filled_qty=Decimal("0"),
                     avg_fill_price=None,
-                    submitted_at=datetime.datetime.now(),
+                    submitted_at=datetime.now(UTC),
                     completed_at=None,
                 )
 
-        # Always use typed path (using typed domain)
-        # Use centralized order request builder
         from the_alchemiser.application.execution.order_request_builder import (
             OrderRequestBuilder,
         )
@@ -397,22 +308,15 @@
                 limit_price=limit_price,
                 time_in_force="day",
             )
-<<<<<<< HEAD
-            # AlpacaManager now returns RawOrderEnvelope, need to convert
-            envelope = self.alpaca_manager.place_order(req)
+            raw_envelope = self.alpaca_manager.place_order(req)
 
             # Convert envelope to OrderExecutionResultDTO
             from the_alchemiser.application.mapping.order_mapping import (
                 raw_order_envelope_to_execution_result_dto,
             )
 
-            return raw_order_envelope_to_execution_result_dto(envelope)
-        except Exception as e:  # noqa: BLE001
-=======
-            # AlpacaManager now returns OrderExecutionResultDTO directly
-            return self.alpaca_manager.place_order(req)
-        except Exception as e:
->>>>>>> 918c60f4
+            return raw_order_envelope_to_execution_result_dto(raw_envelope)
+        except Exception as e:
             return OrderExecutionResultDTO(
                 success=False,
                 error=str(e),
