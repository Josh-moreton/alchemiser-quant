--- conflicted
+++ resolved
@@ -1,36 +1,9 @@
 #!/usr/bin/env python3
-"""
-Trading execution and result DTOs for The Alchemiser Trading System.
+"""Trading execution and result DTOs for The Alchemiser Trading System.
 
-This module contains Pydantic v2 DTOs for trading execution results, order processing,
-and system integration, replacing TypedDict definitions with strongly typed, validated
-structures as part of the Pydantic migration.
-
-Key Features:
-- Strict Pydantic v2 BaseModel with comprehensive validation
-- Decimal precision for financial values (no float equality)
-- Symbol normalization and comprehensive field validation
-- Immutable DTOs with frozen=True for data integrity
-- Type safety for execution lifecycle management
-
-Usage:
-    from the_alchemiser.interfaces.schemas.execution import (
-        ExecutionResultDTO,
-        TradingPlanDTO,
-        WebSocketResultDTO,
-        QuoteDTO,
-        TradingAction,
-        WebSocketStatus
-    )
-
-    # Create trading plan
-    plan = TradingPlanDTO(
-        symbol="aapl",  # Will be normalized to "AAPL"
-        action=TradingAction.BUY,
-        quantity=Decimal("100"),
-        estimated_price=Decimal("150.25"),
-        reasoning="Strong momentum signal"
-    )
+Pydantic v2 DTOs supporting trading execution lifecycle, order processing,
+websocket events, quotes, lambda events, and order history. Replaces legacy
+TypedDict structures with immutable, validated models.
 """
 
 from __future__ import annotations
@@ -40,8 +13,6 @@
 from typing import Any
 
 from pydantic import BaseModel, ConfigDict, Field, field_validator
-
-from pydantic import BaseModel, ConfigDict
 
 from the_alchemiser.domain.types import AccountInfo, OrderDetails
 
@@ -62,13 +33,7 @@
 
 
 class ExecutionResultDTO(BaseModel):
-    """
-    DTO for trading execution results.
-
-    Contains the complete outcome of a trading execution cycle including
-    orders executed, account state before/after, and execution summary.
-    Used for reporting execution status and portfolio state changes.
-    """
+    """Complete outcome of a trading execution cycle."""
 
     model_config = ConfigDict(
         strict=True,
@@ -78,7 +43,7 @@
     )
 
     orders_executed: list[OrderDetails] = Field(
-        description="List of orders that were executed during this cycle"
+        description="List of orders executed during this cycle"
     )
     account_info_before: AccountInfo = Field(description="Account state before execution")
     account_info_after: AccountInfo = Field(description="Account state after execution")
@@ -91,13 +56,7 @@
 
 
 class TradingPlanDTO(BaseModel):
-    """
-    DTO for trading execution plans.
-
-    Contains the planned trading action with financial values validated
-    using Decimal precision. Symbol is automatically normalized to uppercase.
-    All financial values must be positive.
-    """
+    """Validated trading plan with normalized symbol and positive financial values."""
 
     model_config = ConfigDict(
         strict=True,
@@ -115,8 +74,7 @@
     @field_validator("symbol")
     @classmethod
     def validate_symbol(cls, v: str) -> str:
-        """Validate and normalize symbol to uppercase."""
-        if not v or not v.strip():
+        if not v or not v.strip():  # pragma: no cover - defensive
             raise ValueError("Symbol cannot be empty")
         symbol = v.strip().upper()
         if not symbol.isalnum():
@@ -126,7 +84,6 @@
     @field_validator("quantity")
     @classmethod
     def validate_quantity(cls, v: Decimal) -> Decimal:
-        """Validate quantity is positive."""
         if v <= 0:
             raise ValueError("Quantity must be greater than 0")
         return v
@@ -134,19 +91,13 @@
     @field_validator("estimated_price")
     @classmethod
     def validate_estimated_price(cls, v: Decimal) -> Decimal:
-        """Validate estimated price is positive."""
         if v <= 0:
             raise ValueError("Estimated price must be greater than 0")
         return v
 
 
 class LimitOrderResultDTO(BaseModel):
-    """
-    DTO for limit order processing results.
-
-    Contains the outcome of limit order processing including the original
-    request and any error messages encountered during processing.
-    """
+    """Outcome of limit order processing."""
 
     model_config = ConfigDict(
         strict=True,
@@ -164,12 +115,7 @@
 
 
 class WebSocketResultDTO(BaseModel):
-    """
-    DTO for WebSocket operation results.
-
-    Contains the outcome of WebSocket operations including status,
-    message, and list of completed orders.
-    """
+    """Outcome of WebSocket operations (status, message, completed orders)."""
 
     model_config = ConfigDict(
         strict=True,
@@ -181,44 +127,12 @@
     status: WebSocketStatus = Field(description="WebSocket operation status")
     message: str = Field(description="Status or error message")
     orders_completed: list[str] = Field(
-        default_factory=list, description="List of order IDs that were completed"
+        default_factory=list, description="List of completed order IDs"
     )
 
-<<<<<<< HEAD
-class ExecutionResultDTO(BaseModel):
-    """
-    DTO for trading execution results.
-
-    Provides an immutable, validated container for trading execution
-    outcomes, replacing dict usage with enhanced type safety
-    and validation capabilities.
-    """
-
-    model_config = ConfigDict(
-        strict=True,
-        frozen=True,
-        validate_assignment=True,
-    )
-
-    orders_executed: list[OrderDetails]
-    account_info_before: AccountInfo
-    account_info_after: AccountInfo
-    execution_summary: dict[str, Any]
-    final_portfolio_state: dict[str, Any] | None = None
-
-
-class TradingPlan(TypedDict):
-    """Trading execution plan."""
-=======
->>>>>>> 2d43f3f8
 
 class QuoteDTO(BaseModel):
-    """
-    DTO for real-time quote data.
-
-    Contains bid/ask prices and sizes with Decimal precision for financial
-    accuracy. All price and size values must be positive.
-    """
+    """Real-time quote data with positive bid/ask prices and sizes."""
 
     model_config = ConfigDict(
         strict=True,
@@ -227,16 +141,15 @@
         str_strip_whitespace=True,
     )
 
-    bid_price: Decimal = Field(description="Bid price (must be positive)")
-    ask_price: Decimal = Field(description="Ask price (must be positive)")
-    bid_size: Decimal = Field(description="Bid size (must be positive)")
-    ask_size: Decimal = Field(description="Ask size (must be positive)")
+    bid_price: Decimal = Field(description="Bid price (must be > 0)")
+    ask_price: Decimal = Field(description="Ask price (must be > 0)")
+    bid_size: Decimal = Field(description="Bid size (must be > 0)")
+    ask_size: Decimal = Field(description="Ask size (must be > 0)")
     timestamp: str = Field(description="Quote timestamp in ISO format")
 
     @field_validator("bid_price", "ask_price")
     @classmethod
     def validate_prices(cls, v: Decimal) -> Decimal:
-        """Validate prices are positive."""
         if v <= 0:
             raise ValueError("Price must be greater than 0")
         return v
@@ -244,19 +157,13 @@
     @field_validator("bid_size", "ask_size")
     @classmethod
     def validate_sizes(cls, v: Decimal) -> Decimal:
-        """Validate sizes are positive."""
         if v <= 0:
             raise ValueError("Size must be greater than 0")
         return v
 
 
 class LambdaEventDTO(BaseModel):
-    """
-    DTO for AWS Lambda event data.
-
-    Contains optional configuration parameters for Lambda function execution
-    including trading mode, market hours settings, and arguments.
-    """
+    """AWS Lambda event configuration parameters."""
 
     model_config = ConfigDict(
         strict=True,
@@ -276,12 +183,7 @@
 
 
 class OrderHistoryDTO(BaseModel):
-    """
-    DTO for order history data.
-
-    Contains historical order data with associated metadata for
-    analysis and reporting purposes.
-    """
+    """Historical order data with metadata for analysis/reporting."""
 
     model_config = ConfigDict(
         strict=True,
