--- conflicted
+++ resolved
@@ -53,12 +53,7 @@
 pytest = "^8.4.1"
 pip-audit = "^2.7.3"  # Dependency vulnerability scanning
 detect-secrets = "^1.5.0"  # Secret scanning (baseline optional)
-<<<<<<< HEAD
-# gitleaks = "^8.18.4"  # Alternate secret scanner (optional use) - temporarily disabled
-# pyright = "^1.1.380"  # Supplemental static type analysis (optional CI/nightly) - temporarily disabled
-=======
 pyright = "^1.1.380"  # Supplemental static type analysis (optional CI/nightly)
->>>>>>> 2a6dab0b
 
 [tool.poetry.scripts]
 alchemiser = "the_alchemiser.interface.cli.cli:app"
