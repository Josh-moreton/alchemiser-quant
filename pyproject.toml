[build-system]
requires = [ "poetry-core",]
build-backend = "poetry.core.masonry.api"

[tool.poetry]
name = "the-alchemiser"
version = "2.20.13"
description = "Advanced Multi-Strategy Quantitative Trading System with Nuclear and TECL strategies"
readme = "README.md"
authors = [ "Josh Moreton <josh@example.com>",]
license = "MIT"
<<<<<<< HEAD
classifiers = [ "Development Status :: 4 - Beta", "Intended Audience :: Financial and Insurance Industry", "License :: OSI Approved :: MIT License", "Programming Language :: Python :: 3", "Programming Language :: Python :: 3.12",]
[[tool.poetry.packages]]
include = "the_alchemiser"
=======
classifiers = [
    "Development Status :: 4 - Beta",
    "Intended Audience :: Financial and Insurance Industry",
    "License :: OSI Approved :: MIT License",
    "Programming Language :: Python :: 3",
    "Programming Language :: Python :: 3.12",
]
packages = [{include = "the_alchemiser"}]
include = [
    { path = "the_alchemiser/config/*.json", format = "sdist" },
    { path = "the_alchemiser/config/*.json", format = "wheel" }
]

[tool.poetry.dependencies]
python = ">=3.12,<4.0.0"
alpaca-py = "0.42.2"
numpy = "1.26.4"
pandas = "^2.2.0"
python-dateutil = "2.9.0.post0"
tqdm = "4.67.1"
setuptools = "80.9.0"
requests = "2.32.5"
PyYAML = "6.0.3"
pydantic = ">=2.0.0"
pydantic-settings = ">=2.0.0"
cachetools = "^6.2.1"
dependency-injector = "^4.48.2"
python-dotenv = "^1.1.1"
structlog = "^25.4.0"

[tool.poetry.group.dev.dependencies]
pyarrow = "^21.0.0"  # Only needed for backtest scripts (Parquet I/O)
ruff = ">=0.1.0"
mypy = ">=1.0.0"
pre-commit = "^4.3.0"
types-PyYAML = ">=6.0.0"
types-requests = ">=2.31.0"
types-pytz = ">=2023.3.0"
bandit = ">=1.7.0"  # Legacy direct usage; Ruff "S" rules supplement
vulture = "^2.14"   # Dead code detection
psutil = "^7.1.0"
pydocstyle = ">=6.0.0"  # Docstring style (Ruff D rules)
pytest = "^8.4.2"
pytest-cov = "^7.0.0"  # Coverage reporting for SonarCloud
pip-audit = "^2.7.3"  # Dependency vulnerability scanning
detect-secrets = "^1.5.0"  # Secret scanning (baseline optional)
pyright = "^1.1.406"  # Supplemental static type analysis (optional CI/nightly)
import-linter = "^2.5"  # Module dependency enforcement
pytest-asyncio = "^1.2.0"
hypothesis = "^6.140.3"
pytest-xdist = "^3.8.0"
pytest-randomly = "^4.0.1"
pytest-timeout = "^2.4.0"
>>>>>>> c23b75a7

[[tool.poetry.include]]
path = "the_alchemiser/config/*.json"
format = "sdist"

[[tool.poetry.include]]
path = "the_alchemiser/config/*.json"
format = "wheel"

[tool.ruff]
target-version = "py312"
line-length = 100
extend-exclude = [ ".git", ".mypy_cache", ".ruff_cache", ".venv", "__pycache__", "build", "dist", "tests",]

[tool.mypy]
python_version = "3.12"
strict = true
plugins = [ "pydantic.mypy",]
files = [ "the_alchemiser",]
show_error_codes = true
pretty = true
color_output = true
cache_dir = ".mypy_cache"
exclude = [ "the_alchemiser/application/", "the_alchemiser/domain/", "the_alchemiser/infrastructure/config/execution_config.py", "the_alchemiser/services/", "the_alchemiser/utils/", "the_alchemiser/.*_backup/", "the_alchemiser/.*/.*original.*", "the_alchemiser/execution_v2/core/smart_execution_strategy.py", "tests/",]
[[tool.mypy.overrides]]
module = [ "alpaca.*", "boto3.*", "botocore.*", "pandas.*", "numpy.*", "tqdm.*", "yaml.*",]
ignore_missing_imports = true

[tool.importlinter]
root_package = "the_alchemiser"
include_external_packages = false
unmatched_ignore_imports_alerting = "warn"

[[tool.importlinter.contracts]]
name = "Shared module isolation - prevent upward dependencies"
type = "forbidden"
source_modules = [ "the_alchemiser.shared",]
forbidden_modules = [ "the_alchemiser.strategy_v2", "the_alchemiser.portfolio_v2", "the_alchemiser.execution_v2", "the_alchemiser.orchestration",]

[[tool.importlinter.contracts]]
name = "Strategy module isolation"
type = "forbidden"
source_modules = [ "the_alchemiser.strategy_v2",]
forbidden_modules = [ "the_alchemiser.portfolio_v2", "the_alchemiser.execution_v2", "the_alchemiser.orchestration",]

[[tool.importlinter.contracts]]
name = "Portfolio module isolation"
type = "forbidden"
source_modules = [ "the_alchemiser.portfolio_v2",]
forbidden_modules = [ "the_alchemiser.strategy_v2", "the_alchemiser.execution_v2", "the_alchemiser.orchestration",]

[[tool.importlinter.contracts]]
name = "Execution module isolation"
type = "forbidden"
source_modules = [ "the_alchemiser.execution_v2",]
forbidden_modules = [ "the_alchemiser.strategy_v2", "the_alchemiser.portfolio_v2", "the_alchemiser.orchestration",]

[[tool.importlinter.contracts]]
name = "Event-driven layered architecture enforcement"
type = "layers"
layers = [ "the_alchemiser.orchestration", "the_alchemiser.strategy_v2 | the_alchemiser.portfolio_v2 | the_alchemiser.execution_v2", "the_alchemiser.shared",]

[[tool.importlinter.contracts]]
name = "Deprecated DTO module forbidden"
type = "forbidden"
source_modules = [ "the_alchemiser",]
forbidden_modules = [ "the_alchemiser.shared.dto",]

[tool.bandit]
exclude_dirs = [ "tests/", ".venv/", "build/", "dist/",]
skips = [ "B101", "B311", "B601", "B602",]
severity_level = "LOW"
confidence_level = "MEDIUM"

[tool.poetry.dependencies]
python = ">=3.12,<4.0.0"
alpaca-py = "0.42.2"
numpy = "1.26.4"
pandas = "^2.2.0"
python-dateutil = "2.9.0.post0"
tqdm = "4.67.1"
setuptools = "80.9.0"
requests = "2.32.5"
PyYAML = "6.0.3"
pydantic = ">=2.0.0"
pydantic-settings = ">=2.0.0"
cachetools = "^6.1.0"
dependency-injector = "^4.48.2"
python-dotenv = "^1.1.1"
structlog = "^25.4.0"

[tool.poetry.urls]
Homepage = "https://github.com/Josh-moreton/The-Alchemiser"
Repository = "https://github.com/Josh-moreton/The-Alchemiser"
Issues = "https://github.com/Josh-moreton/The-Alchemiser/issues"

[tool.ruff.lint]
select = [ "E", "W", "F", "I", "UP", "B", "C4", "SIM", "PTH", "DTZ", "Q", "PIE", "RET", "FBT", "ANN", "D", "S", "RUF", "C901",]
ignore = [ "E501", "B008", "B904", "D203", "D213",]
fixable = [ "ALL",]
unfixable = []

[tool.pytest.ini_options]
addopts = "-n auto --dist=loadscope -q --durations=10"
testpaths = [ "tests",]
markers = [ "serial: cannot be run in parallel (uses shared state, real network/broker, or depends on order)",]

[tool.ruff.lint.mccabe]
max-complexity = 15

[tool.ruff.lint.isort]
known-first-party = [ "the_alchemiser",]

[tool.poetry.group.dev.dependencies]
pyarrow = "^21.0.0"
ruff = ">=0.1.0"
mypy = ">=1.0.0"
pre-commit = "^4.3.0"
types-PyYAML = ">=6.0.0"
types-requests = ">=2.31.0"
types-pytz = ">=2023.3.0"
bandit = ">=1.7.0"
vulture = "^2.14"
psutil = "^7.1.0"
pydocstyle = ">=6.0.0"
pytest = "^8.4.2"
pytest-cov = "^7.0.0"
pip-audit = "^2.7.3"
detect-secrets = "^1.5.0"
pyright = "^1.1.406"
import-linter = "^2.5"
pytest-asyncio = "^1.2.0"
hypothesis = "^6.140.3"
pytest-xdist = "^3.8.0"
pytest-randomly = "^4.0.1"
pytest-timeout = "^2.4.0"<|MERGE_RESOLUTION|>--- conflicted
+++ resolved
@@ -9,65 +9,9 @@
 readme = "README.md"
 authors = [ "Josh Moreton <josh@example.com>",]
 license = "MIT"
-<<<<<<< HEAD
 classifiers = [ "Development Status :: 4 - Beta", "Intended Audience :: Financial and Insurance Industry", "License :: OSI Approved :: MIT License", "Programming Language :: Python :: 3", "Programming Language :: Python :: 3.12",]
 [[tool.poetry.packages]]
 include = "the_alchemiser"
-=======
-classifiers = [
-    "Development Status :: 4 - Beta",
-    "Intended Audience :: Financial and Insurance Industry",
-    "License :: OSI Approved :: MIT License",
-    "Programming Language :: Python :: 3",
-    "Programming Language :: Python :: 3.12",
-]
-packages = [{include = "the_alchemiser"}]
-include = [
-    { path = "the_alchemiser/config/*.json", format = "sdist" },
-    { path = "the_alchemiser/config/*.json", format = "wheel" }
-]
-
-[tool.poetry.dependencies]
-python = ">=3.12,<4.0.0"
-alpaca-py = "0.42.2"
-numpy = "1.26.4"
-pandas = "^2.2.0"
-python-dateutil = "2.9.0.post0"
-tqdm = "4.67.1"
-setuptools = "80.9.0"
-requests = "2.32.5"
-PyYAML = "6.0.3"
-pydantic = ">=2.0.0"
-pydantic-settings = ">=2.0.0"
-cachetools = "^6.2.1"
-dependency-injector = "^4.48.2"
-python-dotenv = "^1.1.1"
-structlog = "^25.4.0"
-
-[tool.poetry.group.dev.dependencies]
-pyarrow = "^21.0.0"  # Only needed for backtest scripts (Parquet I/O)
-ruff = ">=0.1.0"
-mypy = ">=1.0.0"
-pre-commit = "^4.3.0"
-types-PyYAML = ">=6.0.0"
-types-requests = ">=2.31.0"
-types-pytz = ">=2023.3.0"
-bandit = ">=1.7.0"  # Legacy direct usage; Ruff "S" rules supplement
-vulture = "^2.14"   # Dead code detection
-psutil = "^7.1.0"
-pydocstyle = ">=6.0.0"  # Docstring style (Ruff D rules)
-pytest = "^8.4.2"
-pytest-cov = "^7.0.0"  # Coverage reporting for SonarCloud
-pip-audit = "^2.7.3"  # Dependency vulnerability scanning
-detect-secrets = "^1.5.0"  # Secret scanning (baseline optional)
-pyright = "^1.1.406"  # Supplemental static type analysis (optional CI/nightly)
-import-linter = "^2.5"  # Module dependency enforcement
-pytest-asyncio = "^1.2.0"
-hypothesis = "^6.140.3"
-pytest-xdist = "^3.8.0"
-pytest-randomly = "^4.0.1"
-pytest-timeout = "^2.4.0"
->>>>>>> c23b75a7
 
 [[tool.poetry.include]]
 path = "the_alchemiser/config/*.json"
@@ -154,7 +98,7 @@
 PyYAML = "6.0.3"
 pydantic = ">=2.0.0"
 pydantic-settings = ">=2.0.0"
-cachetools = "^6.1.0"
+cachetools = "^6.2.1"
 dependency-injector = "^4.48.2"
 python-dotenv = "^1.1.1"
 structlog = "^25.4.0"
