--- conflicted
+++ resolved
@@ -4,11 +4,7 @@
 
 [tool.poetry]
 name = "the-alchemiser"
-<<<<<<< HEAD
-version = "2.20.0"
-=======
 version = "2.19.1"
->>>>>>> 28bab769
 description = "Advanced Multi-Strategy Quantitative Trading System with Nuclear and TECL strategies"
 readme = "README.md"
 authors = ["Josh Moreton <josh@example.com>"]
