[build-system]
requires = [ "poetry-core",]
build-backend = "poetry.core.masonry.api"

[tool.poetry]
name = "the-alchemiser"
version = "8.6.0"
description = "Advanced Multi-Strategy Quantitative Trading System with Nuclear and TECL strategies"
readme = "README.md"
authors = [ "Josh Moreton <josh@example.com>",]
license = "MIT"
classifiers = [ "Development Status :: 4 - Beta", "Intended Audience :: Financial and Insurance Industry", "License :: OSI Approved :: MIT License", "Programming Language :: Python :: 3", "Programming Language :: Python :: 3.12",]
[[tool.poetry.packages]]
include = "the_alchemiser"

[[tool.poetry.include]]
path = "the_alchemiser/config/*.json"
format = "sdist"

[[tool.poetry.include]]
path = "the_alchemiser/config/*.json"
format = "wheel"

[tool.ruff]
target-version = "py312"
line-length = 100
extend-exclude = [ ".git", ".mypy_cache", ".ruff_cache", ".venv", "__pycache__", "build", "dist", "tests", "scripts",]

[tool.mypy]
python_version = "3.12"
strict = true
plugins = [ "pydantic.mypy",]
files = [ "the_alchemiser",]
show_error_codes = true
pretty = true
color_output = true
cache_dir = ".mypy_cache"
exclude = [ "scripts/", "tests/",]
[[tool.mypy.overrides]]
module = [ "alpaca.*", "boto3.*", "botocore.*", "pandas.*", "numpy.*", "tqdm.*", "yaml.*", "structlog.*" ]
ignore_missing_imports = true

[tool.importlinter]
root_package = "the_alchemiser"
include_external_packages = false
unmatched_ignore_imports_alerting = "warn"

# =============================================================================
# ARCHITECTURE: Microservices with Shared Foundation
# =============================================================================
# AWS Lambda deployment enforces runtime isolation. These rules catch mistakes
# early and prevent package bloat from accidental cross-imports.
#
# Business Lambdas: coordinator_v2, strategy_v2, aggregator_v2, portfolio_v2,
#                   execution_v2, notifications_v2, metrics_v2
# Foundation: shared, data_v2
# =============================================================================

[[tool.importlinter.contracts]]
name = "Foundation cannot import business modules"
type = "forbidden"
source_modules = ["the_alchemiser.shared", "the_alchemiser.data_v2"]
forbidden_modules = [
    "the_alchemiser.coordinator_v2",
    "the_alchemiser.strategy_v2",
    "the_alchemiser.aggregator_v2",
    "the_alchemiser.portfolio_v2",
    "the_alchemiser.execution_v2",
    "the_alchemiser.notifications_v2",
    "the_alchemiser.metrics_v2",
]

[[tool.importlinter.contracts]]
name = "Business modules are independent"
type = "independence"
modules = [
    "the_alchemiser.coordinator_v2",
    "the_alchemiser.strategy_v2",
    "the_alchemiser.aggregator_v2",
    "the_alchemiser.portfolio_v2",
    "the_alchemiser.execution_v2",
    "the_alchemiser.notifications_v2",
    "the_alchemiser.metrics_v2",
]

[tool.bandit]
exclude_dirs = [ "tests/", ".venv/", "build/", "dist/",]
skips = [ "B101", "B311", "B601", "B602",]
severity_level = "LOW"
confidence_level = "MEDIUM"

[tool.poetry.dependencies]
python = ">=3.12,<4.0.0"
alpaca-py = "0.43.2"
numpy = "1.26.4"
pandas = "^2.2.0"
python-dateutil = "2.9.0.post0"
requests = "2.32.5"
PyYAML = "6.0.3"
pydantic = ">=2.0.0"
pydantic-settings = ">=2.0.0"
cachetools = "^6.2.4"
dependency-injector = "^4.48.3"
structlog = "^25.5.0"
httpx = "^0.28.1"
<<<<<<< HEAD
quantstats = "^0.0.64"
backtrader = "^1.9.78.123"
=======
quantstats = "^0.0.77"
>>>>>>> 7f94e338

[tool.poetry.urls]
Homepage = "https://github.com/Josh-moreton/The-Alchemiser"
Repository = "https://github.com/Josh-moreton/The-Alchemiser"
Issues = "https://github.com/Josh-moreton/The-Alchemiser/issues"

[tool.ruff.lint]
select = [ "E", "W", "F", "I", "UP", "B", "C4", "SIM", "PTH", "DTZ", "Q", "PIE", "RET", "FBT", "ANN", "D", "S", "RUF", "C901",]
ignore = [ "E501", "B008", "B904", "D203", "D213",]
fixable = [ "ALL",]
unfixable = []

[tool.pytest.ini_options]
addopts = "-n auto --dist=loadscope -q --durations=10"
testpaths = [ "tests",]
markers = [ "serial: cannot be run in parallel (uses shared state, real network/broker, or depends on order)",]

[tool.ruff.lint.mccabe]
max-complexity = 15

[tool.ruff.lint.isort]
known-first-party = [ "the_alchemiser",]

[tool.poetry.group.dev.dependencies]
pyarrow = "^22.0.0"
ruff = ">=0.1.0"
mypy = ">=1.0.0"
pre-commit = "^4.5.1"
types-PyYAML = ">=6.0.0"
types-requests = ">=2.31.0"
types-pytz = ">=2023.3.0"
bandit = ">=1.7.0"
vulture = "^2.14"
psutil = "^7.1.3"
pydocstyle = ">=6.0.0"
pytest = "^9.0.2"
pytest-cov = "^7.0.0"
pip-audit = "^2.10.0"
detect-secrets = "^1.5.0"
pyright = "^1.1.407"
import-linter = "^2.9"
pytest-asyncio = "^1.3.0"
hypothesis = "^6.148.8"
pytest-xdist = "^3.8.0"
pytest-randomly = "^4.0.1"
pytest-timeout = "^2.4.0"
mypy-boto3-sns = "^1.41.0"
mypy-boto3-s3 = "^1.42.10"
mypy-boto3-events = "^1.41.0"
boto3-stubs = {extras = ["events", "lambda", "s3", "sns"], version = "^1.42.15"}
boto3 = "^1.42.15"
ipython = "^9.8.0"
mypy-boto3-dynamodb = "^1.42.3"<|MERGE_RESOLUTION|>--- conflicted
+++ resolved
@@ -103,12 +103,7 @@
 dependency-injector = "^4.48.3"
 structlog = "^25.5.0"
 httpx = "^0.28.1"
-<<<<<<< HEAD
-quantstats = "^0.0.64"
-backtrader = "^1.9.78.123"
-=======
 quantstats = "^0.0.77"
->>>>>>> 7f94e338
 
 [tool.poetry.urls]
 Homepage = "https://github.com/Josh-moreton/The-Alchemiser"
