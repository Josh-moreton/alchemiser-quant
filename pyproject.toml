[build-system]
requires = [ "poetry-core",]
build-backend = "poetry.core.masonry.api"

[tool.poetry]
name = "the-alchemiser"
<<<<<<< HEAD
version = "3.0.1"
=======
version = "2.30.0"
>>>>>>> adbb5239
description = "Advanced Multi-Strategy Quantitative Trading System with Nuclear and TECL strategies"
readme = "README.md"
authors = [ "Josh Moreton <josh@example.com>",]
license = "MIT"
classifiers = [ "Development Status :: 4 - Beta", "Intended Audience :: Financial and Insurance Industry", "License :: OSI Approved :: MIT License", "Programming Language :: Python :: 3", "Programming Language :: Python :: 3.12",]
[[tool.poetry.packages]]
include = "the_alchemiser"

[[tool.poetry.include]]
path = "the_alchemiser/config/*.json"
format = "sdist"

[[tool.poetry.include]]
path = "the_alchemiser/config/*.json"
format = "wheel"

[tool.ruff]
target-version = "py312"
line-length = 100
extend-exclude = [ ".git", ".mypy_cache", ".ruff_cache", ".venv", "__pycache__", "build", "dist", "tests", "scripts",]

[tool.mypy]
python_version = "3.12"
strict = true
plugins = [ "pydantic.mypy",]
files = [ "the_alchemiser",]
show_error_codes = true
pretty = true
color_output = true
cache_dir = ".mypy_cache"
exclude = [ "scripts/", "tests/",]
[[tool.mypy.overrides]]
module = [ "alpaca.*", "boto3.*", "botocore.*", "pandas.*", "numpy.*", "tqdm.*", "yaml.*",]
ignore_missing_imports = true

[tool.importlinter]
root_package = "the_alchemiser"
include_external_packages = false
unmatched_ignore_imports_alerting = "warn"

[[tool.importlinter.contracts]]
name = "Shared module isolation - prevent upward dependencies"
type = "forbidden"
source_modules = [ "the_alchemiser.shared",]
forbidden_modules = [ "the_alchemiser.strategy_v2", "the_alchemiser.portfolio_v2", "the_alchemiser.execution_v2", "the_alchemiser.orchestration",]

[[tool.importlinter.contracts]]
name = "Strategy module isolation"
type = "forbidden"
source_modules = [ "the_alchemiser.strategy_v2",]
forbidden_modules = [ "the_alchemiser.portfolio_v2", "the_alchemiser.execution_v2", "the_alchemiser.orchestration",]

[[tool.importlinter.contracts]]
name = "Portfolio module isolation"
type = "forbidden"
source_modules = [ "the_alchemiser.portfolio_v2",]
forbidden_modules = [ "the_alchemiser.strategy_v2", "the_alchemiser.execution_v2", "the_alchemiser.orchestration",]

[[tool.importlinter.contracts]]
name = "Execution module isolation"
type = "forbidden"
source_modules = [ "the_alchemiser.execution_v2",]
forbidden_modules = [ "the_alchemiser.strategy_v2", "the_alchemiser.portfolio_v2", "the_alchemiser.orchestration",]

[[tool.importlinter.contracts]]
name = "Event-driven layered architecture enforcement"
type = "layers"
layers = [ "the_alchemiser.orchestration", "the_alchemiser.strategy_v2 | the_alchemiser.portfolio_v2 | the_alchemiser.execution_v2", "the_alchemiser.shared",]

[[tool.importlinter.contracts]]
name = "Deprecated DTO module forbidden"
type = "forbidden"
source_modules = [ "the_alchemiser",]
forbidden_modules = [ "the_alchemiser.shared.dto",]

[tool.bandit]
exclude_dirs = [ "tests/", ".venv/", "build/", "dist/",]
skips = [ "B101", "B311", "B601", "B602",]
severity_level = "LOW"
confidence_level = "MEDIUM"

[tool.poetry.dependencies]
python = ">=3.12,<4.0.0"
alpaca-py = "0.43.0"
numpy = "1.26.4"
pandas = "^2.2.0"
python-dateutil = "2.9.0.post0"
tqdm = "4.67.1"
setuptools = "80.9.0"
requests = "2.32.5"
PyYAML = "6.0.3"
pydantic = ">=2.0.0"
pydantic-settings = ">=2.0.0"
cachetools = "^6.2.1"
dependency-injector = "^4.48.2"
python-dotenv = "^1.1.1"
structlog = "^25.4.0"
boto3 = "^1.28.0"
jinja2 = "^3.1.0"
playwright = "^1.40.0"

[tool.poetry.urls]
Homepage = "https://github.com/Josh-moreton/The-Alchemiser"
Repository = "https://github.com/Josh-moreton/The-Alchemiser"
Issues = "https://github.com/Josh-moreton/The-Alchemiser/issues"

[tool.ruff.lint]
select = [ "E", "W", "F", "I", "UP", "B", "C4", "SIM", "PTH", "DTZ", "Q", "PIE", "RET", "FBT", "ANN", "D", "S", "RUF", "C901",]
ignore = [ "E501", "B008", "B904", "D203", "D213",]
fixable = [ "ALL",]
unfixable = []

[tool.pytest.ini_options]
addopts = "-n auto --dist=loadscope -q --durations=10"
testpaths = [ "tests",]
markers = [ "serial: cannot be run in parallel (uses shared state, real network/broker, or depends on order)",]

[tool.ruff.lint.mccabe]
max-complexity = 15

[tool.ruff.lint.isort]
known-first-party = [ "the_alchemiser",]

[tool.poetry.group.dev.dependencies]
pyarrow = "^21.0.0"
ruff = ">=0.1.0"
mypy = ">=1.0.0"
pre-commit = "^4.3.0"
types-PyYAML = ">=6.0.0"
types-requests = ">=2.31.0"
types-pytz = ">=2023.3.0"
types-jinja2 = ">=2.11.0"
bandit = ">=1.7.0"
vulture = "^2.14"
psutil = "^7.1.1"
pydocstyle = ">=6.0.0"
pytest = "^8.4.2"
pytest-cov = "^7.0.0"
pip-audit = "^2.7.3"
detect-secrets = "^1.5.0"
pyright = "^1.1.406"
import-linter = "^2.5"
pytest-asyncio = "^1.2.0"
hypothesis = "^6.142.1"
pytest-xdist = "^3.8.0"
pytest-randomly = "^4.0.1"
pytest-timeout = "^2.4.0"<|MERGE_RESOLUTION|>--- conflicted
+++ resolved
@@ -4,11 +4,7 @@
 
 [tool.poetry]
 name = "the-alchemiser"
-<<<<<<< HEAD
-version = "3.0.1"
-=======
-version = "2.30.0"
->>>>>>> adbb5239
+version = "3.0.2"
 description = "Advanced Multi-Strategy Quantitative Trading System with Nuclear and TECL strategies"
 readme = "README.md"
 authors = [ "Josh Moreton <josh@example.com>",]
